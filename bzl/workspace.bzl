--- conflicted
+++ resolved
@@ -92,13 +92,8 @@
         strip_prefix = "jsonnet-0.13.0",
     )
 
-<<<<<<< HEAD
-    LLVM_COMMIT = "e41f9b1afa21bc388d8bdbf116cfecc8556bb093"
-    LLVM_SHA256 = "2a383ccfe2241799a72d785dcae9537c08f84577a7cd4b2e100d5d8563503542"
-=======
     LLVM_COMMIT = "7a6ff565736baf243b4c5a2b6fd7b1752ba5c764"
     LLVM_SHA256 = "ee53516aaf3d5c0e2db5f443ba2109409d88d02b48705ca0ecc407b2e90c5340"
->>>>>>> c9302633
     LLVM_URL = "https://github.com/plaidml/llvm-project/archive/{commit}.tar.gz".format(commit = LLVM_COMMIT)
     http_archive(
         name = "llvm-project",
