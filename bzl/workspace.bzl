--- conflicted
+++ resolved
@@ -126,7 +126,7 @@
         build_file = clean_dep("//vendor/tbb:tbb.BUILD"),
     )
 
-<<<<<<< HEAD
+
     http_archive(
         name = "vulkan_headers",
         url = "https://github.com/KhronosGroup/Vulkan-Headers/archive/v1.2.132.zip",
@@ -143,13 +143,9 @@
         build_file = clean_dep("//vendor/vulkan_loader:vulkan_loader.BUILD"),
         patches = [clean_dep("//vendor/vulkan_loader:vulkan_loader.patch")],
     )
-
-    LLVM_COMMIT = "b1e97f64f36ccff867e2df44dacc94f1964d68eb"
-    LLVM_SHA256 = "3e7a9b37495c356b06f596640d097cdcf7bbb36c1ee7d7377b97168aaf1ad1c4"
-=======
+    
     LLVM_COMMIT = "fdc7a16a8275b4ef69a17bb61c54c445ef506f90"
     LLVM_SHA256 = "b16eb184bd6bef5207e991ba6e04e6405f40740bcd53862ca0f088105758599b"
->>>>>>> ca3dc814
     LLVM_URL = "https://github.com/plaidml/llvm-project/archive/{commit}.tar.gz".format(commit = LLVM_COMMIT)
     http_archive(
         name = "llvm-project",
