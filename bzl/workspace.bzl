# Copyright 2019 Intel Corporation

load("//vendor/conda:repo.bzl", "conda_repo")
load("//vendor/xsmm:repo.bzl", "xsmm_repo")
load("//vendor/bazel:repo.bzl", "http_archive")

# Sanitize a dependency so that it works correctly from code that includes it as a submodule.
def clean_dep(dep):
    return str(Label(dep))

def plaidml_workspace():
    configure_toolchain()

    http_archive(
        name = "bazel_latex",
        sha256 = "5119802a5fbe2f27914af455c59b4ecdaaf57c0bc6c63da38098a30d94f48c9a",
        strip_prefix = "bazel-latex-b6375d9df2952548c3371c0c865710655e8b1cc1",
        url = "https://github.com/plaidml/bazel-latex/archive/b6375d9df2952548c3371c0c865710655e8b1cc1.zip",
    )

    http_archive(
        name = "boost",
        url = "https://github.com/plaidml/depot/raw/master/boost_1_66_0.tar.gz",
        sha256 = "bd0df411efd9a585e5a2212275f8762079fed8842264954675a4fddc46cfcf60",
        strip_prefix = "boost_1_66_0",
        build_file = clean_dep("//bzl:boost.BUILD"),
    )

    http_archive(
        name = "com_github_google_benchmark",
        url = "https://github.com/google/benchmark/archive/v1.5.0.tar.gz",
        sha256 = "3c6a165b6ecc948967a1ead710d4a181d7b0fbcaa183ef7ea84604994966221a",
        strip_prefix = "benchmark-1.5.0",
    )

    http_archive(
        name = "easylogging",
        url = "https://github.com/muflihun/easyloggingpp/releases/download/v9.95.0/easyloggingpp_v9.95.0.tar.gz",
        sha256 = "4b1aebe19e383349c6e438aac357eccfabb0ce34430e872508ed8ee0d1629e0f",
        build_file = clean_dep("//bzl:easylogging.BUILD"),
    )

    http_archive(
        name = "gflags",
        url = "https://github.com/gflags/gflags/archive/e292e0452fcfd5a8ae055b59052fc041cbab4abf.zip",
        sha256 = "7d17922978692175c67ef5786a014df44bfbfe3b48b30937cca1413d4ff65f75",
        strip_prefix = "gflags-e292e0452fcfd5a8ae055b59052fc041cbab4abf",
    )

    http_archive(
        name = "gmock",
        url = "https://github.com/google/googletest/archive/release-1.8.0.tar.gz",
        sha256 = "58a6f4277ca2bc8565222b3bbd58a177609e9c488e8a72649359ba51450db7d8",
        strip_prefix = "googletest-release-1.8.0",
        build_file = clean_dep("//bzl:gmock.BUILD"),
    )

    http_archive(
        name = "jsonnet",
        url = "https://github.com/google/jsonnet/archive/v0.13.0.zip",
        sha256 = "e9f7095dd2a383001188aa622edaf82059732e11d74f8d0bfdfa84f2682dd547",
        strip_prefix = "jsonnet-0.13.0",
    )

    http_archive(
        name = "io_bazel_rules_jsonnet",
        sha256 = "d05d719c4738e8aac5f13b32f745ff4832b9638ecc89ddcb6e36c379a1ada025",
        strip_prefix = "rules_jsonnet-0.1.0",
        url = "https://github.com/bazelbuild/rules_jsonnet/archive/0.1.0.zip",
    )

    http_archive(
        name = "pybind11",
        url = "https://github.com/pybind/pybind11/archive/v2.2.4.tar.gz",
        sha256 = "b69e83658513215b8d1443544d0549b7d231b9f201f6fc787a2b2218b408181e",
        strip_prefix = "pybind11-2.2.4",
        build_file = clean_dep("//bzl:pybind11.BUILD"),
    )

    http_archive(
        name = "rules_pkg",
        sha256 = "e46b4f5aa71d1037c7c8142e2fedb503127af4bbd9dbde4a742d119749f68a3f",
        strip_prefix = "rules_pkg-cb54c427343aa48c32e3c09ddcc8f6316cdbd5a6/pkg",
        url = "https://github.com/bazelbuild/rules_pkg/archive/cb54c427343aa48c32e3c09ddcc8f6316cdbd5a6.tar.gz",
    )

    http_archive(
        name = "rules_python",
        sha256 = "b5bab4c47e863e0fbb77df4a40c45ca85f98f5a2826939181585644c9f31b97b",
        strip_prefix = "rules_python-9d68f24659e8ce8b736590ba1e4418af06ec2552",
        url = "https://github.com/bazelbuild/rules_python/archive/9d68f24659e8ce8b736590ba1e4418af06ec2552.tar.gz",
    )

    http_archive(
        name = "zlib",
        url = "https://github.com/plaidml/depot/raw/master/zlib-1.2.8.tar.gz",
        sha256 = "36658cb768a54c1d4dec43c3116c27ed893e88b02ecfcb44f2166f9c0b7f2a0d",
        build_file = clean_dep("//bzl:zlib.BUILD"),
    )

    conda_repo(
        name = "com_intel_plaidml_conda_unix",
        env = clean_dep("//conda:unix.yml"),
        build_file = clean_dep("//conda:unix.BUILD"),
    )

    conda_repo(
        name = "com_intel_plaidml_conda_windows",
        env = clean_dep("//conda:windows.yml"),
        build_file = clean_dep("//conda:windows.BUILD"),
    )

    xsmm_repo(
        name = "xsmm",
        url = "https://github.com/hfp/libxsmm/archive/1.12.1.zip",
        sha256 = "451ec9d30f0890bf3081aa3d0d264942a6dea8f9d29c17bececc8465a10a832b",
        strip_prefix = "libxsmm-1.12.1",
        build_file = clean_dep("//vendor/xsmm:xsmm.BUILD"),
    )

    http_archive(
        name = "tbb",
        url = "https://github.com/intel/tbb/archive/tbb_2019.zip",
        sha256 = "078c969b1bbd6b2afb01f65cf9d513bb80636363b206f1e2ae221b614d7ae197",
        strip_prefix = "tbb-tbb_2019",
        build_file = clean_dep("//vendor/tbb:tbb.BUILD"),
    )

<<<<<<< HEAD
    LLVM_COMMIT = "498856fca5b9306f545554aeec93c7c058f03eb3"
    LLVM_SHA256 = "f5d102b2215bdf109b76c4cd0c809059561fd01161c6956e0deb8fdb8b8bad4f"
    LLVM_URL = "https://github.com/llvm/llvm-project/archive/{commit}.tar.gz".format(commit = LLVM_COMMIT)
=======
    LLVM_COMMIT = "3c329d0bc547313335f6e6502d1089c0fb18610b"
    LLVM_SHA256 = "7014475aba03e9999aabce9f68e6fe7c47a5a09642c1e89ffb4edf266dcdc93a"
    LLVM_URL = "https://github.com/plaidml/llvm-project/archive/{commit}.tar.gz".format(commit = LLVM_COMMIT)
>>>>>>> 3cfa8943
    http_archive(
        name = "llvm-project",
        url = LLVM_URL,
        sha256 = LLVM_SHA256,
        strip_prefix = "llvm-project-" + LLVM_COMMIT,
        link_files = {
            clean_dep("//vendor/llvm:llvm.BUILD"): "llvm/BUILD.bazel",
            clean_dep("//vendor/mlir:mlir.BUILD"): "mlir/BUILD.bazel",
            clean_dep("//vendor/mlir:test.BUILD"): "mlir/test/BUILD.bazel",
        },
        override = "PLAIDML_LLVM_REPO",
    )

def configure_toolchain():
    http_archive(
        name = "crosstool_ng_linux_x86_64_gcc_8.3.0",
        build_file = clean_dep("//toolchain:crosstool_ng/linux_x86_64.BUILD"),
        sha256 = "091f5732882a499c6b9fb5fcb895176d0c96e958236e16b61d1a9cafec4271ad",
        strip_prefix = "x86_64-unknown-linux-gnu",
        url = "https://github.com/plaidml/depot/raw/master/toolchain/gcc-8.3/x86_64-unknown-linux-gnu-20191010.tgz",
    )<|MERGE_RESOLUTION|>--- conflicted
+++ resolved
@@ -126,15 +126,9 @@
         build_file = clean_dep("//vendor/tbb:tbb.BUILD"),
     )
 
-<<<<<<< HEAD
     LLVM_COMMIT = "498856fca5b9306f545554aeec93c7c058f03eb3"
     LLVM_SHA256 = "f5d102b2215bdf109b76c4cd0c809059561fd01161c6956e0deb8fdb8b8bad4f"
-    LLVM_URL = "https://github.com/llvm/llvm-project/archive/{commit}.tar.gz".format(commit = LLVM_COMMIT)
-=======
-    LLVM_COMMIT = "3c329d0bc547313335f6e6502d1089c0fb18610b"
-    LLVM_SHA256 = "7014475aba03e9999aabce9f68e6fe7c47a5a09642c1e89ffb4edf266dcdc93a"
     LLVM_URL = "https://github.com/plaidml/llvm-project/archive/{commit}.tar.gz".format(commit = LLVM_COMMIT)
->>>>>>> 3cfa8943
     http_archive(
         name = "llvm-project",
         url = LLVM_URL,
