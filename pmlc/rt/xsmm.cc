--- conflicted
+++ resolved
@@ -18,9 +18,9 @@
                                                 float *b, float *c) {
   libxsmm_xmmfunction sgemm;
   libxsmm_gemm_param gemm_param;
-  gemm_param.a.primary = (void *)b;
-  gemm_param.b.primary = (void *)a;
-  gemm_param.c.primary = (void *)c;
+  gemm_param.a.primary = reinterpret_cast<void *>(b);
+  gemm_param.b.primary = reinterpret_cast<void *>(a);
+  gemm_param.c.primary = reinterpret_cast<void *>(c);
   sgemm.gemm = reinterpret_cast<libxsmm_gemmfunction>(funcAddr);
   sgemm.gemm(&gemm_param);
 }
@@ -62,10 +62,10 @@
   libxsmm_gemm_param gemm_param;
   sgemm.gemm = reinterpret_cast<libxsmm_gemmfunction>(funcAddr);
   unsigned long long numBatchesVar = numBatches; // NOLINT
-  gemm_param.a.primary = (void *)b;
-  gemm_param.b.primary = (void *)a;
-  gemm_param.c.primary = (void *)c;
-  gemm_param.op.tertiary = (void *)&numBatchesVar;
+  gemm_param.a.primary = reinterpret_cast<void *>(b);
+  gemm_param.b.primary = reinterpret_cast<void *>(a);
+  gemm_param.c.primary = reinterpret_cast<void *>(c);
+  gemm_param.op.tertiary = reinterpret_cast<void *>(&numBatchesVar);
   sgemm.gemm(&gemm_param);
 }
 
@@ -117,12 +117,12 @@
   auto *l_a_offs = reinterpret_cast<unsigned long long *>(a_offsets); // NOLINT
   auto *l_b_offs = reinterpret_cast<unsigned long long *>(b_offsets); // NOLINT
 
-  gemm_param.a.secondary = (void *)l_b_offs;
-  gemm_param.b.secondary = (void *)l_a_offs;
-  gemm_param.a.primary = (void *)b;
-  gemm_param.b.primary = (void *)a;
-  gemm_param.c.primary = (void *)c;
-  gemm_param.op.tertiary = (void *)&numBatchesVar;
+  gemm_param.a.secondary = reinterpret_cast<void *>(l_b_offs);
+  gemm_param.b.secondary = reinterpret_cast<void *>(l_a_offs);
+  gemm_param.a.primary = reinterpret_cast<void *>(b);
+  gemm_param.b.primary = reinterpret_cast<void *>(a);
+  gemm_param.c.primary = reinterpret_cast<void *>(c);
+  gemm_param.op.tertiary = reinterpret_cast<void *>(&numBatchesVar);
   sgemm.gemm(&gemm_param);
 }
 
@@ -180,9 +180,6 @@
     unary_flags = LIBXSMM_MELTW_FLAG_UNARY_BCAST_SCALAR;
   }
 
-<<<<<<< HEAD
-  libxsmm_meltw_unary_type unary_type =
-      static_cast<libxsmm_meltw_unary_type>(type);
   if (unary_type == LIBXSMM_MELTW_TYPE_UNARY_REDUCE_X_OP_ADD ||
       unary_type == LIBXSMM_MELTW_TYPE_UNARY_REDUCE_X_OP_MUL ||
       unary_type == LIBXSMM_MELTW_TYPE_UNARY_REDUCE_X_OP_MAX) {
@@ -191,15 +188,7 @@
         static_cast<int>(LIBXSMM_MELTW_FLAG_UNARY_REDUCE_ROWS));
     ldo_int = ldi_int;
   }
-  libxsmm_meltwfunction_unary kernel = libxsmm_dispatch_meltw_unary(
-      static_cast<libxsmm_blasint>(n), static_cast<libxsmm_blasint>(m),
-      &ldi_int, &ldo_int, // leading dimensions
-      static_cast<libxsmm_datatype>(in_type),
-      static_cast<libxsmm_datatype>(compute_type),
-      static_cast<libxsmm_datatype>(out_type),
-      unary_flags, // TODO: add flags to op definition
-      unary_type);
-=======
+
   unary_shape.m = static_cast<libxsmm_blasint>(n);
   unary_shape.n = static_cast<libxsmm_blasint>(m);
   unary_shape.in0_type = static_cast<libxsmm_datatype>(in_type);
@@ -212,7 +201,6 @@
       static_cast<libxsmm_meltw_unary_type>(type), unary_shape,
       static_cast<libxsmm_bitfield>(unary_flags));
 
->>>>>>> ddc2f8ab
   return reinterpret_cast<int64_t>(kernel);
 }
 
