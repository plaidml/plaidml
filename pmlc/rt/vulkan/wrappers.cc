--- conflicted
+++ resolved
@@ -34,21 +34,13 @@
 template <typename T>
 void bindBuffer(void *vkInvocation, DescriptorSetIndex setIndex,
                 BindingIndex bindIndex, uint32_t bufferByteSize,
-<<<<<<< HEAD
-                bool isBlockArgument, ::UnrankedMemRefType<T> *unrankedMemRef) {
-=======
                 uint32_t bufferCopyLevel,
                 ::UnrankedMemRefType<T> *unrankedMemRef) {
->>>>>>> ae5314e9
   DynamicMemRefType<T> memRef(*unrankedMemRef);
   T *ptr = memRef.data + memRef.offset;
   VulkanHostMemoryBuffer memBuffer{ptr, bufferByteSize};
   static_cast<VulkanInvocation *>(vkInvocation)
-<<<<<<< HEAD
-      ->setResourceData(setIndex, bindIndex, isBlockArgument, memBuffer);
-=======
       ->setResourceData(setIndex, bindIndex, bufferCopyLevel, memBuffer);
->>>>>>> ae5314e9
 }
 
 } // namespace
@@ -92,17 +84,10 @@
 #define BIND_BUFFER_IMPL(_name_, _type_)                                       \
   void _mlir_ciface_bindBuffer##_name_(                                        \
       void *vkInvocation, DescriptorSetIndex setIndex, BindingIndex bindIndex, \
-<<<<<<< HEAD
-      uint32_t bufferByteSize, bool isBlockArgument,                           \
-      ::UnrankedMemRefType<_type_> *unrankedMemRef) {                          \
-    bindBuffer(vkInvocation, setIndex, bindIndex, bufferByteSize,              \
-               isBlockArgument, unrankedMemRef);                               \
-=======
       uint32_t bufferByteSize, uint32_t bufferCopyLevel,                       \
       ::UnrankedMemRefType<_type_> *unrankedMemRef) {                          \
     bindBuffer(vkInvocation, setIndex, bindIndex, bufferByteSize,              \
                bufferCopyLevel, unrankedMemRef);                               \
->>>>>>> ae5314e9
   }
 
 BIND_BUFFER_IMPL(Float16, half_float::half);
