# Copyright 2020 Intel Corporation.

load("//bzl:plaidml.bzl", "plaidml_cc_test")
load("//pmlc:lit.bzl", "glob_lit_tests")

<<<<<<< HEAD
glob_lit_tests(
    tags_override = {
        "boundscheck-rt.mlir": ["skip_windows"],
    },
=======
glob_lit_tests(default_tags = ["skip_windows"])

plaidml_cc_test(
    name = "openmp_test",
    srcs = ["openmp_test.cc"],
    copts = ["-w"],
    deps = ["@llvm-project//openmp"],
>>>>>>> 7d58d7ae
)<|MERGE_RESOLUTION|>--- conflicted
+++ resolved
@@ -3,18 +3,11 @@
 load("//bzl:plaidml.bzl", "plaidml_cc_test")
 load("//pmlc:lit.bzl", "glob_lit_tests")
 
-<<<<<<< HEAD
-glob_lit_tests(
-    tags_override = {
-        "boundscheck-rt.mlir": ["skip_windows"],
-    },
-=======
-glob_lit_tests(default_tags = ["skip_windows"])
+glob_lit_tests()
 
 plaidml_cc_test(
     name = "openmp_test",
     srcs = ["openmp_test.cc"],
     copts = ["-w"],
     deps = ["@llvm-project//openmp"],
->>>>>>> 7d58d7ae
 )