--- conflicted
+++ resolved
@@ -37,11 +37,8 @@
         "//pmlc/dialect/tile/transforms",
         "//pmlc/rt/vulkan",
         "//pmlc/target/x86:prng_lowering",
-<<<<<<< HEAD
         "//pmlc/transforms",
-=======
         "@llvm-project//mlir:AffineTransforms",
->>>>>>> 5512c9e3
         "@llvm-project//mlir:AffineToStandardTransforms",
         "@llvm-project//mlir:GPUToSPIRVTransforms",
         "@llvm-project//mlir:GPUToVulkanTransforms",
