// Copyright 2020 Intel Corporation
#include "mlir/Dialect/Affine/IR/AffineOps.h"
#include "mlir/Dialect/Func/IR/FuncOps.h"
#include "mlir/Dialect/Math/IR/Math.h"
#include "mlir/Pass/Pass.h"
#include "mlir/Support/DebugStringHelper.h"
#include "pmlc/dialect/pxa/ir/matchers.h"
#include "pmlc/dialect/pxa/ir/ops.h"
#include "pmlc/dialect/pxa/transforms/autotile.h"
#include "pmlc/dialect/pxa/transforms/stencil.h"
#include "pmlc/dialect/stdx/ir/ops.h"
#include "pmlc/target/x86/pass_detail.h"
#include "pmlc/target/x86/passes.h"
#include "pmlc/util/logging.h"
#include "pmlc/util/matchers.h"
#include "pmlc/util/util.h"

using namespace mlir; // NOLINT

namespace pmlc::target::x86 {

namespace pxa = dialect::pxa;
namespace stdx = dialect::stdx;

namespace {

struct GemmOperand {
  Value memref;
  AffineMap accessMap;
  AffineMap tileMap;

  template <typename TOp>
  GemmOperand(TOp op, ArrayRef<BlockArgument> idxs,
              SmallVectorImpl<Value> &mapOperands)
      : memref(op.getMemRef()), accessMap(op.getAffineMap()),
        tileMap(pxa::makeTileMap(op.getContext(), op.getAffineMap(),
                                 op.getMapOperands(), idxs)) {
    mapOperands.append(op.getMapOperands().begin(), op.getMapOperands().end());
  }
};

double getStride(ArrayRef<int64_t> tileSizes, int tiledIdxCount,
                 DenseMap<mlir::BlockArgument, int64_t> strides,
                 SmallVector<mlir::BlockArgument, 8> indexes) {
  for (size_t j = 0; j < tiledIdxCount; j++) {
    for (const auto &kvp : strides) {
      if (indexes[j] == kvp.first) {
        return static_cast<double>(kvp.second);
      }
    }
  }
  return 0.0;
}

class StencilImpl : public pxa::StencilBase {
private:
  StringRef opName;

  template <typename OpTy>
  void maybeCaptureGeneric(Optional<pxa::StencilCapture> &capture,
                           StringRef inName) {
    if (capture)
      return;
    AffineValueMap ranges = util::getRangesValueMap(op);
    if (op.getIVs().size() == 2) {
      auto constExpr = ranges.getResult(0).dyn_cast<AffineConstantExpr>();
      if (constExpr && constExpr.getValue() == 1) {
        return;
      }
    }

    using matchers::m_Any;

    Value load, reduce;
    auto pattern = m_Op<AffineYieldOp>(m_Capture(
        &reduce,
        pxa::m_PxaReduceOp(arith::AtomicRMWKind::assign,
                           m_Op<OpTy>(m_Capture(&load, m_Op<pxa::PxaLoadOp>())),
                           m_Any())));

    Operation *yield = op.getBody()->getTerminator();
    if (!matchPattern(yield, pattern))
      return;

    if (!load.getType().isF32() ||
        !reduce.getType().cast<MemRefType>().getElementType().isF32())
      return;
    auto source = cast<pxa::PxaLoadOp>(load.getDefiningOp()).memref();
    if (!source.isa<BlockArgument>()) {
      // If the definition of load's source is in "op", it is too complex to
      // stencil
      auto defOp = source.getDefiningOp();
      while (!isa<func::FuncOp>(defOp)) {
        if (defOp == op.getOperation())
          return;
        defOp = defOp->getParentOp();
      }
    }

    capture = pxa::StencilCapture{{reduce}, {load}};
    this->opName = inName;
  }

  void maybeCaptureIdentityOp(Optional<pxa::StencilCapture> &capture,
                              StringRef inName) {
    if (capture)
      return;
    AffineValueMap ranges = util::getRangesValueMap(op);
    if (op.getIVs().size() == 2) {
      auto constExpr = ranges.getResult(0).dyn_cast<AffineConstantExpr>();
      if (constExpr && constExpr.getValue() == 1) {
        return;
      }
    }

    using matchers::m_Any;

    Value load, reduce;
    auto pattern = m_Op<AffineYieldOp>(m_Capture(
        &reduce,
        pxa::m_PxaReduceOp(arith::AtomicRMWKind::assign,
                           m_Capture(&load, m_Op<pxa::PxaLoadOp>()), m_Any())));

    Operation *yield = op.getBody()->getTerminator();
    if (!matchPattern(yield, pattern))
      return;
    if (!load.getType().isF32() ||
        !reduce.getType().cast<MemRefType>().getElementType().isF32())
      return;
    auto source = cast<pxa::PxaLoadOp>(load.getDefiningOp()).memref();
    if (!source.isa<BlockArgument>()) {
      // If the definition of load's source is in "op", it is too complex to
      // stencil
      auto defOp = source.getDefiningOp();
      while (!isa<func::FuncOp>(defOp)) {
        if (defOp == op.getOperation())
          return;
        defOp = defOp->getParentOp();
      }
    }

    capture = pxa::StencilCapture{{reduce}, {load}};
    this->opName = inName;
  }

  void maybeCaptureReduceOp(Optional<pxa::StencilCapture> &capture,
                            StringRef inName, AtomicRMWKind agg) {
    if (capture)
      return;
    AffineValueMap ranges = util::getRangesValueMap(op);
    auto constExpr =
        ranges.getResult(op.getIVs().size() - 2).dyn_cast<AffineConstantExpr>();
    if (constExpr && constExpr.getValue() > 1) {
      return;
    }

    using matchers::m_Any;

    Value load, reduce;
    auto pattern = m_Op<AffineYieldOp>(m_Capture(
        &reduce, pxa::m_PxaReduceOp(
                     agg, m_Capture(&load, m_Op<pxa::PxaLoadOp>()), m_Any())));

    Operation *yield = op.getBody()->getTerminator();
    if (!matchPattern(yield, pattern))
      return;
    if (!load.getType().isF32() ||
        !reduce.getType().cast<MemRefType>().getElementType().isF32())
      return;
    auto source = cast<pxa::PxaLoadOp>(load.getDefiningOp()).memref();
    if (!source.isa<BlockArgument>()) {
      // If the definition of load's source is in "op", it is too complex to
      // stencil
      auto defOp = source.getDefiningOp();
      while (!isa<FuncOp>(defOp)) {
        if (defOp == op.getOperation())
          return;
        defOp = defOp->getParentOp();
      }
    }

    // TODO: remove the constraint of memRefType
    auto type = cast<pxa::PxaLoadOp>(load.getDefiningOp()).getMemRefType();
    if (type.getShape().size() != 2)
      return;

    capture = pxa::StencilCapture{{reduce}, {load}};
    this->opName = inName;
  }

  Optional<pxa::StencilCapture> capture() {
    Optional<pxa::StencilCapture> ret;
    maybeCaptureGeneric<stdx::ReluOp>(ret, "tpp_relu");
    maybeCaptureGeneric<math::TanhOp>(ret, "tpp_tanh");
    maybeCaptureGeneric<math::ExpOp>(ret, "tpp_exp");
    maybeCaptureIdentityOp(ret, "tpp_identity");
    maybeCaptureReduceOp(ret, "tpp_add_reduce", AtomicRMWKind::addf);
    maybeCaptureReduceOp(ret, "tpp_mul_reduce", AtomicRMWKind::mulf);
    maybeCaptureReduceOp(ret, "tpp_max_reduce", AtomicRMWKind::maxf);
    return ret;
  }

  std::pair<double, double> getCost(const pxa::StencilOption &stencil,
                                    ArrayRef<int64_t> tileSizes) {
    int64_t tiledIdxCount = getTiledIdxCount();
    double inputStride =
        getStride(tileSizes, tiledIdxCount,
                  stencil.values[1].strideInfo.strides, stencil.indexes);
    double outputStride =
        getStride(tileSizes, tiledIdxCount,
                  stencil.values[0].strideInfo.strides, stencil.indexes);

    return std::make_pair((inputStride + outputStride), 0.0);
  }

  void transform(const pxa::StencilOption &stencil,
                 ArrayRef<int64_t> tileSizes) {
    auto outputOp =
        cast<pxa::PxaReduceOp>(stencil.values[0].value.getDefiningOp());
    auto inputOp =
        cast<pxa::PxaLoadOp>(stencil.values[1].value.getDefiningOp());

    OpBuilder builder = op.getBodyBuilder();
    SmallVector<Value> inputIndices, outputIndices;

    GemmOperand output(outputOp, stencil.indexes, outputIndices);

    GemmOperand input(inputOp, stencil.indexes, inputIndices);

    SmallVector<int64_t, 8> steps = op.getSteps();
    for (size_t i = 0; i < steps.size(); i++) {
      BlockArgument idx = op.getBody()->getArgument(i);
      int64_t idxRange = getIdxRange(idx);

      for (size_t j = 0; j < getTiledIdxCount(); j++) {
        if (stencil.indexes[j] == idx) {
          steps[i] *= tileSizes[j];
        }
      }
    }
    op.setSteps(steps);

    ArrayAttr outputAccessMaps =
        builder.getAffineMapArrayAttr({output.accessMap});
    ArrayAttr outputTileMaps = builder.getAffineMapArrayAttr({output.tileMap});

    ArrayAttr inputAccessMaps =
        builder.getAffineMapArrayAttr({input.accessMap});
    ArrayAttr inputTileMaps = builder.getAffineMapArrayAttr({input.tileMap});

    ArrayAttr reductions =
        builder.getI64ArrayAttr({static_cast<int64_t>(outputOp.agg())});

    auto genericOp = builder.create<pxa::PxaGenericOp>(
        op.getLoc(), output.memref.getType(),
        /*inputs=*/ArrayRef<Value>{input.memref},
        /*outputs=*/ArrayRef<Value>{output.memref},
        /*inputIndices=*/inputIndices,
        /*outputIndices=*/outputIndices,
        /*inputAccessMaps=*/inputAccessMaps,
        /*inputTileMaps=*/inputTileMaps,
        /*outputAccessMaps=*/outputAccessMaps,
        /*outputTileMaps=*/outputTileMaps,
        /*kernel=*/builder.getStringAttr(opName),
        /*tile=*/builder.getI64ArrayAttr(tileSizes),
        /*reductions=*/reductions);

    outputOp.result().replaceAllUsesWith(genericOp.getResult(0));
    outputOp.erase();
  }

public:
  explicit StencilImpl(AffineParallelOp op)
      : StencilBase(op, {
                            pxa::StencilIndexRequirement{
                                /*idxName=*/"eltwise_i",
                                /*tilingGenerator=*/pxa::ExactRangeGenerator(),
                                pxa::IndexStridePredicates{
                                    [](int64_t stride) {
                                      return (stride == 0 || stride > 1);
                                    }, // output
                                    [](int64_t stride) {
                                      return (stride == 0 || stride > 1);
                                    }, // input
                                }},
                            pxa::StencilIndexRequirement{
                                /*idxName=*/"eltwise_j",
                                /*tilingGenerator=*/pxa::ExactRangeGenerator(),
                                pxa::IndexStridePredicates{
                                    [](int64_t stride) {
                                      return (stride == 1 || stride == 0);
                                    }, // output
                                    [](int64_t stride) {
                                      return (stride == 1 || stride == 0);
                                    }, // input
                                }},
                        }) {}
};

} // namespace

// For 1D stenciling, we still map to 2D TPPs. We can make 2D TPPs do 1D
// by having the outer dim being 1.
void addSingleIteration(AffineParallelOp op) {
  if (op.getIVs().size() == 1) {
    Block *body = op.getBody();
    auto builder = OpBuilder::atBlockBegin(body);
    auto zeroExpr = builder.getAffineConstantExpr(0);
    auto oneExpr = builder.getAffineConstantExpr(1);
    SmallVector<AffineExpr, 6> newLowerBounds;
    SmallVector<AffineExpr, 6> newUpperBounds;
    SmallVector<int64_t, 6> newSteps;
    SmallVector<int32_t> groups;
    auto steps = op.getSteps();
    // Add a single iteration
    newLowerBounds.push_back(zeroExpr);
    newUpperBounds.push_back(oneExpr);
    newSteps.push_back(1);
    groups.push_back(1);
    // Keep the original args
    body->addArguments(body->getArguments()[0].getType());
    for (unsigned i = 0, e = steps.size(); i < e; ++i) {
      int64_t step = steps[i];
      newLowerBounds.push_back(op.lowerBoundsMap().getResult(i));
      newUpperBounds.push_back(op.upperBoundsMap().getResult(i));
      newSteps.push_back(step);
      groups.push_back(1);
    }
    auto newArgs = body->getArguments();
    newArgs[0].replaceAllUsesWith(newArgs[1]);

    // Update attributes
    auto newLower = AffineMap::get(op.lowerBoundsMap().getNumDims(),
                                   op.lowerBoundsMap().getNumSymbols(),
                                   newLowerBounds, op.getContext());
    auto newUpper = AffineMap::get(op.upperBoundsMap().getNumDims(),
                                   op.upperBoundsMap().getNumSymbols(),
                                   newUpperBounds, op.getContext());
    op.lowerBoundsMapAttr(AffineMapAttr::get(newLower));
    op.lowerBoundsGroupsAttr(builder.getI32TensorAttr(groups));
    op.upperBoundsMapAttr(AffineMapAttr::get(newUpper));
    op.upperBoundsGroupsAttr(builder.getI32TensorAttr(groups));
    op.setSteps(newSteps);
  }
}

struct StencilTppUnaryPass : public StencilTppUnaryBase<StencilTppUnaryPass> {
<<<<<<< HEAD
  void runOnFunction() final {
    getFunction().walk(addSingleIteration);
    getFunction().walk([](AffineParallelOp op) {
=======
  void runOnOperation() final {
    getOperation().walk([](AffineParallelOp op) {
>>>>>>> ddc2f8ab
      if (op.getIVs().size() >= 2) {
        StencilImpl stencil(op);
        stencil.performStenciling();
      }
    });
  }
};

std::unique_ptr<Pass> createStencilTppUnaryPass() {
  return std::make_unique<StencilTppUnaryPass>();
}

} // namespace pmlc::target::x86<|MERGE_RESOLUTION|>--- conflicted
+++ resolved
@@ -345,14 +345,9 @@
 }
 
 struct StencilTppUnaryPass : public StencilTppUnaryBase<StencilTppUnaryPass> {
-<<<<<<< HEAD
-  void runOnFunction() final {
-    getFunction().walk(addSingleIteration);
-    getFunction().walk([](AffineParallelOp op) {
-=======
   void runOnOperation() final {
+    getOperation().walk(addSingleIteration);
     getOperation().walk([](AffineParallelOp op) {
->>>>>>> ddc2f8ab
       if (op.getIVs().size() >= 2) {
         StencilImpl stencil(op);
         stencil.performStenciling();
