--- conflicted
+++ resolved
@@ -1,17 +1,9 @@
 // RUN: pmlc-opt -convert-tile-to-pxa -target-cpu %s | FileCheck %s
-<<<<<<< HEAD
-// -e test_trace -entry-point-result=void
-
-func @test_trace() {
-  %c1 = constant 1 : i32
-  "tile.trace"(%c1) {msg = "msg"} : (i32) -> (i32)
-=======
 // RUN: pmlc-opt -convert-tile-to-pxa -target-cpu %s | pmlc-jit -entry-point-result=void | FileCheck %s --check-prefix=JIT
 
 func @main() {
   %c1 = constant 1.0 : f32
   "tile.trace"(%c1) {msg = "msg"} : (f32) -> (f32)
->>>>>>> 6d9864e9
   return
 }
 
@@ -22,12 +14,7 @@
 // CHECK:        llvm.mlir.constant
 // CHECK:        llvm.getelementptr
 // CHECK:        llvm.call @plaidml_rt_trace(%{{.*}})
-<<<<<<< HEAD
-// CHECK:      llvm.func @test_trace
-// CHECK:        llvm.call @__trace{{.*}}()
-=======
 // CHECK:      llvm.func @main
 // CHECK:        llvm.call @__trace{{.*}}()
 
-// JIT: msg
->>>>>>> 6d9864e9
+// JIT: msg