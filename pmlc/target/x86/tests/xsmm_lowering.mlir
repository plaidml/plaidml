--- conflicted
+++ resolved
@@ -10,14 +10,9 @@
   // CHECK: affine.for
   // CHECK: affine.for
   %ret = affine.parallel (%i, %j, %k) = (0, 0, 0) to (8, 8, 8) step (2, 2, 2) reduce ("assign") -> (memref<4x6xf32>) {
-<<<<<<< HEAD
-    %0 = pxa.gemm %C[%i, %j]:#id_map = %A[%i, %k]:#id_map, %B[%k, %j]:#id_map, [2, 2, 2]
+    %0 = pxa.gemm %C[%i, %j]:#id_map = %A[%i, %k]:#id_map, %B[%k, %j]:#id_map, [2, 2, 2], 1
       : (memref<4x8xf32>, memref<8x6xf32>) -> memref<4x6xf32>
     // CHECK: xsmm.sgemm.invoke
-=======
-    %0 = pxa.gemm %C[%i, %j]:#id_map = %A[%i, %k]:#id_map, %B[%k, %j]:#id_map, [2, 2, 2], 1 : (memref<4x8xf32>, memref<8x6xf32>) -> memref<4x6xf32>
-    // CHECK: xsmm.gemm.invoke
->>>>>>> c1c31cd9
     affine.yield %0 : memref<4x6xf32>
   }
   return %ret : memref<4x6xf32>
