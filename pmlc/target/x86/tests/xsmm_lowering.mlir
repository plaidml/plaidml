--- conflicted
+++ resolved
@@ -35,25 +35,14 @@
   // CHECK-DAG: %[[c64:.*]] = constant 64 : i32
   // CHECK-DAG: %[[c3584:.*]] = constant 3584 : i32
   affine.parallel (%x, %y) = (0, 0) to (56, 56) step (14, 1) {
-<<<<<<< HEAD
     xsmm.gemm %O[%c0, %x, %y, %c0]:#O_tile
       = %I[%c0, %x, %y, %c0]:#I_tile, %K[%c0, %x, %y, %c0]:#K_tile, [14, 64, 64]
       : memref<1x56x56x64xf32>, memref<1x56x56x64xf32>, memref<1x1x64x64xf32>
-    // CHECK: subview %{{.*}}[{{.*}}][][] : memref<1x56x56x64xf32> to memref<1x14x1x64xf32, #{{.*}}>
+    // CHECK: subview %{{.*}}[{{.*}}] [] [] : memref<1x56x56x64xf32> to memref<1x14x1x64xf32, #{{.*}}>
     // CHECK: memref_cast
-    // CHECK: subview %{{.*}}[{{.*}}][][] : memref<1x1x64x64xf32> to memref<1x1x64x64xf32, #{{.*}}>
-    // CHECK: memref_cast
-    // CHECK: subview %{{.*}}[{{.*}}][][] : memref<1x56x56x64xf32> to memref<1x14x1x64xf32, #{{.*}}>
-=======
-    xsmm.gemm %O[%c0, 14 * %x, %y, %c0]:#O_tile
-      = %K[%c0, %c0, %c0, %c0]:#K_tile, %I[%c0, 14 * %x, %y, %c0]:#I_tile, [64, 14, 64]
-      : memref<1x56x56x64xf32>, memref<1x1x64x64xf32>, memref<1x56x56x64xf32>
     // CHECK: subview %{{.*}}[{{.*}}] [] [] : memref<1x1x64x64xf32> to memref<1x1x64x64xf32, #{{.*}}>
     // CHECK: memref_cast
     // CHECK: subview %{{.*}}[{{.*}}] [] [] : memref<1x56x56x64xf32> to memref<1x14x1x64xf32, #{{.*}}>
-    // CHECK: memref_cast
-    // CHECK: subview %{{.*}}[{{.*}}] [] [] : memref<1x56x56x64xf32> to memref<1x14x1x64xf32, #{{.*}}>
->>>>>>> 522bf0be
     // CHECK: memref_cast
     // CHECK: call @plaidml_rt_xsmm_gemm_f32
     // CHECK-SAME: (%{{.*}}, %{{.*}}, %{{.*}}, %[[c3584]], %[[c64]], %[[c3584]], %[[c64]], %[[c14]], %[[c64]])
