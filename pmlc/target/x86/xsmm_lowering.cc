// Copyright 2020, Intel Corporation

#include "mlir/Conversion/AffineToStandard/AffineToStandard.h"
#include "mlir/Conversion/LLVMCommon/ConversionTarget.h"
#include "mlir/Conversion/LLVMCommon/Pattern.h"
#include "mlir/Conversion/StandardToLLVM/ConvertStandardToLLVM.h"
#include "mlir/Conversion/StandardToLLVM/ConvertStandardToLLVMPass.h"
#include "mlir/Dialect/LLVMIR/LLVMDialect.h"
#include "mlir/IR/BuiltinOps.h"
#include "mlir/Support/DebugStringHelper.h"
#include "mlir/Transforms/DialectConversion.h"
#include "mlir/Transforms/GreedyPatternRewriteDriver.h"

#include "libxsmm.h" // NOLINT [build/include_subdir]

#include "pmlc/dialect/pxa/analysis/strides.h"
#include "pmlc/dialect/pxa/ir/ops.h"
#include "pmlc/dialect/stdx/ir/ops.h"
#include "pmlc/dialect/xsmm/ir/ops.h"
#include "pmlc/target/x86/pass_detail.h"
#include "pmlc/util/logging.h"
#include "pmlc/util/strides.h"
#include "pmlc/util/util.h"

using namespace mlir; // NOLINT[build/namespaces]

namespace pmlc::target::x86 {

namespace pxa = dialect::pxa;
namespace stdx = dialect::stdx;
namespace xsmm = dialect::xsmm;

namespace {

util::StrideArray getStrideArray(Value operand, AffineMap tileMap) {
  int64_t offset;
  SmallVector<int64_t, 4> strides;
  auto type = operand.getType().cast<MemRefType>();
  // TODO: check LogicalResult
  (void)getStridesAndOffset(type, strides, offset);
  AffineMap layoutMap =
      makeStridedLinearLayoutMap(strides, offset, operand.getContext());
  Optional<util::StrideArray> info =
      util::computeStrideArray(layoutMap.compose(tileMap));
  assert(info.hasValue() && "computeStrideArray must succeed");
  return *info;
}

SmallVector<util::StrideArray> getStrideArrays(ValueRange operands,
                                               ArrayAttr tileMapsAttr) {
  SmallVector<util::StrideArray> result;
  for (auto tuple : llvm::zip(operands, tileMapsAttr)) {
    Value operand;
    Attribute tileMapAttr;
    std::tie(operand, tileMapAttr) = tuple;
    AffineMap tileMap = tileMapAttr.cast<AffineMapAttr>().getValue();
    util::StrideArray strideArray = getStrideArray(operand, tileMap);
    result.emplace_back(strideArray);
  }
  return result;
}

struct IndicesCollector {
  Location loc;
  ConversionPatternRewriter &rewriter;
  SmallVector<Value> indices;

  IndicesCollector(Location loc, ConversionPatternRewriter &rewriter)
      : loc(loc), rewriter(rewriter) {}

  bool collect(ArrayAttr arrayAttr, ValueRange mapIndices) {
    unsigned prefix = 0;
    for (Attribute attr : arrayAttr) {
      AffineMap accessMap = attr.cast<AffineMapAttr>().getValue();
      size_t count = accessMap.getNumInputs();
      auto operands = mapIndices.slice(prefix, count);
      auto expanded = expandAffineMap(rewriter, loc, accessMap, operands);
      if (!expanded)
        return false;
      indices.append(expanded->begin(), expanded->end());
      prefix += count;
    }
    return true;
  }
};

static SmallVector<Type> getElementTypes(TypeRange types) {
  SmallVector<Type> ret;
  for (Type type : types) {
    ret.push_back(type.cast<MemRefType>().getElementType());
  }
  return ret;
}

static SmallVector<int64_t> getIntegerValues(ArrayAttr attr) {
  SmallVector<int64_t> result;
  for (APInt value : attr.getAsValueRange<IntegerAttr>())
    result.push_back(value.getZExtValue());
  return result;
}

struct GemmLowering {
  pxa::PxaGenericOp op;
  ConversionPatternRewriter &rewriter;
  Location loc;
  pxa::PxaGenericOp::Adaptor adaptor;
  Type resultType;
  SmallVector<util::StrideArray> inputs;
  SmallVector<util::StrideArray> outputs;
  IndicesCollector collector;
  SmallVector<int64_t> tileSizes;
  ArrayAttr tileAttr;
  ArrayAttr leadingDimsAttr;
  ArrayRef<int64_t> batches;

  static constexpr size_t OPA_IDX = 0;
  static constexpr size_t OPB_IDX = 1;
  static constexpr size_t OPC_IDX = 0;

  static constexpr size_t LDA_IDX = 0;
  static constexpr size_t LDB_IDX = 2;
  static constexpr size_t LDC_IDX = 0;

  GemmLowering(pxa::PxaGenericOp op, ArrayRef<Value> operands,
               ConversionPatternRewriter &rewriter)
      : op(op), rewriter(rewriter), loc(op.getLoc()),
        adaptor(operands, op->getAttrDictionary()),
        resultType(rewriter.getI64Type()),
        inputs(getStrideArrays(adaptor.inputs(), op.inputTileMaps())),
        outputs(getStrideArrays(adaptor.outputs(), op.outputTileMaps())),
        collector(loc, rewriter), tileSizes(getIntegerValues(op.tile())),
        tileAttr(rewriter.getI64ArrayAttr(
            ArrayRef<int64_t>(tileSizes).take_front(3))),
        leadingDimsAttr(rewriter.getI64ArrayAttr(ArrayRef<int64_t>{
            inputs[OPA_IDX].strides[LDA_IDX],
            inputs[OPB_IDX].strides[LDB_IDX],
            outputs[OPC_IDX].strides[LDC_IDX],
        })),
        batches(ArrayRef<int64_t>(tileSizes).drop_front(3)) {
    IVLOG(3, "StrideArrays: A: " << inputs[OPA_IDX]
                                 << ", B: " << inputs[OPB_IDX]
                                 << ", C:" << outputs[OPC_IDX]);
  }

  LogicalResult performLowering() {
    if (!collector.collect(op.outputAccessMaps(), adaptor.outputIndices()) ||
        !collector.collect(op.inputAccessMaps(), adaptor.inputIndices()))
      return failure();

    if (batches.empty())
      return callSimpleGemm();

    if (batches.size() == 1)
      return callBatchedGemm(batches[0]);

    // There are additional reduction indices
    // call offset based batch reduce gemm
    return callBatchedOffsetsGemm();
  }

  LogicalResult callSimpleGemm() {
    auto dispatch = rewriter.create<xsmm::GemmDispatchF32Op>(
        loc, resultType,
        /*tile=*/tileAttr,
        /*leadingDims=*/leadingDimsAttr);

    rewriter.create<xsmm::GemmInvokeF32Op>(loc, ArrayRef<Type>(),
                                           /*ptr=*/dispatch,
                                           /*c=*/adaptor.outputs()[OPC_IDX],
                                           /*a=*/adaptor.inputs()[OPA_IDX],
                                           /*b=*/adaptor.inputs()[OPB_IDX],
                                           /*indices=*/collector.indices);

    op.replaceAllUsesWith(adaptor.outputs());
    rewriter.eraseOp(op);

    return success();
  }

  LogicalResult callBatchedGemm(int64_t kBatches) {
    auto dispatch = rewriter.create<xsmm::BRGemmDispatchF32Op>(
        loc, resultType,
        /*tile=*/tileAttr,
        /*leadingDims=*/leadingDimsAttr);

    rewriter.create<xsmm::BRGemmInvokeF32Op>(
        loc, ArrayRef<Type>(),
        /*ptr=*/dispatch,
        /*c=*/adaptor.outputs()[OPC_IDX],
        /*a=*/adaptor.inputs()[OPA_IDX],
        /*b=*/adaptor.inputs()[OPB_IDX],
        /*numBatches=*/rewriter.getI64IntegerAttr(kBatches),
        /*indices=*/collector.indices);

    op.replaceAllUsesWith(adaptor.outputs());
    rewriter.eraseOp(op);

    return success();
  }

  LogicalResult callBatchedOffsetsGemm() {
    // offsets for index k in matrix multiply and
    // additional reduction indices, stepSizes are the tileSizes for each
    // dimension
    SmallVector<int64_t> aStrides, bStrides, stepSizes;
    SmallVector<Type> inputTypes = getElementTypes(adaptor.inputs().getTypes());
    int64_t aElemSize = inputTypes[OPA_IDX].getIntOrFloatBitWidth() / 8;
    int64_t bElemSize = inputTypes[OPB_IDX].getIntOrFloatBitWidth() / 8;

    // Skip index m and n, start from k at index 2
    const util::StrideArray &aInfo = inputs[OPA_IDX];
    for (size_t i = 2; i < aInfo.strides.size(); i++)
      aStrides.emplace_back(aInfo.strides[i] * aElemSize);

    // Skip index m and n, start from k at index 2
    const util::StrideArray &bInfo = inputs[OPB_IDX];
    for (size_t i = 2; i < bInfo.strides.size(); i++)
      bStrides.emplace_back(bInfo.strides[i] * bElemSize);

    // Push the step size (tile size) for k
    int64_t kTile = (op.tile().getValue()[2]).cast<IntegerAttr>().getInt();
    stepSizes.emplace_back(kTile);

    // Rest of the reduction indices are unit step
    for (size_t i = 2; i < aInfo.strides.size(); i++)
      stepSizes.emplace_back(1);

    SmallVector<int64_t, 4> aOffsets, bOffsets;
    int64_t numSteps = 1;
    for (int64_t batchSize : batches)
      numSteps *= batchSize;

    // Computation of offset table
    computeBRGemmOffsets(batches, stepSizes, aStrides, bStrides, aOffsets,
                         bOffsets);

    auto dispatch = rewriter.create<xsmm::BRGemmOffsDispatchF32Op>(
        loc, resultType,
        /*tile=*/tileAttr,
        /*leadingDims=*/leadingDimsAttr);

    rewriter.create<xsmm::BRGemmOffsInvokeF32Op>(
        loc, ArrayRef<Type>(),
        /*ptr=*/dispatch,
        /*c=*/adaptor.outputs()[0],
        /*a=*/adaptor.inputs()[0],
        /*b=*/adaptor.inputs()[1],
        /*numBatches=*/rewriter.getI64IntegerAttr(numSteps),
        /*aOffsets=*/rewriter.getI64ArrayAttr(aOffsets),
        /*bOffsets=*/rewriter.getI64ArrayAttr(bOffsets),
        /*indices=*/collector.indices);

    op.replaceAllUsesWith(adaptor.outputs());
    rewriter.eraseOp(op);

    return success();
  }

  void computeBRGemmOffsets(ArrayRef<int64_t> numSteps,
                            ArrayRef<int64_t> stepSizes,
                            ArrayRef<int64_t> aStrides,
                            ArrayRef<int64_t> bStrides,
                            SmallVectorImpl<int64_t> &aOffsets,
                            SmallVectorImpl<int64_t> &bOffsets) {
    IVLOG(3, "computeBRGemmOffsets:")
    IVLOG(3, "  numSteps: " << numSteps);
    IVLOG(3, "  stepSizes: " << stepSizes);
    IVLOG(3, "  aStrides: " << aStrides);
    IVLOG(3, "  bStrides: " << bStrides);

    int64_t numBatches = 1;
    for (int64_t step : numSteps)
      numBatches *= step;
    IVLOG(3, "  numBatches: " << numBatches);

    aOffsets.resize(numBatches, 0);
    bOffsets.resize(numBatches, 0);

    assert((numSteps.size() == aStrides.size() &&
            numSteps.size() == bStrides.size()) &&
           "argument dimension mismatch for offset based BRGEMM");

    // memory stride of the current index within the offset array
    int64_t innerStride = 1;

    for (size_t i = 0; i < numSteps.size(); i++) {
      // memory stride for array a
      int64_t aStride = aStrides[i];
      // memory stride for array b
      int64_t bStride = bStrides[i];
      // the step size of this index
      int64_t stepSize = stepSizes[i];
      // the number of batches for this index
      int64_t nSteps = numSteps[i];

      for (int64_t k = 0; k < numBatches; k += (nSteps * innerStride)) {
        for (int64_t j = 0; j < nSteps; j++) {
          for (int64_t m = 0; m < innerStride; m++) {
            aOffsets[k + j * innerStride + m] += (j * stepSize * aStride);
            bOffsets[k + j * innerStride + m] += (j * stepSize * bStride);
          }
        }
      }

      // update inner memory stride for next index
      innerStride *= nSteps;
    }
  }
};

struct GemmPxaGenericOpConversion
    : public OpConversionPattern<pxa::PxaGenericOp> {
  using OpConversionPattern<pxa::PxaGenericOp>::OpConversionPattern;

  LogicalResult
  matchAndRewrite(pxa::PxaGenericOp op, ArrayRef<Value> operands,
                  ConversionPatternRewriter &rewriter) const override {
    if (op.kernel() != "tpp_gemm")
      return failure();
    if (op.outputs().size() != 1 || op.inputs().size() != 2)
      return failure();

    GemmLowering lowering(op, operands, rewriter);
    return lowering.performLowering();
  }
};

struct UnaryPxaGenericOpConversion
    : public OpConversionPattern<pxa::PxaGenericOp> {
  StringRef kernelName;
  xsmm::UnaryKind kind;

  UnaryPxaGenericOpConversion(MLIRContext *context, StringRef kernelName,
                              xsmm::UnaryKind kind)
      : OpConversionPattern(context), kernelName(kernelName), kind(kind) {}

  LogicalResult
  matchAndRewrite(pxa::PxaGenericOp op, ArrayRef<Value> operands,
                  ConversionPatternRewriter &rewriter) const override {
    if (op.kernel() != kernelName)
      return failure();
    if (op.outputs().size() != 1 || op.inputs().size() != 1)
      return failure();

    Location loc = op.getLoc();
    pxa::PxaGenericOp::Adaptor adaptor(operands, op->getAttrDictionary());
    Type resultType = rewriter.getI64Type();
    SmallVector<util::StrideArray> inputs =
        getStrideArrays(adaptor.inputs(), op.inputTileMaps());
    SmallVector<util::StrideArray> outputs =
        getStrideArrays(adaptor.outputs(), op.outputTileMaps());
    IndicesCollector collector(loc, rewriter);
    if (!collector.collect(op.outputAccessMaps(), adaptor.outputIndices()) ||
        !collector.collect(op.inputAccessMaps(), adaptor.inputIndices()))
      return failure();

    SmallVector<Type> inputTypes = getElementTypes(op.inputs().getTypes());
    SmallVector<Type> outputTypes = getElementTypes(op.outputs().getTypes());
    Type computeType = outputTypes[0]; // just use the output type for now
    FunctionType funcType = rewriter.getFunctionType(inputTypes, outputTypes);

    auto dispatchOp =
        rewriter.create<xsmm::UnaryDispatchOp>(loc, resultType,
                                               /*kind=*/kind,
                                               /*compute_type=*/computeType,
                                               /*tile=*/op.tile(),
                                               /*ldi=*/inputs[0].strides[0],
                                               /*ldo=*/outputs[0].strides[0],
                                               /*func_type=*/funcType);

    rewriter.create<xsmm::UnaryInvokeOp>(loc, ArrayRef<Type>(),
                                         /*ptr=*/dispatchOp,
                                         /*output=*/adaptor.outputs()[0],
                                         /*input=*/adaptor.inputs()[0],
                                         /*indices=*/collector.indices);

    op.replaceAllUsesWith(adaptor.outputs());
    rewriter.eraseOp(op);

    return success();
  }
};

struct BinaryPxaGenericOpConversion
    : public OpConversionPattern<pxa::PxaGenericOp> {
  StringRef kernelName;
  xsmm::BinaryKind kind;

  BinaryPxaGenericOpConversion(MLIRContext *context, StringRef kernelName,
                               xsmm::BinaryKind kind)
      : OpConversionPattern(context), kernelName(kernelName), kind(kind) {}

  LogicalResult
  matchAndRewrite(pxa::PxaGenericOp op, ArrayRef<Value> operands,
                  ConversionPatternRewriter &rewriter) const override {
    if (op.kernel() != kernelName)
      return failure();
    if (op.outputs().size() != 1 || op.inputs().size() != 2)
      return failure();

    Location loc = op.getLoc();
    pxa::PxaGenericOp::Adaptor adaptor(operands, op->getAttrDictionary());
    Type resultType = rewriter.getI64Type();
    SmallVector<util::StrideArray> inputs =
        getStrideArrays(adaptor.inputs(), op.inputTileMaps());
    SmallVector<util::StrideArray> outputs =
        getStrideArrays(adaptor.outputs(), op.outputTileMaps());
    IndicesCollector collector(loc, rewriter);
    if (!collector.collect(op.outputAccessMaps(), adaptor.outputIndices()) ||
        !collector.collect(op.inputAccessMaps(), adaptor.inputIndices()))
      return failure();

    SmallVector<Type> inputTypes = getElementTypes(op.inputs().getTypes());
    SmallVector<Type> outputTypes = getElementTypes(op.outputs().getTypes());
    Type computeType = outputTypes[0]; // just use the output type for now
    FunctionType funcType = rewriter.getFunctionType(inputTypes, outputTypes);

    auto dispatchOp =
        rewriter.create<xsmm::BinaryDispatchOp>(loc, resultType,
                                                /*kind=*/kind,
                                                /*compute_type=*/computeType,
                                                /*tile=*/op.tile(),
                                                /*ldi=*/inputs[0].strides[0],
                                                /*ldi=*/inputs[1].strides[0],
                                                /*ldo=*/outputs[0].strides[0],
                                                /*func_type=*/funcType);

    rewriter.create<xsmm::BinaryInvokeOp>(loc, ArrayRef<Type>(),
                                          /*ptr=*/dispatchOp,
                                          /*output=*/adaptor.outputs()[0],
                                          /*input=*/adaptor.inputs()[0],
                                          /*input=*/adaptor.inputs()[1],
                                          /*indices=*/collector.indices);

    op.replaceAllUsesWith(adaptor.outputs());
    rewriter.eraseOp(op);

    return success();
  }
};

struct XSMMGemmDispatchF32Lowering
    : public ConvertOpToLLVMPattern<xsmm::GemmDispatchF32Op> {
  using ConvertOpToLLVMPattern<xsmm::GemmDispatchF32Op>::ConvertOpToLLVMPattern;

  LogicalResult
  matchAndRewrite(xsmm::GemmDispatchF32Op op, ArrayRef<Value> operands,
                  ConversionPatternRewriter &rewriter) const override {
    auto func = getOrInsertFunc(op, rewriter);

    IntegerType int32Type = rewriter.getI32Type();
    IntegerType int64Type = rewriter.getI64Type();
    SmallVector<Value, 6> callOperands;

    // lda, ldb, ldc
    for (auto attr : op.tileld().getValue()) {
      callOperands.push_back(
          rewriter.create<LLVM::ConstantOp>(op->getLoc(), int32Type, attr));
    }

    // m, n, k
    for (auto attr : op.tile().getValue()) {
      callOperands.push_back(
          rewriter.create<LLVM::ConstantOp>(op->getLoc(), int32Type, attr));
    }

    rewriter.replaceOpWithNewOp<LLVM::CallOp>(
        op, int64Type, SymbolRefAttr::get(func), callOperands);
    return success();
  }

  LLVM::LLVMFuncOp getOrInsertFunc(Operation *op,
                                   ConversionPatternRewriter &rewriter) const {
    const char *kGemmDispatchF32 = "plaidml_rt_xsmm_gemm_dispatch_f32";

    auto module = op->getParentOfType<ModuleOp>();
    auto func = module.lookupSymbol<LLVM::LLVMFuncOp>(kGemmDispatchF32);
    if (func)
      return func;

    OpBuilder::InsertionGuard guard(rewriter);
    rewriter.setInsertionPointToStart(module.getBody());
    IntegerType int32Type = rewriter.getI32Type();
    IntegerType int64Type = rewriter.getI64Type();
    return rewriter.create<LLVM::LLVMFuncOp>(
        rewriter.getUnknownLoc(), kGemmDispatchF32,
        LLVM::LLVMFunctionType::get(int64Type,
                                    ArrayRef<Type>{int32Type,  // lda
                                                   int32Type,  // ldb
                                                   int32Type,  // ldc
                                                   int32Type,  // m
                                                   int32Type,  // n
                                                   int32Type}, // k
                                    /*isVarArg=*/false));
  }
};

struct XSMMGemmInvokeF32Lowering
    : public ConvertOpToLLVMPattern<xsmm::GemmInvokeF32Op> {
  using ConvertOpToLLVMPattern<xsmm::GemmInvokeF32Op>::ConvertOpToLLVMPattern;

  LogicalResult
  matchAndRewrite(xsmm::GemmInvokeF32Op op, ArrayRef<Value> operands,
                  ConversionPatternRewriter &rewriter) const override {
    xsmm::GemmInvokeF32Op::Adaptor transformed(operands);
    auto aType = op.a().getType().cast<MemRefType>();
    auto bType = op.b().getType().cast<MemRefType>();
    auto cType = op.c().getType().cast<MemRefType>();

    auto aIndices =
        transformed.indices().slice(cType.getRank(), aType.getRank());
    auto aPtr = getStridedElementPtr(op->getLoc(), aType, transformed.a(),
                                     aIndices, rewriter);

    auto bIndices = transformed.indices().slice(
        cType.getRank() + aType.getRank(), bType.getRank());
    auto bPtr = getStridedElementPtr(op->getLoc(), bType, transformed.b(),
                                     bIndices, rewriter);

    auto cIndices = transformed.indices().slice(0, cType.getRank());
    auto cPtr = getStridedElementPtr(op->getLoc(), cType, transformed.c(),
                                     cIndices, rewriter);

    auto func = getOrInsertFunc(op, rewriter);
    rewriter.create<LLVM::CallOp>(
        op->getLoc(), ArrayRef<Type>(), SymbolRefAttr::get(func),
        ArrayRef<Value>{transformed.ptr(), aPtr, bPtr, cPtr});
    rewriter.eraseOp(op);

    return success();
  }

  LLVM::LLVMFuncOp getOrInsertFunc(Operation *op,
                                   ConversionPatternRewriter &rewriter) const {
    const char *kGemmInvokeF32 = "plaidml_rt_xsmm_gemm_invoke_f32";

    auto module = op->getParentOfType<ModuleOp>();
    auto func = module.lookupSymbol<LLVM::LLVMFuncOp>(kGemmInvokeF32);
    if (func)
      return func;

    OpBuilder::InsertionGuard guard(rewriter);
    rewriter.setInsertionPointToStart(module.getBody());
    IntegerType int64Type = rewriter.getI64Type();
    auto floatPtrType = LLVM::LLVMPointerType::get(rewriter.getF32Type());
    return rewriter.create<LLVM::LLVMFuncOp>(
        rewriter.getUnknownLoc(), kGemmInvokeF32,
        LLVM::LLVMFunctionType::get(getVoidType(),
                                    ArrayRef<Type>{int64Type,     // funcPtr
                                                   floatPtrType,  // a
                                                   floatPtrType,  // b
                                                   floatPtrType}, // c
                                    /*isVarArg=*/false));
  }
};

struct XSMMBRGemmDispatchF32Lowering
    : public ConvertOpToLLVMPattern<xsmm::BRGemmDispatchF32Op> {
  using ConvertOpToLLVMPattern<
      xsmm::BRGemmDispatchF32Op>::ConvertOpToLLVMPattern;

  LogicalResult
  matchAndRewrite(xsmm::BRGemmDispatchF32Op op, ArrayRef<Value> operands,
                  ConversionPatternRewriter &rewriter) const override {
    auto func = getOrInsertFunc(op, rewriter);

    IntegerType int32Type = rewriter.getI32Type();
    IntegerType int64Type = rewriter.getI64Type();
    SmallVector<Value, 8> callOperands;

    // lda, ldb, ldc
    for (auto attr : op.tileld().getValue()) {
      callOperands.push_back(
          rewriter.create<LLVM::ConstantOp>(op->getLoc(), int32Type, attr));
    }

    // m, n, k
    for (auto attr : op.tile().getValue()) {
      callOperands.push_back(
          rewriter.create<LLVM::ConstantOp>(op->getLoc(), int32Type, attr));
    }

    rewriter.replaceOpWithNewOp<LLVM::CallOp>(
        op, int64Type, SymbolRefAttr::get(func), callOperands);
    return success();
  }

  LLVM::LLVMFuncOp getOrInsertFunc(Operation *op,
                                   ConversionPatternRewriter &rewriter) const {
    const char *kBRGemmDispatchF32 = "plaidml_rt_xsmm_brgemm_dispatch_f32";

    auto module = op->getParentOfType<ModuleOp>();
    auto func = module.lookupSymbol<LLVM::LLVMFuncOp>(kBRGemmDispatchF32);
    if (func)
      return func;

    OpBuilder::InsertionGuard guard(rewriter);
    rewriter.setInsertionPointToStart(module.getBody());
    IntegerType int32Type = rewriter.getI32Type();
    IntegerType int64Type = rewriter.getI64Type();
    return rewriter.create<LLVM::LLVMFuncOp>(
        rewriter.getUnknownLoc(), kBRGemmDispatchF32,
        LLVM::LLVMFunctionType::get(int64Type,
                                    ArrayRef<Type>{int32Type,  // lda
                                                   int32Type,  // ldb
                                                   int32Type,  // ldc
                                                   int32Type,  // m
                                                   int32Type,  // n
                                                   int32Type}, // k
                                    /*isVarArg=*/false));
  }
};

struct XSMMBRGemmInvokeF32Lowering
    : public ConvertOpToLLVMPattern<xsmm::BRGemmInvokeF32Op> {
  using ConvertOpToLLVMPattern<xsmm::BRGemmInvokeF32Op>::ConvertOpToLLVMPattern;

  LogicalResult
  matchAndRewrite(xsmm::BRGemmInvokeF32Op op, ArrayRef<Value> operands,
                  ConversionPatternRewriter &rewriter) const override {
    xsmm::BRGemmInvokeF32Op::Adaptor transformed(operands);
    auto aType = op.a().getType().cast<MemRefType>();
    auto bType = op.b().getType().cast<MemRefType>();
    auto cType = op.c().getType().cast<MemRefType>();

    auto aIndices =
        transformed.indices().slice(cType.getRank(), aType.getRank());
    auto aPtr = getStridedElementPtr(op->getLoc(), aType, transformed.a(),
                                     aIndices, rewriter);

    auto bIndices = transformed.indices().slice(
        cType.getRank() + aType.getRank(), bType.getRank());
    auto bPtr = getStridedElementPtr(op->getLoc(), bType, transformed.b(),
                                     bIndices, rewriter);

    auto cIndices = transformed.indices().slice(0, cType.getRank());
    auto cPtr = getStridedElementPtr(op->getLoc(), cType, transformed.c(),
                                     cIndices, rewriter);

    IntegerType int64Type = rewriter.getI64Type();
    auto numBatches = rewriter.getI64IntegerAttr(op.numBatches());
    auto numBatchesValue =
        rewriter.create<LLVM::ConstantOp>(op->getLoc(), int64Type, numBatches);

    auto func = getOrInsertFunc(op, rewriter);
    rewriter.create<LLVM::CallOp>(
        op->getLoc(), ArrayRef<Type>(), SymbolRefAttr::get(func),
        ArrayRef<Value>{transformed.ptr(), aPtr, bPtr, cPtr, numBatchesValue});
    rewriter.eraseOp(op);

    return success();
  }

  LLVM::LLVMFuncOp getOrInsertFunc(Operation *op,
                                   ConversionPatternRewriter &rewriter) const {
    const char *kBRGemmInvokeF32 = "plaidml_rt_xsmm_brgemm_invoke_f32";

    auto module = op->getParentOfType<ModuleOp>();
    auto func = module.lookupSymbol<LLVM::LLVMFuncOp>(kBRGemmInvokeF32);
    if (func)
      return func;

    OpBuilder::InsertionGuard guard(rewriter);
    rewriter.setInsertionPointToStart(module.getBody());
    IntegerType int64Type = rewriter.getI64Type();
    auto floatPtrType = LLVM::LLVMPointerType::get(rewriter.getF32Type());
    return rewriter.create<LLVM::LLVMFuncOp>(
        rewriter.getUnknownLoc(), kBRGemmInvokeF32,
        LLVM::LLVMFunctionType::get(getVoidType(),
                                    ArrayRef<Type>{int64Type,    // funcPtr
                                                   floatPtrType, // a
                                                   floatPtrType, // b
                                                   floatPtrType, // c
                                                   int64Type},   // numBatches
                                    /*isVarArg=*/false));
  }
};

struct XSMMBRGemmOffsDispatchF32Lowering
    : public ConvertOpToLLVMPattern<xsmm::BRGemmOffsDispatchF32Op> {
  using ConvertOpToLLVMPattern<
      xsmm::BRGemmOffsDispatchF32Op>::ConvertOpToLLVMPattern;

  LogicalResult
  matchAndRewrite(xsmm::BRGemmOffsDispatchF32Op op, ArrayRef<Value> operands,
                  ConversionPatternRewriter &rewriter) const override {
    auto func = getOrInsertFunc(op, rewriter);

    IntegerType int32Type = rewriter.getI32Type();
    IntegerType int64Type = rewriter.getI64Type();
    SmallVector<Value, 8> callOperands;

    // lda, ldb, ldc
    for (auto attr : op.tileld().getValue()) {
      callOperands.push_back(
          rewriter.create<LLVM::ConstantOp>(op->getLoc(), int32Type, attr));
    }

    // m, n, k
    for (auto attr : op.tile().getValue()) {
      callOperands.push_back(
          rewriter.create<LLVM::ConstantOp>(op->getLoc(), int32Type, attr));
    }

    rewriter.replaceOpWithNewOp<LLVM::CallOp>(
        op, int64Type, SymbolRefAttr::get(func), callOperands);
    return success();
  }

  LLVM::LLVMFuncOp getOrInsertFunc(Operation *op,
                                   ConversionPatternRewriter &rewriter) const {
    const char *kBRGemmOffsDispatchF32 =
        "plaidml_rt_xsmm_brgemm_offs_dispatch_f32";

    auto module = op->getParentOfType<ModuleOp>();
    auto func = module.lookupSymbol<LLVM::LLVMFuncOp>(kBRGemmOffsDispatchF32);
    if (func)
      return func;

    OpBuilder::InsertionGuard guard(rewriter);
    rewriter.setInsertionPointToStart(module.getBody());
    IntegerType int32Type = rewriter.getI32Type();
    IntegerType int64Type = rewriter.getI64Type();
    return rewriter.create<LLVM::LLVMFuncOp>(
        rewriter.getUnknownLoc(), kBRGemmOffsDispatchF32,
        LLVM::LLVMFunctionType::get(int64Type,
                                    ArrayRef<Type>{int32Type,  // lda
                                                   int32Type,  // ldb
                                                   int32Type,  // ldc
                                                   int32Type,  // m
                                                   int32Type,  // n
                                                   int32Type}, // k
                                    /*isVarArg=*/false));
  }
};

struct XSMMBRGemmOffsInvokeF32Lowering
    : public ConvertOpToLLVMPattern<xsmm::BRGemmOffsInvokeF32Op> {
  using ConvertOpToLLVMPattern<
      xsmm::BRGemmOffsInvokeF32Op>::ConvertOpToLLVMPattern;

  LogicalResult
  matchAndRewrite(xsmm::BRGemmOffsInvokeF32Op op, ArrayRef<Value> operands,
                  ConversionPatternRewriter &rewriter) const override {
    static int aOffsetGlobalVarCount = 0;
    static int bOffsetGlobalVarCount = 0;

    xsmm::BRGemmOffsInvokeF32Op::Adaptor transformed(operands);
    auto aType = op.a().getType().cast<MemRefType>();
    auto bType = op.b().getType().cast<MemRefType>();
    auto cType = op.c().getType().cast<MemRefType>();

    auto aIndices =
        transformed.indices().slice(cType.getRank(), aType.getRank());
    auto aPtr = getStridedElementPtr(op->getLoc(), aType, transformed.a(),
                                     aIndices, rewriter);

    auto bIndices = transformed.indices().slice(
        cType.getRank() + aType.getRank(), bType.getRank());
    auto bPtr = getStridedElementPtr(op->getLoc(), bType, transformed.b(),
                                     bIndices, rewriter);

    auto cIndices = transformed.indices().slice(0, cType.getRank());
    auto cPtr = getStridedElementPtr(op->getLoc(), cType, transformed.c(),
                                     cIndices, rewriter);
    IntegerType int64Type = rewriter.getI64Type();

    auto numBatches = rewriter.getI64IntegerAttr(op.numBatches());

    auto numBatchesValue =
        rewriter.create<LLVM::ConstantOp>(op->getLoc(), int64Type, numBatches);

    auto module = op->getParentOfType<ModuleOp>();
    OpBuilder builder(module.getBodyRegion());

    auto aOffsetType = RankedTensorType::get({numBatches.getInt()}, int64Type);
    auto bOffsetType = RankedTensorType::get({numBatches.getInt()}, int64Type);
    LLVM::GlobalOp aOffsets;
    LLVM::GlobalOp bOffsets;
    std::string aGlobalVar =
        "brgemm_aoffsets" + std::to_string(aOffsetGlobalVarCount++);
    std::string bGlobalVar =
        "brgemm_boffsets" + std::to_string(bOffsetGlobalVarCount++);

    aOffsets = builder.create<LLVM::GlobalOp>(
        builder.getUnknownLoc(),
        LLVM::LLVMArrayType::get(int64Type, numBatches.getInt()),
        /*isConstant=*/true, LLVM::Linkage::Internal, StringRef(aGlobalVar),
        DenseElementsAttr::get(aOffsetType, op.aOffsets().getValue()));
    bOffsets = builder.create<LLVM::GlobalOp>(
        builder.getUnknownLoc(),
        LLVM::LLVMArrayType::get(int64Type, numBatches.getInt()),
        /*isConstant=*/true, LLVM::Linkage::Internal, StringRef(bGlobalVar),
        DenseElementsAttr::get(bOffsetType, op.bOffsets().getValue()));

    auto longPtrType = LLVM::LLVMPointerType::get(rewriter.getI64Type());

    auto aOffsetsBase =
        rewriter.create<LLVM::AddressOfOp>(op->getLoc(), aOffsets);

    auto bOffsetsBase =
        rewriter.create<LLVM::AddressOfOp>(op->getLoc(), bOffsets);

    SmallVector<Value, 4> aOffsetOperands = {aOffsetsBase};
    aOffsetOperands.insert(aOffsetOperands.end(), aOffsetType.getRank() + 1,
                           createIndexConstant(rewriter, op->getLoc(), 0));

    SmallVector<Value, 4> bOffsetOperands = {bOffsetsBase};
    bOffsetOperands.insert(bOffsetOperands.end(), bOffsetType.getRank() + 1,
                           createIndexConstant(rewriter, op->getLoc(), 0));

    auto aOffsetsPtr = rewriter.create<LLVM::GEPOp>(op->getLoc(), longPtrType,
                                                    aOffsetOperands);

    auto bOffsetsPtr = rewriter.create<LLVM::GEPOp>(op->getLoc(), longPtrType,
                                                    bOffsetOperands);

    auto func = getOrInsertFunc(op, rewriter);
    rewriter.create<LLVM::CallOp>(
        op->getLoc(), ArrayRef<Type>(), SymbolRefAttr::get(func),
        ArrayRef<Value>{transformed.ptr(), aPtr, bPtr, cPtr, numBatchesValue,
                        aOffsetsPtr, bOffsetsPtr});
    rewriter.eraseOp(op);

    return success();
  }

  LLVM::LLVMFuncOp getOrInsertFunc(Operation *op,
                                   ConversionPatternRewriter &rewriter) const {
    const char *kBRGemmInvokeF32 = "plaidml_rt_xsmm_brgemm_offs_invoke_f32";
    auto module = op->getParentOfType<ModuleOp>();
    auto func = module.lookupSymbol<LLVM::LLVMFuncOp>(kBRGemmInvokeF32);
    if (func)
      return func;

    OpBuilder::InsertionGuard guard(rewriter);
    rewriter.setInsertionPointToStart(module.getBody());
    IntegerType int64Type = rewriter.getI64Type();
    auto floatPtrType = LLVM::LLVMPointerType::get(rewriter.getF32Type());
    auto longPtrType = LLVM::LLVMPointerType::get(rewriter.getI64Type());
    return rewriter.create<LLVM::LLVMFuncOp>(
        rewriter.getUnknownLoc(), kBRGemmInvokeF32,
        LLVM::LLVMFunctionType::get(getVoidType(),
                                    ArrayRef<Type>{int64Type,    // funcPtr
                                                   floatPtrType, // a
                                                   floatPtrType, // b
                                                   floatPtrType, // c
                                                   int64Type,    // numBatches
                                                   longPtrType,  // aOffsetsPtr
                                                   longPtrType}, // bOffsetsPtr
                                    /*isVarArg=*/false));
  }
};

static libxsmm_datatype convertDataType(Type type) {
  if (type.isF16())
    return LIBXSMM_DATATYPE_F16;
  if (type.isBF16())
    return LIBXSMM_DATATYPE_BF16;
  if (type.isF32())
    return LIBXSMM_DATATYPE_F32;
  if (type.isF64())
    return LIBXSMM_DATATYPE_F64;
  if (auto intType = type.dyn_cast<IntegerType>()) {
    switch (intType.getWidth()) {
    case 8:
      return LIBXSMM_DATATYPE_I8;
    case 16:
      return LIBXSMM_DATATYPE_I16;
    case 32:
      return LIBXSMM_DATATYPE_I32;
    case 64:
      return LIBXSMM_DATATYPE_I64;
    }
  }
  return LIBXSMM_DATATYPE_UNSUPPORTED;
}

struct XSMMUnaryDispatchLowering
    : public ConvertOpToLLVMPattern<xsmm::UnaryDispatchOp> {
  using ConvertOpToLLVMPattern<xsmm::UnaryDispatchOp>::ConvertOpToLLVMPattern;

  LogicalResult
  matchAndRewrite(xsmm::UnaryDispatchOp op, ArrayRef<Value> operands,
                  ConversionPatternRewriter &rewriter) const override {
    Location loc = op->getLoc();
    LLVM::LLVMFuncOp func = getOrInsertFunc(op, rewriter);

    IntegerType int32Type = rewriter.getI32Type();
    IntegerType int64Type = rewriter.getI64Type();
    SmallVector<Value, 8> callOperands;

    // m, n
    for (Attribute attr : op.tile().getValue()) {
      callOperands.push_back(
          rewriter.create<LLVM::ConstantOp>(loc, int32Type, attr));
    }

    // ldi
    callOperands.push_back(
        rewriter.create<LLVM::ConstantOp>(loc, int32Type, op.ldiAttr()));

    // ldo
    callOperands.push_back(
        rewriter.create<LLVM::ConstantOp>(loc, int32Type, op.ldoAttr()));

    FunctionType funcType = op.func_type();
    Type inputType = funcType.getInput(0);
    Type outputType = funcType.getResult(0);

    // in_type
    callOperands.push_back(rewriter.create<LLVM::ConstantOp>(
        loc, int32Type,
        rewriter.getI32IntegerAttr(convertDataType(inputType))));

    // compute_type
    callOperands.push_back(rewriter.create<LLVM::ConstantOp>(
        loc, int32Type,
        rewriter.getI32IntegerAttr(convertDataType(op.compute_type()))));

    // out_type
    callOperands.push_back(rewriter.create<LLVM::ConstantOp>(
        loc, int32Type,
        rewriter.getI32IntegerAttr(convertDataType(outputType))));

    // type
    callOperands.push_back(rewriter.create<LLVM::ConstantOp>(
        loc, int32Type,
        rewriter.getI32IntegerAttr(
            static_cast<int32_t>(op.kindAttr().getValue()))));

    rewriter.replaceOpWithNewOp<LLVM::CallOp>(
        op, int64Type, SymbolRefAttr::get(func), callOperands);

    return success();
  }

  LLVM::LLVMFuncOp getOrInsertFunc(Operation *op,
                                   ConversionPatternRewriter &rewriter) const {
    const char *symbolName = "plaidml_rt_xsmm_unary_dispatch";

    auto module = op->getParentOfType<ModuleOp>();
    auto func = module.lookupSymbol<LLVM::LLVMFuncOp>(symbolName);
    if (func)
      return func;

    OpBuilder::InsertionGuard guard(rewriter);
    rewriter.setInsertionPointToStart(module.getBody());
    IntegerType int32Type = rewriter.getI32Type();
    IntegerType int64Type = rewriter.getI64Type();
    return rewriter.create<LLVM::LLVMFuncOp>(
        rewriter.getUnknownLoc(), symbolName,
        LLVM::LLVMFunctionType::get(int64Type,
                                    ArrayRef<Type>{
                                        int32Type, // m
                                        int32Type, // n
                                        int32Type, // ldi
                                        int32Type, // ldo
                                        int32Type, // in_type
                                        int32Type, // compute_type
                                        int32Type, // out_type
                                        int32Type, // type
                                    },
                                    /*isVarArg=*/false));
  }
};

struct XSMMUnaryInvokeLowering
    : public ConvertOpToLLVMPattern<xsmm::UnaryInvokeOp> {
  using ConvertOpToLLVMPattern<xsmm::UnaryInvokeOp>::ConvertOpToLLVMPattern;

  LogicalResult
  matchAndRewrite(xsmm::UnaryInvokeOp op, ArrayRef<Value> operands,
                  ConversionPatternRewriter &rewriter) const override {
    Location loc = op->getLoc();
    xsmm::UnaryInvokeOp::Adaptor transformed(operands);
    auto inputType = op.input().getType().cast<MemRefType>();
    auto outputType = op.output().getType().cast<MemRefType>();
    Type voidPtrType = getVoidPtrType();

    auto inputIndices =
        transformed.indices().slice(outputType.getRank(), inputType.getRank());
    Value inputPtr = getStridedElementPtr(loc, inputType, transformed.input(),
                                          inputIndices, rewriter);
    Value inputVoidPtr =
        rewriter.create<LLVM::BitcastOp>(loc, voidPtrType, inputPtr);

    auto outputIndices = transformed.indices().slice(0, outputType.getRank());
    Value outputPtr = getStridedElementPtr(
        loc, outputType, transformed.output(), outputIndices, rewriter);
    Value outputVoidPtr =
        rewriter.create<LLVM::BitcastOp>(loc, voidPtrType, outputPtr);

    LLVM::LLVMFuncOp func = getOrInsertFunc(op, rewriter);
    rewriter.create<LLVM::CallOp>(loc, ArrayRef<Type>(),
                                  SymbolRefAttr::get(func),
                                  ArrayRef<Value>{
                                      transformed.ptr(),
                                      inputVoidPtr,
                                      outputVoidPtr,
                                  });
    rewriter.eraseOp(op);

    return success();
  }

  LLVM::LLVMFuncOp getOrInsertFunc(Operation *op,
                                   ConversionPatternRewriter &rewriter) const {
    const char *symbolName = "plaidml_rt_xsmm_unary_invoke";

    auto module = op->getParentOfType<ModuleOp>();
    auto func = module.lookupSymbol<LLVM::LLVMFuncOp>(symbolName);
    if (func)
      return func;

    OpBuilder::InsertionGuard guard(rewriter);
    rewriter.setInsertionPointToStart(module.getBody());
    IntegerType int64Type = rewriter.getI64Type();
    Type voidPtrType = getVoidPtrType();
    return rewriter.create<LLVM::LLVMFuncOp>(
        rewriter.getUnknownLoc(), symbolName,
        LLVM::LLVMFunctionType::get(getVoidType(),
                                    ArrayRef<Type>{
                                        int64Type,   // ptr
                                        voidPtrType, // input
                                        voidPtrType, // output
                                    },
                                    /*isVarArg=*/false));
  }
};

struct XSMMBinaryDispatchLowering
    : public ConvertOpToLLVMPattern<xsmm::BinaryDispatchOp> {
  using ConvertOpToLLVMPattern<xsmm::BinaryDispatchOp>::ConvertOpToLLVMPattern;

  LogicalResult
  matchAndRewrite(xsmm::BinaryDispatchOp op, ArrayRef<Value> operands,
                  ConversionPatternRewriter &rewriter) const override {
    Location loc = op->getLoc();
    LLVM::LLVMFuncOp func = getOrInsertFunc(op, rewriter);

    IntegerType int32Type = rewriter.getI32Type();
    IntegerType int64Type = rewriter.getI64Type();
    SmallVector<Value, 8> callOperands;

    // m, n
    for (Attribute attr : op.tile().getValue()) {
      callOperands.push_back(
          rewriter.create<LLVM::ConstantOp>(loc, int32Type, attr));
    }

    // ldi
    callOperands.push_back(
        rewriter.create<LLVM::ConstantOp>(loc, int32Type, op.ldi1Attr()));
    // ldi
    callOperands.push_back(
        rewriter.create<LLVM::ConstantOp>(loc, int32Type, op.ldi2Attr()));

    // ldo
    callOperands.push_back(
        rewriter.create<LLVM::ConstantOp>(loc, int32Type, op.ldoAttr()));

    FunctionType funcType = op.func_type();
    Type inputType1 = funcType.getInput(0);
    Type inputType2 = funcType.getInput(1);
    Type outputType = funcType.getResult(0);

    // in_type
    callOperands.push_back(rewriter.create<LLVM::ConstantOp>(
        loc, int32Type,
        rewriter.getI32IntegerAttr(convertDataType(inputType1))));

    // in_type
    callOperands.push_back(rewriter.create<LLVM::ConstantOp>(
        loc, int32Type,
        rewriter.getI32IntegerAttr(convertDataType(inputType2))));

    // compute_type
    callOperands.push_back(rewriter.create<LLVM::ConstantOp>(
        loc, int32Type,
        rewriter.getI32IntegerAttr(convertDataType(op.compute_type()))));

    // out_type
    callOperands.push_back(rewriter.create<LLVM::ConstantOp>(
        loc, int32Type,
        rewriter.getI32IntegerAttr(convertDataType(outputType))));

    // type
    callOperands.push_back(rewriter.create<LLVM::ConstantOp>(
        loc, int32Type,
        rewriter.getI32IntegerAttr(
            static_cast<int32_t>(op.kindAttr().getValue()))));

    rewriter.replaceOpWithNewOp<LLVM::CallOp>(
        op, int64Type, SymbolRefAttr::get(func), callOperands);

    return success();
  }

  LLVM::LLVMFuncOp getOrInsertFunc(Operation *op,
                                   ConversionPatternRewriter &rewriter) const {
    const char *symbolName = "plaidml_rt_xsmm_binary_dispatch";

    auto module = op->getParentOfType<ModuleOp>();
    auto func = module.lookupSymbol<LLVM::LLVMFuncOp>(symbolName);
    if (func)
      return func;

    OpBuilder::InsertionGuard guard(rewriter);
    rewriter.setInsertionPointToStart(module.getBody());
    IntegerType int32Type = rewriter.getI32Type();
    IntegerType int64Type = rewriter.getI64Type();
    return rewriter.create<LLVM::LLVMFuncOp>(
        rewriter.getUnknownLoc(), symbolName,
        LLVM::LLVMFunctionType::get(int64Type,
                                    ArrayRef<Type>{
                                        int32Type, // m
                                        int32Type, // n
                                        int32Type, // ldi
                                        int32Type, // ldi
                                        int32Type, // ldo
                                        int32Type, // in_type
                                        int32Type, // in_type
                                        int32Type, // compute_type
                                        int32Type, // out_type
                                        int32Type, // type
                                    },
                                    /*isVarArg=*/false));
  }
};

struct XSMMBinaryInvokeLowering
    : public ConvertOpToLLVMPattern<xsmm::BinaryInvokeOp> {
  using ConvertOpToLLVMPattern<xsmm::BinaryInvokeOp>::ConvertOpToLLVMPattern;

  LogicalResult
  matchAndRewrite(xsmm::BinaryInvokeOp op, ArrayRef<Value> operands,
                  ConversionPatternRewriter &rewriter) const override {
    Location loc = op->getLoc();
    xsmm::BinaryInvokeOp::Adaptor transformed(operands);
    auto inputType1 = op.input1().getType().cast<MemRefType>();
    auto inputType2 = op.input2().getType().cast<MemRefType>();
    auto outputType = op.output().getType().cast<MemRefType>();
    Type voidPtrType = getVoidPtrType();

    auto inputIndices1 =
        transformed.indices().slice(outputType.getRank(), inputType1.getRank());
    Value inputPtr1 = getStridedElementPtr(
        loc, inputType1, transformed.input1(), inputIndices1, rewriter);
    Value inputVoidPtr1 =
        rewriter.create<LLVM::BitcastOp>(loc, voidPtrType, inputPtr1);

    auto inputIndices2 =
        transformed.indices().slice(outputType.getRank(), inputType2.getRank());

    Value inputPtr2 = getStridedElementPtr(
        loc, inputType2, transformed.input2(), inputIndices2, rewriter);
    Value inputVoidPtr2 =
        rewriter.create<LLVM::BitcastOp>(loc, voidPtrType, inputPtr2);

    auto outputIndices = transformed.indices().slice(0, outputType.getRank());
    Value outputPtr = getStridedElementPtr(
        loc, outputType, transformed.output(), outputIndices, rewriter);
    Value outputVoidPtr =
        rewriter.create<LLVM::BitcastOp>(loc, voidPtrType, outputPtr);

    LLVM::LLVMFuncOp func = getOrInsertFunc(op, rewriter);
    rewriter.create<LLVM::CallOp>(loc, ArrayRef<Type>(),
                                  SymbolRefAttr::get(func),
                                  ArrayRef<Value>{
                                      transformed.ptr(),
                                      inputVoidPtr1,
                                      inputVoidPtr2,
                                      outputVoidPtr,
                                  });
    rewriter.eraseOp(op);

    return success();
  }

  LLVM::LLVMFuncOp getOrInsertFunc(Operation *op,
                                   ConversionPatternRewriter &rewriter) const {
    const char *symbolName = "plaidml_rt_xsmm_binary_invoke";

    auto module = op->getParentOfType<ModuleOp>();
    auto func = module.lookupSymbol<LLVM::LLVMFuncOp>(symbolName);
    if (func)
      return func;

    OpBuilder::InsertionGuard guard(rewriter);
    rewriter.setInsertionPointToStart(module.getBody());
    IntegerType int64Type = rewriter.getI64Type();
    Type voidPtrType = getVoidPtrType();
    return rewriter.create<LLVM::LLVMFuncOp>(
        rewriter.getUnknownLoc(), symbolName,
        LLVM::LLVMFunctionType::get(getVoidType(),
                                    ArrayRef<Type>{
                                        int64Type,   // ptr
                                        voidPtrType, // input
                                        voidPtrType, // input
                                        voidPtrType, // output
                                    },
                                    /*isVarArg=*/false));
  }
};

} // namespace

void populatePXAGemmToXSMMConversionPatterns(RewritePatternSet &patterns) {
  MLIRContext *context = patterns.getContext();
  patterns.insert<GemmPxaGenericOpConversion>(context);
  patterns.insert<UnaryPxaGenericOpConversion>(context, "tpp_relu",
                                               xsmm::UnaryKind::RELU);
  patterns.insert<UnaryPxaGenericOpConversion>(context, "tpp_exp",
                                               xsmm::UnaryKind::EXP);
  patterns.insert<UnaryPxaGenericOpConversion>(context, "tpp_tanh",
                                               xsmm::UnaryKind::TANH);
<<<<<<< HEAD

=======
>>>>>>> 680fca9d
  patterns.insert<BinaryPxaGenericOpConversion>(context, "tpp_add",
                                                xsmm::BinaryKind::ADD);
  patterns.insert<BinaryPxaGenericOpConversion>(context, "tpp_mul",
                                                xsmm::BinaryKind::MUL);
  patterns.insert<BinaryPxaGenericOpConversion>(context, "tpp_sub",
                                                xsmm::BinaryKind::SUB);
  patterns.insert<BinaryPxaGenericOpConversion>(context, "tpp_div",
                                                xsmm::BinaryKind::DIV);
}

void populateXSMMToLLVMConversionPatterns(LLVMTypeConverter &converter,
                                          RewritePatternSet &patterns) {
  patterns.insert<XSMMGemmDispatchF32Lowering,       //
                  XSMMGemmInvokeF32Lowering,         //
                  XSMMBRGemmDispatchF32Lowering,     //
                  XSMMBRGemmInvokeF32Lowering,       //
                  XSMMBRGemmOffsDispatchF32Lowering, //
                  XSMMBRGemmOffsInvokeF32Lowering,   //
                  XSMMUnaryDispatchLowering,         //
                  XSMMUnaryInvokeLowering,           //
                  XSMMBinaryDispatchLowering,        //
                  XSMMBinaryInvokeLowering           //
                  >(converter);
}

} // namespace pmlc::target::x86<|MERGE_RESOLUTION|>--- conflicted
+++ resolved
@@ -1215,10 +1215,6 @@
                                                xsmm::UnaryKind::EXP);
   patterns.insert<UnaryPxaGenericOpConversion>(context, "tpp_tanh",
                                                xsmm::UnaryKind::TANH);
-<<<<<<< HEAD
-
-=======
->>>>>>> 680fca9d
   patterns.insert<BinaryPxaGenericOpConversion>(context, "tpp_add",
                                                 xsmm::BinaryKind::ADD);
   patterns.insert<BinaryPxaGenericOpConversion>(context, "tpp_mul",
