// Copyright 2020, Intel Corporation

#include "mlir/Conversion/AffineToStandard/AffineToStandard.h"
#include "mlir/Conversion/StandardToLLVM/ConvertStandardToLLVM.h"
#include "mlir/Conversion/StandardToLLVM/ConvertStandardToLLVMPass.h"
#include "mlir/Dialect/LLVMIR/LLVMDialect.h"
#include "mlir/IR/Module.h"

#include "pmlc/dialect/pxa/ir/ops.h"
#include "pmlc/dialect/xsmm/ir/ops.h"
#include "pmlc/util/logging.h"
#include "pmlc/util/strides.h"

using namespace mlir; // NOLINT[build/namespaces]

namespace pmlc::target::x86 {

namespace pxa = dialect::pxa;
namespace xsmm = dialect::xsmm;

namespace {

util::StrideArray getStrideArray(Value operand, AffineMap tileMap) {
  int64_t offset;
  SmallVector<int64_t, 4> strides;
  auto type = operand.getType().cast<MemRefType>();
  getStridesAndOffset(type, strides, offset);
  auto layoutMap =
      makeStridedLinearLayoutMap(strides, offset, operand.getContext());
  auto info = util::computeStrideArray(layoutMap.compose(tileMap));
  assert(info.hasValue() && "computeStrideArray must succeed");
  return *info;
}

struct PxaGemmOpConversion : public OpConversionPattern<pxa::PxaGemmOp> {
  using OpConversionPattern<pxa::PxaGemmOp>::OpConversionPattern;

  bool getIndices(pxa::PxaGemmOp op, ConversionPatternRewriter &rewriter,
                  pxa::PxaGemmOp::Adaptor &adaptor, AffineMap accessMap,
                  unsigned start, unsigned count,
                  SmallVectorImpl<Value> &into) const {
    auto operands = adaptor.mapOperands().slice(start, count);
    auto indices = expandAffineMap(rewriter, op.getLoc(), accessMap, operands);
    if (!indices)
      return false;
    into.append(indices->begin(), indices->end());
    return true;
  }

  LogicalResult
  matchAndRewrite(pxa::PxaGemmOp op, ArrayRef<Value> operands,
                  ConversionPatternRewriter &rewriter) const override {
    pxa::PxaGemmOp::Adaptor transformed(operands);
    SmallVector<Value, 8> indices;
    auto aNumInputs = op.aAccessMap().getNumInputs();
    auto bNumInputs = op.bAccessMap().getNumInputs();
    auto cNumInputs = op.cAccessMap().getNumInputs();
    if (!getIndices(op, rewriter, transformed, op.cAccessMap(), 0, cNumInputs,
                    indices) ||
        !getIndices(op, rewriter, transformed, op.aAccessMap(), cNumInputs,
                    aNumInputs, indices) ||
        !getIndices(op, rewriter, transformed, op.bAccessMap(),
                    cNumInputs + aNumInputs, bNumInputs, indices))
      return failure();

    auto aInfo = getStrideArray(transformed.a(), op.aTileMap());
    auto bInfo = getStrideArray(transformed.b(), op.bTileMap());
    auto cInfo = getStrideArray(transformed.c(), op.cTileMap());
    auto leadingDimsAttr = rewriter.getI64ArrayAttr(ArrayRef<int64_t>{
        aInfo.strides[0], bInfo.strides[0], cInfo.strides[0]});

<<<<<<< HEAD
    auto dispatch = rewriter.create<xsmm::SGemmDispatchOp>(
        op.getLoc(), rewriter.getI64Type(), op.tile(), leadingDimsAttr);

    rewriter.create<xsmm::SGemmInvokeOp>(
        op.getLoc(), ArrayRef<Type>(), dispatch, transformed.c(),
        transformed.a(), transformed.b(), indices);
=======
    int64_t numBatches = op.numBatches();

    if (numBatches == 1) {
      auto dispatch = rewriter.create<xsmm::GemmDispatchOp>(
          op.getLoc(), rewriter.getI64Type(), op.tile(), leadingDimsAttr);

      rewriter.create<xsmm::GemmInvokeOp>(
          op.getLoc(), ArrayRef<Type>(), dispatch, transformed.c(),
          transformed.a(), transformed.b(), indices);
    } else if (numBatches > 1) {
      auto dispatch = rewriter.create<xsmm::BRGemmDispatchOp>(
          op.getLoc(), rewriter.getI64Type(), op.tile(), leadingDimsAttr);

      rewriter.create<xsmm::BRGemmInvokeOp>(
          op.getLoc(), ArrayRef<Type>(), dispatch, transformed.c(),
          transformed.a(), transformed.b(), op.numBatches(), indices);
    } else {
      return failure();
    }
>>>>>>> c1c31cd9

    op.replaceAllUsesWith(transformed.c());
    rewriter.eraseOp(op);

    return success();
  }
};

struct XSMMSGemmDispatchLowering
    : public ConvertOpToLLVMPattern<xsmm::SGemmDispatchOp> {
  using ConvertOpToLLVMPattern<xsmm::SGemmDispatchOp>::ConvertOpToLLVMPattern;

  LogicalResult
  matchAndRewrite(Operation *op, ArrayRef<Value> operands,
                  ConversionPatternRewriter &rewriter) const override {
    auto dispatchOp = cast<xsmm::SGemmDispatchOp>(op);
    auto func = getOrInsertFunc(op, rewriter);

    auto int32Type = LLVM::LLVMType::getInt32Ty(op->getContext());
    auto int64Type = LLVM::LLVMType::getInt64Ty(op->getContext());
    SmallVector<Value, 6> callOperands;

    // lda, ldb, ldc
    for (auto attr : dispatchOp.tileld().getValue()) {
      callOperands.push_back(
          rewriter.create<LLVM::ConstantOp>(op->getLoc(), int32Type, attr));
    }

    // m, n, k
    for (auto attr : dispatchOp.tile().getValue()) {
      callOperands.push_back(
          rewriter.create<LLVM::ConstantOp>(op->getLoc(), int32Type, attr));
    }

    rewriter.replaceOpWithNewOp<LLVM::CallOp>(
        op, int64Type, rewriter.getSymbolRefAttr(func), callOperands);
    return success();
  }

  LLVM::LLVMFuncOp getOrInsertFunc(Operation *op,
                                   ConversionPatternRewriter &rewriter) const {
    const char *kGemmDispatchF32 = "plaidml_rt_xsmm_gemm_dispatch_f32";

    auto module = op->getParentOfType<ModuleOp>();
    auto func = module.lookupSymbol<LLVM::LLVMFuncOp>(kGemmDispatchF32);
    if (func)
      return func;

    OpBuilder::InsertionGuard guard(rewriter);
    rewriter.setInsertionPointToStart(module.getBody());
    auto int32Type = LLVM::LLVMType::getInt32Ty(op->getContext());
    auto int64Type = LLVM::LLVMType::getInt64Ty(op->getContext());
    return rewriter.create<LLVM::LLVMFuncOp>(
        rewriter.getUnknownLoc(), kGemmDispatchF32,
        LLVM::LLVMType::getFunctionTy(int64Type,
                                      ArrayRef<LLVM::LLVMType>{int32Type, // lda
                                                               int32Type, // ldb
                                                               int32Type, // ldc
                                                               int32Type, // m
                                                               int32Type, // n
                                                               int32Type}, // k
                                      /*isVarArg=*/false));
  }
};

struct XSMMSGemmInvokeLowering
    : public ConvertOpToLLVMPattern<xsmm::SGemmInvokeOp> {
  using ConvertOpToLLVMPattern<xsmm::SGemmInvokeOp>::ConvertOpToLLVMPattern;

  LogicalResult
  matchAndRewrite(Operation *op, ArrayRef<Value> operands,
                  ConversionPatternRewriter &rewriter) const override {
    auto invokeOp = cast<xsmm::SGemmInvokeOp>(op);
    xsmm::SGemmInvokeOp::Adaptor transformed(operands);
    auto aType = invokeOp.a().getType().cast<MemRefType>();
    auto bType = invokeOp.b().getType().cast<MemRefType>();
    auto cType = invokeOp.c().getType().cast<MemRefType>();

    auto aIndices =
        transformed.indices().slice(cType.getRank(), aType.getRank());
    auto aPtr =
        getDataPtr(op->getLoc(), aType, transformed.a(), aIndices, rewriter);

    auto bIndices = transformed.indices().slice(
        cType.getRank() + aType.getRank(), bType.getRank());
    auto bPtr =
        getDataPtr(op->getLoc(), bType, transformed.b(), bIndices, rewriter);

    auto cIndices = transformed.indices().slice(0, cType.getRank());
    auto cPtr =
        getDataPtr(op->getLoc(), cType, transformed.c(), cIndices, rewriter);

    auto func = getOrInsertFunc(op, rewriter);
    rewriter.create<LLVM::CallOp>(
        op->getLoc(), ArrayRef<Type>(), rewriter.getSymbolRefAttr(func),
        ArrayRef<Value>{transformed.ptr(), aPtr, bPtr, cPtr});
    rewriter.eraseOp(op);

    return success();
  }

  LLVM::LLVMFuncOp getOrInsertFunc(Operation *op,
                                   ConversionPatternRewriter &rewriter) const {
    const char *kGemmInvokeF32 = "plaidml_rt_xsmm_gemm_invoke_f32";

    auto module = op->getParentOfType<ModuleOp>();
    auto func = module.lookupSymbol<LLVM::LLVMFuncOp>(kGemmInvokeF32);
    if (func)
      return func;

    OpBuilder::InsertionGuard guard(rewriter);
    rewriter.setInsertionPointToStart(module.getBody());
    auto floatType = LLVM::LLVMType::getFloatTy(op->getContext());
    auto int64Type = LLVM::LLVMType::getInt64Ty(op->getContext());
    auto floatPtrType = floatType.getPointerTo();
    return rewriter.create<LLVM::LLVMFuncOp>(
        rewriter.getUnknownLoc(), kGemmInvokeF32,
        LLVM::LLVMType::getFunctionTy(
            getVoidType(),
            ArrayRef<LLVM::LLVMType>{int64Type,     // funcPtr
                                     floatPtrType,  // a
                                     floatPtrType,  // b
                                     floatPtrType}, // c
            /*isVarArg=*/false));
  }
};

struct XSMMBRGemmDispatchLowering
    : public ConvertOpToLLVMPattern<xsmm::BRGemmDispatchOp> {
  using ConvertOpToLLVMPattern<xsmm::BRGemmDispatchOp>::ConvertOpToLLVMPattern;

  LogicalResult
  matchAndRewrite(Operation *op, ArrayRef<Value> operands,
                  ConversionPatternRewriter &rewriter) const override {
    auto dispatchOp = cast<xsmm::BRGemmDispatchOp>(op);
    auto func = getOrInsertFunc(op, rewriter);

    auto int32Type = LLVM::LLVMType::getInt32Ty(op->getContext());
    auto int64Type = LLVM::LLVMType::getInt64Ty(op->getContext());
    SmallVector<Value, 8> callOperands;

    // lda, ldb, ldc
    for (auto attr : dispatchOp.tileld().getValue()) {
      callOperands.push_back(
          rewriter.create<LLVM::ConstantOp>(op->getLoc(), int32Type, attr));
    }

    // m, n, k
    for (auto attr : dispatchOp.tile().getValue()) {
      callOperands.push_back(
          rewriter.create<LLVM::ConstantOp>(op->getLoc(), int32Type, attr));
    }

    /*
    // stride_a
    callOperands.push_back(
      rewriter.create<LLVM::ConstantOp>(op->getLoc(), int32Type,
    dispatchOp.StrideA()));
      */

    rewriter.replaceOpWithNewOp<LLVM::CallOp>(
        op, int64Type, rewriter.getSymbolRefAttr(func), callOperands);
    return success();
  }

  LLVM::LLVMFuncOp getOrInsertFunc(Operation *op,
                                   ConversionPatternRewriter &rewriter) const {
    const char *kBRGemmDispatchF32 = "plaidml_rt_xsmm_brgemm_dispatch_f32";

    auto module = op->getParentOfType<ModuleOp>();
    auto func = module.lookupSymbol<LLVM::LLVMFuncOp>(kBRGemmDispatchF32);
    if (func)
      return func;

    OpBuilder::InsertionGuard guard(rewriter);
    rewriter.setInsertionPointToStart(module.getBody());
    auto int32Type = LLVM::LLVMType::getInt32Ty(op->getContext());
    auto int64Type = LLVM::LLVMType::getInt64Ty(op->getContext());
    return rewriter.create<LLVM::LLVMFuncOp>(
        rewriter.getUnknownLoc(), kBRGemmDispatchF32,
        LLVM::LLVMType::getFunctionTy(int64Type,
                                      ArrayRef<LLVM::LLVMType>{int32Type, // lda
                                                               int32Type, // ldb
                                                               int32Type, // ldc
                                                               int32Type, // m
                                                               int32Type, // n
                                                               int32Type}, // k
                                      /*isVarArg=*/false));
  }
};

struct XSMMBRGemmInvokeLowering
    : public ConvertOpToLLVMPattern<xsmm::BRGemmInvokeOp> {
  using ConvertOpToLLVMPattern<xsmm::BRGemmInvokeOp>::ConvertOpToLLVMPattern;

  LogicalResult
  matchAndRewrite(Operation *op, ArrayRef<Value> operands,
                  ConversionPatternRewriter &rewriter) const override {
    auto invokeOp = cast<xsmm::BRGemmInvokeOp>(op);
    xsmm::BRGemmInvokeOp::Adaptor transformed(operands);
    auto aType = invokeOp.a().getType().cast<MemRefType>();
    auto bType = invokeOp.b().getType().cast<MemRefType>();
    auto cType = invokeOp.c().getType().cast<MemRefType>();

    auto aIndices =
        transformed.indices().slice(cType.getRank(), aType.getRank());
    auto aPtr =
        getDataPtr(op->getLoc(), aType, transformed.a(), aIndices, rewriter);

    auto bIndices = transformed.indices().slice(
        cType.getRank() + aType.getRank(), bType.getRank());
    auto bPtr =
        getDataPtr(op->getLoc(), bType, transformed.b(), bIndices, rewriter);

    auto cIndices = transformed.indices().slice(0, cType.getRank());
    auto cPtr =
        getDataPtr(op->getLoc(), cType, transformed.c(), cIndices, rewriter);

    auto int64Type = LLVM::LLVMType::getInt64Ty(op->getContext());
    auto numBatches = rewriter.getI64IntegerAttr(invokeOp.numBatches());
    auto numBatchesValue =
        rewriter.create<LLVM::ConstantOp>(op->getLoc(), int64Type, numBatches);

    auto func = getOrInsertFunc(op, rewriter);
    rewriter.create<LLVM::CallOp>(
        op->getLoc(), ArrayRef<Type>(), rewriter.getSymbolRefAttr(func),
        ArrayRef<Value>{transformed.ptr(), aPtr, bPtr, cPtr, numBatchesValue});
    rewriter.eraseOp(op);

    return success();
  }

  LLVM::LLVMFuncOp getOrInsertFunc(Operation *op,
                                   ConversionPatternRewriter &rewriter) const {
    const char *kBRGemmInvokeF32 = "plaidml_rt_xsmm_brgemm_invoke_f32";

    auto module = op->getParentOfType<ModuleOp>();
    auto func = module.lookupSymbol<LLVM::LLVMFuncOp>(kBRGemmInvokeF32);
    if (func)
      return func;

    OpBuilder::InsertionGuard guard(rewriter);
    rewriter.setInsertionPointToStart(module.getBody());
    auto floatType = LLVM::LLVMType::getFloatTy(op->getContext());
    auto int64Type = LLVM::LLVMType::getInt64Ty(op->getContext());
    auto floatPtrType = floatType.getPointerTo();
    return rewriter.create<LLVM::LLVMFuncOp>(
        rewriter.getUnknownLoc(), kBRGemmInvokeF32,
        LLVM::LLVMType::getFunctionTy(
            getVoidType(),
            ArrayRef<LLVM::LLVMType>{int64Type,    // funcPtr
                                     floatPtrType, // a
                                     floatPtrType, // b
                                     floatPtrType, // c
                                     int64Type},   // numBatches
            /*isVarArg=*/false));
  }
};
} // namespace

void populatePXAGemmToXSMMConversionPatterns(OwningRewritePatternList &patterns,
                                             MLIRContext *ctx) {
  patterns.insert<PxaGemmOpConversion>(ctx);
}

void populateXSMMToLLVMConversionPatterns(LLVMTypeConverter &converter,
                                          OwningRewritePatternList &patterns) {
<<<<<<< HEAD
  patterns.insert<XSMMSGemmDispatchLowering, XSMMSGemmInvokeLowering>(
=======
  patterns.insert<XSMMGemmDispatchLowering, XSMMGemmInvokeLowering>(converter);
  patterns.insert<XSMMBRGemmDispatchLowering, XSMMBRGemmInvokeLowering>(
>>>>>>> c1c31cd9
      converter);
}
} // namespace pmlc::target::x86<|MERGE_RESOLUTION|>--- conflicted
+++ resolved
@@ -69,34 +69,25 @@
     auto leadingDimsAttr = rewriter.getI64ArrayAttr(ArrayRef<int64_t>{
         aInfo.strides[0], bInfo.strides[0], cInfo.strides[0]});
 
-<<<<<<< HEAD
-    auto dispatch = rewriter.create<xsmm::SGemmDispatchOp>(
-        op.getLoc(), rewriter.getI64Type(), op.tile(), leadingDimsAttr);
-
-    rewriter.create<xsmm::SGemmInvokeOp>(
-        op.getLoc(), ArrayRef<Type>(), dispatch, transformed.c(),
-        transformed.a(), transformed.b(), indices);
-=======
     int64_t numBatches = op.numBatches();
 
     if (numBatches == 1) {
-      auto dispatch = rewriter.create<xsmm::GemmDispatchOp>(
+      auto dispatch = rewriter.create<xsmm::SGemmDispatchOp>(
           op.getLoc(), rewriter.getI64Type(), op.tile(), leadingDimsAttr);
 
-      rewriter.create<xsmm::GemmInvokeOp>(
+      rewriter.create<xsmm::SGemmInvokeOp>(
           op.getLoc(), ArrayRef<Type>(), dispatch, transformed.c(),
           transformed.a(), transformed.b(), indices);
     } else if (numBatches > 1) {
-      auto dispatch = rewriter.create<xsmm::BRGemmDispatchOp>(
+      auto dispatch = rewriter.create<xsmm::BRSGemmDispatchOp>(
           op.getLoc(), rewriter.getI64Type(), op.tile(), leadingDimsAttr);
 
-      rewriter.create<xsmm::BRGemmInvokeOp>(
+      rewriter.create<xsmm::BRSGemmInvokeOp>(
           op.getLoc(), ArrayRef<Type>(), dispatch, transformed.c(),
           transformed.a(), transformed.b(), op.numBatches(), indices);
     } else {
       return failure();
     }
->>>>>>> c1c31cd9
 
     op.replaceAllUsesWith(transformed.c());
     rewriter.eraseOp(op);
@@ -224,14 +215,14 @@
   }
 };
 
-struct XSMMBRGemmDispatchLowering
-    : public ConvertOpToLLVMPattern<xsmm::BRGemmDispatchOp> {
-  using ConvertOpToLLVMPattern<xsmm::BRGemmDispatchOp>::ConvertOpToLLVMPattern;
+struct XSMMBRSGemmDispatchLowering
+    : public ConvertOpToLLVMPattern<xsmm::BRSGemmDispatchOp> {
+  using ConvertOpToLLVMPattern<xsmm::BRSGemmDispatchOp>::ConvertOpToLLVMPattern;
 
   LogicalResult
   matchAndRewrite(Operation *op, ArrayRef<Value> operands,
                   ConversionPatternRewriter &rewriter) const override {
-    auto dispatchOp = cast<xsmm::BRGemmDispatchOp>(op);
+    auto dispatchOp = cast<xsmm::BRSGemmDispatchOp>(op);
     auto func = getOrInsertFunc(op, rewriter);
 
     auto int32Type = LLVM::LLVMType::getInt32Ty(op->getContext());
@@ -364,12 +355,8 @@
 
 void populateXSMMToLLVMConversionPatterns(LLVMTypeConverter &converter,
                                           OwningRewritePatternList &patterns) {
-<<<<<<< HEAD
-  patterns.insert<XSMMSGemmDispatchLowering, XSMMSGemmInvokeLowering>(
-=======
-  patterns.insert<XSMMGemmDispatchLowering, XSMMGemmInvokeLowering>(converter);
-  patterns.insert<XSMMBRGemmDispatchLowering, XSMMBRGemmInvokeLowering>(
->>>>>>> c1c31cd9
+  patterns.insert<XSMMSGemmDispatchLowering, XSMMSGemmInvokeLowering,
+                  XSMMBRSGemmDispatchLowering, XSMMBRSGemmInvokeLowering>(
       converter);
 }
 } // namespace pmlc::target::x86