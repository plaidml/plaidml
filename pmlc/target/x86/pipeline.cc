// Copyright 2020 Intel Corporation

#include "mlir/Conversion/AffineToStandard/AffineToStandard.h"
#include "mlir/Conversion/OpenMPToLLVM/ConvertOpenMPToLLVM.h"
#include "mlir/Conversion/SCFToStandard/SCFToStandard.h"
#include "mlir/Conversion/StandardToLLVM/ConvertStandardToLLVM.h"
#include "mlir/Conversion/StandardToLLVM/ConvertStandardToLLVMPass.h"
#include "mlir/Dialect/Affine/Passes.h"
#include "mlir/Dialect/OpenMP/OpenMPDialect.h"
#include "mlir/Dialect/StandardOps/Transforms/Passes.h"
#include "mlir/IR/StandardTypes.h"
#include "mlir/Pass/Pass.h"
#include "mlir/Pass/PassManager.h"
#include "mlir/Transforms/Passes.h"

#include "pmlc/compiler/registry.h"
#include "pmlc/conversion/abi_to_llvm/passes.h"
#include "pmlc/conversion/pxa_to_affine/passes.h"
#include "pmlc/conversion/scf_to_omp/passes.h"
#include "pmlc/conversion/stdx_to_llvm/passes.h"
#include "pmlc/conversion/tile_to_pxa/passes.h"
#include "pmlc/dialect/abi/transforms/passes.h"
#include "pmlc/dialect/pxa/transforms/passes.h"
#include "pmlc/dialect/stdx/transforms/passes.h"
#include "pmlc/dialect/tile/transforms/passes.h"
#include "pmlc/dialect/xsmm/ir/ops.h"
#include "pmlc/target/x86/heatmap.h"
#include "pmlc/target/x86/pass_detail.h"
#include "pmlc/target/x86/passes.h"
#include "pmlc/util/env.h"
#include "pmlc/util/logging.h"

using namespace mlir; // NOLINT[build/namespaces]

namespace pmlc::target::x86 {

namespace abi = dialect::abi;
namespace pxa = dialect::pxa;
namespace xsmm = dialect::xsmm;

namespace {

struct LowerPXAToAffinePass
    : public ConvertPXAToAffineBase<LowerPXAToAffinePass> {
  void runOnOperation() final {
    auto &ctx = getContext();
    conversion::pxa_to_affine::PXAToAffineConversionTarget target(ctx);
    target.addLegalDialect<xsmm::XSMMDialect>();

    OwningRewritePatternList patterns;
    populatePXAGemmToXSMMConversionPatterns(patterns, &ctx);
    populatePXAPrngToAffineConversionPatterns(patterns, &ctx);
    conversion::pxa_to_affine::populatePXAToAffineConversionPatterns(patterns,
                                                                     &ctx);

    if (failed(applyPartialConversion(getOperation(), target, patterns,
                                      nullptr))) {
      getOperation().dump();
      emitError(UnknownLoc::get(&ctx), "Error lowering pxa -> affine\n");
      signalPassFailure();
    }
  }
};

struct ExtractLoweringPattern
    : public OpConversionPattern<LLVM::ExtractValueOp> {
  using OpConversionPattern<LLVM::ExtractValueOp>::OpConversionPattern;

  LogicalResult
  matchAndRewrite(LLVM::ExtractValueOp op, ArrayRef<Value> operands,
                  ConversionPatternRewriter &rewriter) const final {
    Value src = operands[0];
    while (auto insertOp = mlir::dyn_cast_or_null<LLVM::InsertValueOp>(
               src.getDefiningOp())) {
      if (op.position() == insertOp.position()) {
        rewriter.replaceOp(op, insertOp.value());
        return success();
      }
      src = insertOp.container();
    }
    return failure();
  }
};

struct ConvertStandardToLLVMPass
    : public ConvertStandardToLLVMBase<ConvertStandardToLLVMPass> {
  void runOnOperation() override {
    auto module = getOperation();
    auto *context = module.getContext();

    LowerToLLVMOptions options = {
        /*useBarePtrCallConv=*/false,
        /*emitCWrappers=*/true,
        /*indexBitwidth=*/kDeriveIndexBitwidthFromDataLayout,
        /*useAlignedAlloc=*/false,
    };
    LLVMTypeConverter typeConverter(context, options);

    OwningRewritePatternList patterns;
    populateExpandTanhPattern(patterns, context);
    populateXSMMToLLVMConversionPatterns(typeConverter, patterns);
    populateStdToLLVMConversionPatterns(typeConverter, patterns);
    conversion::stdx_to_llvm::populateStdXToLLVMConversionPatterns(
        typeConverter, patterns);
<<<<<<< HEAD
    conversion::abi_to_llvm::populateABIToLLVMConversionPatterns(typeConverter,
                                                                 patterns);

    LLVMConversionTarget target(*context);
    target.addIllegalDialect<abi::ABIDialect>();
=======
    populateOpenMPToLLVMConversionPatterns(context, typeConverter, patterns);
    patterns.insert<ExtractLoweringPattern>(context);

    LLVMConversionTarget target(*context);
    target.addDynamicallyLegalOp<omp::ParallelOp>([&](omp::ParallelOp op) {
      return typeConverter.isLegal(&op.getRegion());
    });
    target.addLegalOp<omp::TerminatorOp, omp::TaskyieldOp, omp::FlushOp,
                      omp::BarrierOp, omp::TaskwaitOp>();
    target.addDynamicallyLegalOp<LLVM::ExtractValueOp>(
        [](LLVM::ExtractValueOp op) {
          return !mlir::dyn_cast_or_null<LLVM::InsertValueOp>(
              op.container().getDefiningOp());
        });
>>>>>>> f89a5660
    if (failed(applyPartialConversion(module, target, patterns))) {
      signalPassFailure();
    }
  }
};

} // namespace

// NOTE: the stencil pass uses row-major ordering, the heatmap is
// specified in column-major ordering.
static pxa::StencilCost heatmapCostTransposed(ArrayRef<int64_t> tile,
                                              ArrayRef<Type> types) {
  // Only f32 is supported currently.
  if (llvm::any_of(types, [](Type type) {
        if (auto shapedType = type.dyn_cast<ShapedType>()) {
          type = shapedType.getElementType();
        }
        return !type.isF32();
      })) {
    return pxa::StencilCost{/*throughput=*/0.0, /*startupCost=*/0};
  }
  return heatmapCost(ArrayRef<int64_t>{tile[1], tile[0], tile[2]});
}

std::unique_ptr<Pass> createXSMMStencilPass() {
  auto numThreads = std::thread::hardware_concurrency();
  return pxa::createStencilGEMMPass(numThreads, /*doBatch=*/true,
                                    heatmapCostTransposed);
}

std::unique_ptr<Pass> createLowerPXAToAffinePass() {
  return std::make_unique<LowerPXAToAffinePass>();
}

std::unique_ptr<Pass> createLowerToLLVMPass() {
  return std::make_unique<ConvertStandardToLLVMPass>();
}

void pipelineBuilder(OpPassManager &pm) {
  pm.addPass(pmlc::dialect::tile::createComputeBoundsPass());
  pm.addPass(pmlc::dialect::tile::createPadConstraintsPass());
  pm.addPass(createCanonicalizerPass());
  pm.addPass(createCSEPass());

  pm.addPass(pmlc::conversion::tile_to_pxa::createLowerTileToPXAPass());
  pm.addPass(createCanonicalizerPass());
  pm.addPass(createCSEPass());

  pm.addPass(pxa::createStencilGEMMPass(/*numThreads=*/1, /*doBatch=*/true,
                                        heatmapCostTransposed));
  pm.addPass(pxa::createAffineNormalizePass());
  pm.addPass(createCanonicalizerPass());

  pm.addPass(pxa::createTileAccumulatePass());
  pm.addPass(pxa::createAffineNormalizePass(/*promote=*/false));
  pm.addPass(createCanonicalizerPass());

  // TODO: Figure out a better way to prevent 'overthreading'
  auto maxThreads = std::thread::hardware_concurrency();
  if (maxThreads > 8) {
    maxThreads = 8;
  }
  std::min(std::thread::hardware_concurrency(), maxThreads);
  pm.addPass(pxa::createCPUThreadPass(maxThreads));
  pm.addPass(pxa::createAffineNormalizePass());
  pm.addPass(createCanonicalizerPass());

  pm.addPass(pxa::createFusionPass());
  pm.addPass(pxa::createAffineNormalizePass());
  pm.addPass(createCanonicalizerPass());

  // Currently these MemRefDataFlowOptPass is disabled because it will turn
  // 0-dim tensors into actual floats, which do not correctly pass through
  // OpenMP due to calling convention issues.  TODO: Fix OpenMP upstream and
  // re-enable.
  // pm.addPass(pxa::createMemRefDataFlowOptPass());
  // pm.addPass(createCanonicalizerPass());

  pm.addPass(pxa::createLocalizePass());
  pm.addPass(pxa::createResizeTmpsPass());
  pm.addPass(pxa::createBufferPlacementPass());
  pm.addPass(pxa::createAffineNormalizePass());
  pm.addPass(createCanonicalizerPass());
  pm.addPass(createCSEPass());

  pm.addPass(createLowerPXAToAffinePass());

  // Unroll affine.for loops.
  pm.addPass(createLoopUnrollPass(
      /*unrollFactor=*/32,
      /*unrollUpToFactor=*/true));
  pm.addPass(createCanonicalizerPass());
  pm.addPass(createCSEPass());

  pm.addPass(createLoopInvariantCodeMotionPass());
  pm.addPass(createCanonicalizerPass());
  pm.addPass(createCSEPass());

  pm.addPass(createLowerAffinePass());
  pm.addPass(createCanonicalizerPass());
  pm.addPass(createCSEPass());

  pm.addPass(pmlc::conversion::scf_to_omp::createLowerSCFToOpenMPPass());
  pm.addPass(createCanonicalizerPass());
  pm.addPass(createCSEPass());

  pm.addPass(createLowerToCFGPass());
  if (pmlc::util::getEnvVar("PLAIDML_BOUNDS_CHECK") == "1") {
    pm.addPass(pmlc::dialect::stdx::createBoundsCheckPass());
  }

  pm.addPass(abi::createLowerToABIPass());
  pm.addPass(createLoopInvariantCodeMotionPass());
  pm.addPass(createCanonicalizerPass());
  pm.addPass(createLowerToLLVMPass());
  pm.addPass(createTraceLinkingPass());
  pm.addPass(createCanonicalizerPass());
  pm.addPass(createCSEPass());
}

} // namespace pmlc::target::x86<|MERGE_RESOLUTION|>--- conflicted
+++ resolved
@@ -102,17 +102,13 @@
     populateStdToLLVMConversionPatterns(typeConverter, patterns);
     conversion::stdx_to_llvm::populateStdXToLLVMConversionPatterns(
         typeConverter, patterns);
-<<<<<<< HEAD
     conversion::abi_to_llvm::populateABIToLLVMConversionPatterns(typeConverter,
                                                                  patterns);
+    populateOpenMPToLLVMConversionPatterns(context, typeConverter, patterns);
+    patterns.insert<ExtractLoweringPattern>(context);
 
     LLVMConversionTarget target(*context);
     target.addIllegalDialect<abi::ABIDialect>();
-=======
-    populateOpenMPToLLVMConversionPatterns(context, typeConverter, patterns);
-    patterns.insert<ExtractLoweringPattern>(context);
-
-    LLVMConversionTarget target(*context);
     target.addDynamicallyLegalOp<omp::ParallelOp>([&](omp::ParallelOp op) {
       return typeConverter.isLegal(&op.getRegion());
     });
@@ -123,7 +119,6 @@
           return !mlir::dyn_cast_or_null<LLVM::InsertValueOp>(
               op.container().getDefiningOp());
         });
->>>>>>> f89a5660
     if (failed(applyPartialConversion(module, target, patterns))) {
       signalPassFailure();
     }
