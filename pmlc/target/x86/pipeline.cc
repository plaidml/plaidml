--- conflicted
+++ resolved
@@ -187,14 +187,9 @@
   if (0 != physCores) {
     maxThreads = std::min(physCores, maxThreads);
   }
-<<<<<<< HEAD
-  std::min(std::thread::hardware_concurrency(), maxThreads);
+
   // pm.addPass(pxa::createCPUThreadPass(maxThreads));
-=======
-
-  pm.addPass(pxa::createCPUThreadPass(maxThreads));
-
->>>>>>> 21c240e0
+
   pm.addPass(pxa::createAffineNormalizePass());
   pm.addPass(createCanonicalizerPass());
 
