--- conflicted
+++ resolved
@@ -275,15 +275,12 @@
 
   pm.addNestedPass<FuncOp>(createXSMMStencilPass(/*numThreads=*/maxThreads,
                                                  /*isBatched=*/true));
-<<<<<<< HEAD
   pm.addNestedPass<FuncOp>(pxa::createAffineNormalizePass());
   pm.addPass(createCanonicalizerPass());
 
   pm.addNestedPass<FuncOp>(pxa::createFusionPass(/*memoryActivityThreshold=*/0,
                                                  /*exactlyMatch=*/false,
                                                  /*tiledFusion=*/true));
-=======
->>>>>>> 75e1a89c
   pm.addNestedPass<FuncOp>(pxa::createAffineNormalizePass());
   pm.addPass(createCanonicalizerPass());
 
@@ -292,15 +289,6 @@
   pm.addPass(createCanonicalizerPass());
 
   pm.addNestedPass<FuncOp>(pxa::createCPUThreadPass(maxThreads));
-<<<<<<< HEAD
-=======
-  pm.addNestedPass<FuncOp>(pxa::createAffineNormalizePass());
-  pm.addPass(createCanonicalizerPass());
-
-  pm.addNestedPass<FuncOp>(pxa::createFusionPass(/*memoryActivityThreshold=*/0,
-                                                 /*exactlyMatch=*/false,
-                                                 /*tiledFusion=*/true));
->>>>>>> 75e1a89c
   pm.addNestedPass<FuncOp>(pxa::createAffineNormalizePass());
   pm.addPass(createCanonicalizerPass());
 
@@ -316,11 +304,7 @@
   pm.addPass(createCSEPass());
 
   pm.addPass(createPRNGLinkingPass());
-<<<<<<< HEAD
   // pm.addNestedPass<FuncOp>(createTppPatternsPass());
-=======
-  pm.addNestedPass<FuncOp>(createTppPatternsPass());
->>>>>>> 75e1a89c
 }
 
 void pipelineBuilderStage2(OpPassManager &pm) {
