// Copyright 2020 Intel Corporation

#include "pmlc/ast/builder.h"

#include <limits>
#include <stack>
#include <string>
#include <unordered_set>
#include <vector>

#include "mlir/Dialect/StandardOps/IR/Ops.h"
#include "mlir/IR/BlockAndValueMapping.h"
#include "mlir/IR/Function.h"
#include "mlir/IR/Matchers.h"
#include "mlir/IR/Module.h"
#include "mlir/Pass/PassManager.h"
#include "mlir/Support/DebugStringHelper.h"
#include "mlir/Transforms/Passes.h"
#include "mlir/Transforms/RegionUtils.h"
#include "llvm/ADT/SetVector.h"
#include "llvm/ADT/TypeSwitch.h"
#include "llvm/Support/FormatVariadic.h"

#include "pmlc/ast/ast.h"
#include "pmlc/ast/eval.h"
#include "pmlc/dialect/tile/ir/ops.h"
#include "pmlc/dialect/tile/ir/util.h"
#include "pmlc/dialect/tile/transforms/passes.h"
#include "pmlc/util/ids.h"
#include "pmlc/util/logging.h"

using namespace mlir; // NOLINT

namespace pmlc::ast {

using compiler::Program;
using pmlc::util::DataType;
using pmlc::util::TensorShape;
namespace tile = pmlc::dialect::tile;

namespace {

<<<<<<< HEAD
=======
static constexpr const char *kEntrypoint = "main";

static StringRef getDiagKindStr(DiagnosticSeverity kind) {
  switch (kind) {
  case DiagnosticSeverity::Note:
    return "note";
  case DiagnosticSeverity::Warning:
    return "warning";
  case DiagnosticSeverity::Error:
    return "error";
  case DiagnosticSeverity::Remark:
    return "remark";
  }
  llvm_unreachable("Unknown DiagnosticSeverity");
}

>>>>>>> cb8f73a1
class OpBuilder : public mlir::OpBuilder {
public:
  using mlir::OpBuilder::OpBuilder;

  Type getElementType(DataType dtype) {
    switch (dtype) {
    case DataType::i1:
      return getI1Type();
    case DataType::si8:
      return getIntegerType(8, /*isSigned=*/true);
    case DataType::ui8:
      return getIntegerType(8, /*isSigned=*/false);
    case DataType::si16:
      return getIntegerType(16, /*isSigned=*/true);
    case DataType::ui16:
      return getIntegerType(16, /*isSigned=*/false);
    case DataType::si32:
      return getIntegerType(32, /*isSigned=*/true);
    case DataType::ui32:
      return getIntegerType(32, /*isSigned=*/false);
    case DataType::si64:
    case DataType::six:
      return getIntegerType(64, /*isSigned=*/true);
    case DataType::ui64:
    case DataType::uix:
      return getIntegerType(64, /*isSigned=*/false);
    case DataType::f16:
      return getF16Type();
    case DataType::f32:
      return getF32Type();
    case DataType::f64:
    case DataType::fx:
      return getF64Type();
    default:
      throw std::runtime_error(llvm::formatv("OpBuilder> Invalid DataType: {0}",
                                             util::stringifyDataType(dtype)));
      break;
    }
  }

  RankedTensorType getRankedTensorType(const TensorShape &shape) {
    Type elementType = getElementType(shape.elementType);
    return RankedTensorType::get(shape.sizes, elementType);
  }

  tile::APFloatType getAPFloatType() { return tile::APFloatType::get(context); }

  tile::APSignedIntegerType getAPSignedIntegerType() {
    return tile::APSignedIntegerType::get(context);
  }

  tile::APUnsignedIntegerType getAPUnsignedIntegerType() {
    return tile::APUnsignedIntegerType::get(context);
  }

  Value lookupNode(const ExprNodePtr &node) {
    auto it = exprMap.find(node.get());
    if (it == exprMap.end()) {
      if (isa<ExprNodeInput>(node.get())) {
        // NOTE: this can happen if the user forgets to add an input to the
        // edsl::Program constructor.
        throw std::runtime_error(llvm::formatv(
            "Missing placeholder during program build: {0}", node->str()));
      }
      throw std::runtime_error(
          llvm::formatv("ExprNode not found: {0}", node->str()));
    }
    return it->second;
  }

  Value lookupElement(const ExprNodePtr &node, size_t ordinal) {
    auto it = exprTuples.find(node.get());
    if (it == exprTuples.end()) {
      throw std::runtime_error(
          llvm::formatv("Element node not found: {0}", node->str()));
    }
    if (ordinal >= it->second.size()) {
      throw std::runtime_error("Out of range ordinal for element node");
    }
    return it->second[ordinal];
  }

  void addNode(const ExprNodePtr &node, Value value) {
    exprMap[node.get()] = value;
  }

  Attribute getAttribute(const VarNodePtr &node) {
    return TypeSwitch<VarNode *, Attribute>(node.get())
        .Case<VarNodeFloat>(
            [&](VarNodeFloat *node) { return getF64FloatAttr(node->value); })
        .Case<VarNodeInt>(
            [&](VarNodeInt *node) { return getI64IntegerAttr(node->value); })
        .Case<VarNodeString>(
            [&](VarNodeString *node) { return getStringAttr(node->value); })
        .Case<VarNodeTuple>([&](VarNodeTuple *node) {
          SmallVector<Attribute, 8> attrs;
          for (const VarNodePtr &value : node->values) {
            attrs.push_back(getAttribute(value));
          }
          return getArrayAttr(attrs);
        })
        .Default([](VarNode *node) -> Attribute {
          throw std::runtime_error(
              llvm::formatv("Unsupported VarNode: {0}", node->str()));
        });
  }

  DenseMap<const ExprNode *, Value> exprMap;
  DenseMap<const ExprNode *, SmallVector<Value, 4>> exprTuples;
};

class AstTraversal {
private:
  struct Entry {
    ExprNodePtr expr;
    bool post;
  };

  std::stack<Entry> stack;
  std::vector<ExprNodePtr> flat;
  std::unordered_set<const ExprNode *> visited;
  std::unordered_set<ExprNodePtr> exterior;

public:
  explicit AstTraversal(const std::vector<ExprNodePtr> &outputs,
                        const ExprNodeLayer *layer = nullptr) {
    for (const ExprNodePtr &expr : llvm::reverse(outputs)) {
      push(expr);
    }
    while (stack.size()) {
      Entry entry = stack.top();
      stack.pop();
      if (entry.post) {
        flat.push_back(entry.expr);
      } else if (!visited.count(entry.expr.get())) {
        visited.emplace(entry.expr.get());
        if (layer && entry.expr->parent.get() != layer) {
          exterior.insert(entry.expr);
        } else {
          push(entry.expr, /*post=*/true);
          visit(entry.expr.get());
        }
      }
    }
  }

  const std::vector<ExprNodePtr> &getFlat() const { return flat; }

  const std::unordered_set<ExprNodePtr> &getExterior() const {
    return exterior;
  }

private:
  void visit(ExprNode *node) {
    TypeSwitch<ExprNode *>(node) //
        .Case<ExprNodeCast>([&](ExprNodeCast *expr) { push(expr->expr); })
        .Case<ExprNodeContraction>([&](ExprNodeContraction *expr) {
          // Push inputs from right-to-left so they eventually get processed in
          // left-to-right order.
          for (const PolyMap &map : llvm::reverse(expr->srcs)) {
            push(map.ref);
          }
          if (expr->init) {
            push(expr->init);
          }
        })
        .Case<ExprNodeElement>([&](ExprNodeElement *expr) { push(expr->expr); })
        .Case<ExprNodeLayer>([&](ExprNodeLayer *expr) {
          for (const ExprNodePtr &node : llvm::reverse(expr->results)) {
            push(node);
          }
        })
        .Case<ExprNodeIntrinsic>([&](ExprNodeIntrinsic *expr) {
          // Push operands from right-to-left so they eventually get processed
          // in left-to-right order.
          for (const ExprNodePtr &node : llvm::reverse(expr->operands)) {
            push(node);
          }
        })
        .Case<ExprNodePragma>([&](ExprNodePragma *expr) { push(expr->expr); });
  }

private:
  void push(const ExprNodePtr &expr, bool post = false) {
    if (!expr) {
      throw std::runtime_error("Invalid expression in AstTraversal::push");
    }
    IVLOG(4, "AstTraversal::push> " << expr->str());
    stack.emplace(Entry{expr, post});
  }
};

static std::vector<ExprNodePtr> getFlatAst(const ProgramArguments &args) {
  AstTraversal traversal(args.outputs);
  return traversal.getFlat();
}

template <typename T, typename R = void>
class PolyVisitor {
protected:
  PolyVisitor() = default;

public:
  R visit(PolyNode *node) {
    return TypeSwitch<PolyNode *, R>(node)
        .template Case<PolyNodeDim>([this](auto *node) {
          return static_cast<T *>(this)->visitDim(node);
        })
        .template Case<PolyNodeIndex>([this](auto *node) {
          return static_cast<T *>(this)->visitIndex(node);
        })
        .template Case<PolyNodeLiteral>([this](auto *node) {
          return static_cast<T *>(this)->visitLiteral(node);
        })
        .template Case<PolyNodeOp>([this](auto *node) {
          for (const PolyNodePtr &operand : node->operands) {
            visit(operand.get());
          }
          return static_cast<T *>(this)->visitOp(node);
        })
        .Default([](PolyNode *) {
          llvm_unreachable("Invalid PolyNode");
          return R();
        });
  }

  void visitDim(const PolyNodeDim *node) {}
  void visitIndex(const PolyNodeIndex *node) {}
  void visitLiteral(const PolyNodeLiteral *node) {}
  void visitOp(const PolyNodeOp *node) {}
};

struct IndexCollector : PolyVisitor<IndexCollector> {
  llvm::SetVector<const PolyNodeIndex *> idxs;
  void visitIndex(const PolyNodeIndex *node) { idxs.insert(node); }
};

struct ContractionBuilder : PolyVisitor<ContractionBuilder, AffineExpr> {
  ContractionBuilder(OpBuilder &builder, Evaluator *evaluator,
                     ExprNodeContraction *node)
      : builder(builder), context(builder.getContext()), evaluator(evaluator),
        node(node),
        resultType(builder.getRankedTensorType(evaluator->getShape(node))) {
    // First collect all idxs to determine the number of dimensions needed
    // overall for the Contraction.
    for (const PolyNodePtr &idx : node->sinkIdxs) {
      collector.visit(idx.get());
    }

    for (const PolyMap &src : node->srcs) {
      for (const PolyNodePtr &idx : src.idxs) {
        collector.visit(idx.get());
      }
    }

    for (const Constraint &constraint : node->constraints) {
      collector.visit(constraint.lhs.get());
    }

    // Now construct the AffineMap for each source and the sink.
    for (const PolyNodePtr &idx : node->sinkIdxs) {
      AffineExpr expr = makeExpr(idx);
      sinkExprs.push_back(expr);
    }

    for (const PolyMap &src : node->srcs) {
      SmallVector<AffineExpr, 8> srcExprs;
      for (const PolyNodePtr &idx : src.idxs) {
        AffineExpr expr = makeExpr(idx);
        srcExprs.push_back(expr);
      }
      AffineMap srcMap = makeMap(srcExprs);
      srcs.push_back(srcMap);
      tensors.push_back(builder.lookupNode(src.ref));
    }

    // Convert the constraints.
    for (const Constraint &constraint : node->constraints) {
      consExprs.emplace_back(simplifyAffineExpr(makeExpr(constraint.lhs),
                                                collector.idxs.size(), 0));
      consExprs.emplace_back(makeConstraint(constraint));
    }
  }

  tile::ContractionOp build() {
    AffineMap sinkMap = makeMap(sinkExprs);
    return builder.create<tile::ContractionOp>( //
        builder.getUnknownLoc(),
        /*resultType=*/resultType,
        /*init=*/getInit(),
        /*tensors=*/tensors,
        /*agg=*/node->aggKind,
        /*combo=*/node->comboKind,
        /*sink=*/sinkMap,
        /*srcs=*/srcs,
        /*cons=*/getConstraints(),
        /*name=*/node->name);
  }

  Value getInit() {
    if (!node->init) {
      node->init = createIdentity();
      node->init->parent = node->parent;
    }
    return builder.lookupNode(node->init);
  }

  ExprNodePtr createIdentity() {
    Type elementType = resultType.getElementType();
    if (elementType.isa<FloatType>()) {
      auto init = std::make_shared<ast::ExprNodeConstFloat>(
          tile::getFloatIdentity(node->aggKind));
      Value value = builder.create<tile::ConstantOp>(builder.getUnknownLoc(),
                                                     elementType, init->value);
      builder.addNode(init, value);
      return init;
    }
    if (elementType.isSignedInteger()) {
      auto init = std::make_shared<ast::ExprNodeConstSigned>(
          tile::getSignedIntegerIdentity(node->aggKind));
      Value value = builder.create<tile::ConstantOp>(builder.getUnknownLoc(),
                                                     elementType, init->value);
      builder.addNode(init, value);
      return init;
    }
    auto init = std::make_shared<ast::ExprNodeConstUnsigned>(
        tile::getUnsignedIntegerIdentity(node->aggKind));
    Value value = builder.create<tile::ConstantOp>(builder.getUnknownLoc(),
                                                   elementType, init->value);
    builder.addNode(init, value);
    return init;
  }

  AffineExpr makeExpr(const PolyNodePtr &node) { return visit(node.get()); }

  AffineMap makeMap(ArrayRef<AffineExpr> exprs) {
    return AffineMap::get(collector.idxs.size(), 0, exprs, context);
  }

  AffineExpr makeConstraint(const Constraint &constraint) {
    // Constraints are in the form `lhs < rhs`
    // IntegerSets are in the form `x >= 0`
    // lhs < rhs
    // -lhs > -rhs             multiply -1
    // rhs - lhs > 0           add rhs
    // rhs - lhs - 1 >= 0      subtract 1
    int64_t rhs = evaluator->evaluate(constraint.rhs);
    auto expr = rhs - makeExpr(constraint.lhs) - 1;
    return simplifyAffineExpr(expr, collector.idxs.size(), 0);
  }

  IntegerSet getConstraints() {
    if (consExprs.empty()) {
      return IntegerSet::getEmptySet(collector.idxs.size(), 0, context);
    }
    SmallVector<bool, 4> flags(consExprs.size(), false);
    return IntegerSet::get(collector.idxs.size(), 0, consExprs, flags);
  }

  AffineExpr visitDim(const PolyNodeDim *node) {
    int64_t value = evaluator->evaluate(node->dim);
    return builder.getAffineConstantExpr(value);
  }

  AffineExpr visitIndex(const PolyNodeIndex *node) {
    auto pos =
        std::distance(collector.idxs.begin(), llvm::find(collector.idxs, node));
    return builder.getAffineDimExpr(pos);
  }

  AffineExpr visitLiteral(const PolyNodeLiteral *node) {
    return builder.getAffineConstantExpr(node->value);
  }

  AffineExpr visitOp(const PolyNodeOp *node) {
    switch (node->op) {
    case AffineOp::Add:
      return visit(node->operands[0].get()) + visit(node->operands[1].get());
    case AffineOp::Div:
      return visit(node->operands[0].get())
          .floorDiv(visit(node->operands[1].get()));
    case AffineOp::Max:
      throw std::runtime_error("NYI: AffineOp::Max"); // TODO
    case AffineOp::Min:
      throw std::runtime_error("NYI: AffineOp::Min"); // TODO
    case AffineOp::Mul:
      return visit(node->operands[0].get()) * visit(node->operands[1].get());
    case AffineOp::Neg:
      return -visit(node->operands[0].get());
    case AffineOp::Sub:
      return visit(node->operands[0].get()) - visit(node->operands[1].get());
    default:
      break;
    }
    llvm_unreachable("Invalid PolyNodeOp, invalid AffineOp");
  }

  OpBuilder &builder;
  MLIRContext *context;
  Evaluator *evaluator;
  ExprNodeContraction *node;
  IndexCollector collector;
  SmallVector<Value, 3> tensors;
  SmallVector<AffineMap, 3> srcs;
  SmallVector<AffineExpr, 8> sinkExprs;
  SmallVector<AffineExpr, 8> consExprs;
  RankedTensorType resultType;
};

struct ProgramBuilder {
  explicit ProgramBuilder(llvm::StringRef name)
      : program(std::make_shared<compiler::Program>(name)),
        context(&program->context), loc(UnknownLoc::get(context)),
        module(*program->module), builder(module) {}

  std::shared_ptr<Program> build(const ProgramArguments &args) {
    std::vector<Type> inputTypes;
    std::vector<ExprNodePtr> inputNodes;
    for (auto item : llvm::enumerate(args.inputs)) {
      if (args.shapes.size()) {
        auto *node = llvm::cast<ast::ExprNodeInput>(item.value().get());
        node->shape = args.shapes[item.index()];
      }
      TensorShape shape = evaluator.getShape(item.value().get());
      RankedTensorType rankedTensorType = builder.getRankedTensorType(shape);
      inputTypes.push_back(rankedTensorType);
      program->inputs.emplace_back(rankedTensorType);
      inputNodes.push_back(item.value());
    }

    for (const ExprNodePtr &node : args.outputs) {
      TensorShape shape = evaluator.getShape(node.get());
      RankedTensorType rankedTensorType = builder.getRankedTensorType(shape);
      program->outputs.emplace_back(rankedTensorType);
    }

    std::vector<ExprNodePtr> flat = getFlatAst(args);
    for (const ExprNodePtr &node : flat) {
      if (auto *constTensor = llvm::dyn_cast<ExprNodeConstTensor>(node.get())) {
        TensorShape shape = constTensor->buffer->shape();
        RankedTensorType rankedTensorType = builder.getRankedTensorType(shape);
        program->constants.emplace_back(
            compiler::ConstantArgument{rankedTensorType, constTensor->buffer});
        inputTypes.emplace_back(rankedTensorType);
        inputNodes.push_back(node);
      }
    }

    FunctionType funcType =
        FunctionType::get(inputTypes, program->outputs, context);
    FuncOp funcOp = FuncOp::create(loc, util::kEntrypoint, funcType, {});
    size_t numInputs = inputTypes.size() - program->constants.size();
    for (size_t i = 0; i < program->constants.size(); i++) {
      funcOp.setArgAttr(numInputs + i, "tile.const", builder.getIndexAttr(i));
    }
    Block *body = funcOp.addEntryBlock();
    builder.setInsertionPointToStart(body);
    module.push_back(funcOp);

    for (auto [node, blockArg] : llvm::zip(inputNodes, funcOp.getArguments())) {
      builder.addNode(node, blockArg);
    }

    for (const ExprNodePtr &node : flat) {
      Value value =
          TypeSwitch<ExprNode *, Value>(node.get())
              .Case<ExprNodeCast>(
                  [&](ExprNodeCast *node) { return handleCast(node); })
              .Case<ExprNodeConstSigned>([&](ExprNodeConstSigned *node) {
                return handleConstSigned(node);
              })
              .Case<ExprNodeConstUnsigned>([&](ExprNodeConstUnsigned *node) {
                return handleConstUnsigned(node);
              })
              .Case<ExprNodeConstFloat>([&](ExprNodeConstFloat *node) {
                return handleConstFloat(node);
              })
              .Case<ExprNodeConstTensor>(
                  [&](ExprNodeConstTensor *node) { return nullptr; })
              .Case<ExprNodeContraction>([&](ExprNodeContraction *node) {
                return handleContraction(node);
              })
              .Case<ExprNodeDim>(
                  [&](ExprNodeDim *node) { return handleDim(node); })
              .Case<ExprNodeElement>(
                  [&](ExprNodeElement *node) { return handleElement(node); })
              .Case<ExprNodeInput>([&](ExprNodeInput *node) { return nullptr; })
              .Case<ExprNodeIntrinsic>([&](ExprNodeIntrinsic *node) {
                return handleIntrinsic(node);
              })
              .Case<ExprNodeLayer>(
                  [&](ExprNodeLayer *node) { return handleLayer(node); })
              .Case<ExprNodePragma>(
                  [&](ExprNodePragma *node) { return handlePragma(node); });
      if (value) {
        builder.addNode(node, value);
      }
    }

    llvm::SetVector<Value> returnOperands;
    for (const ExprNodePtr &node : args.outputs) {
      Value value = builder.lookupNode(node);
      if (!value) {
        throw std::runtime_error("Output not found while building program.");
      }
      auto defOp = value.getDefiningOp();
      if (!defOp || isa<tile::ReshapeOp>(defOp) ||
          returnOperands.count(value)) {
        value = builder.create<tile::IdentOp>(loc, value.getType(), value);
      }
      returnOperands.insert(value);
    }
    builder.create<ReturnOp>(loc, returnOperands.getArrayRef());

    program->entry = util::kEntrypoint;

    IVLOG(3, "\n" << debugString(module));

    PassManager pm(context);
    ScopedDiagnosticHandler diagHandler(pm.getContext(), [&](Diagnostic &diag) {
      llvm::errs() << getDiagKindStr(diag.getSeverity()) << ": " << diag.str()
                   << "\n";
      for (auto &note : diag.getNotes()) {
        llvm::errs() << "  " << note << "\n";
      }
      return success();
    });

    pm.addPass(createCanonicalizerPass());
    pm.addPass(createCSEPass());
    pm.addPass(tile::createMaterializePass());
    pm.addPass(createCanonicalizerPass());
    pm.addPass(createCSEPass());
    auto result = pm.run(module);

    program->tileIR = debugString(module);
    IVLOG(2, "\n" << program->tileIR);
    if (failed(result)) {
      throw std::runtime_error("Program build failure.");
    }

    return program;
  }

  Value handleCast(ExprNodeCast *node) {
    TensorShape shape = evaluator.getShape(node);
    Type elementType = builder.getElementType(shape.elementType);
    RankedTensorType resultType =
        RankedTensorType::get(shape.sizes, elementType);
    Value tensor = builder.lookupNode(node->expr);
    return builder.create<tile::CastOp>(loc, resultType, tensor);
  }

  Value handleConstFloat(ExprNodeConstFloat *node) {
    Type type = builder.getAPFloatType();
    return builder.create<tile::ConstantOp>(builder.getUnknownLoc(), type,
                                            node->value);
  }

  Value handleConstSigned(ExprNodeConstSigned *node) {
    Type type = builder.getAPSignedIntegerType();
    return builder.create<tile::ConstantOp>(builder.getUnknownLoc(), type,
                                            node->value);
  }

  Value handleConstUnsigned(ExprNodeConstUnsigned *node) {
    Type type = builder.getAPUnsignedIntegerType();
    return builder.create<tile::ConstantOp>(builder.getUnknownLoc(), type,
                                            node->value);
  }

  Value handleContraction(ExprNodeContraction *node) {
    return ContractionBuilder(builder, &evaluator, node).build();
  }

  Value handleDim(ExprNodeDim *node) {
    int64_t value = evaluator.evaluate(node->dim);
    Type type = builder.getAPUnsignedIntegerType();
    return builder.create<tile::ConstantOp>(builder.getUnknownLoc(), type,
                                            value);
  }

  Value handleElement(ExprNodeElement *node) {
    return builder.lookupElement(node->expr, node->ordinal);
  }

  Value handleIntrinsic(ExprNodeIntrinsic *node) {
    SmallVector<Value, 8> operands;
    SmallVector<Type, 2> resultTypes;
    auto resultShapes = evaluator.getShapes(node);
    for (auto shape : resultShapes) {
      resultTypes.push_back(builder.getRankedTensorType(shape));
    }
    for (const ExprNodePtr &operand : node->operands) {
      Value value = builder.lookupNode(operand);
      operands.push_back(value);
    }
    using IntrinsicBuilder = std::function<Value()>;
    auto intrinsicBuilder =
        llvm::StringSwitch<IntrinsicBuilder>(node->op)
            .Case("index", [&]() { return makeIndexOp(node, operands); })
            .Case("prng", [&]() { return makePrngOp(node, operands); })
            .Case("reshape", [&]() { return makeReshapeOp(node, operands); })
            .Case("scatter", [&]() { return makeScatterOp(node, operands); })
            .Default([&]() {
              const AbstractOperation *abstractOp = lookupOperation(node->op);
              OperationState state(loc, abstractOp->name);
              state.addOperands(operands);
              state.addTypes(resultTypes);
              Operation *op = builder.createOperation(state);
              return op->getResult(0);
            });
    return intrinsicBuilder();
  }

  Value handleLayer(ExprNodeLayer *node) {
    AstTraversal traversal(node->results, node);
    SmallVector<Value, 8> operands;
    for (const ExprNodePtr &operand : traversal.getExterior()) {
      operands.push_back(builder.lookupNode(operand));
    }
    llvm::SetVector<Value> results;
    for (const ExprNodePtr &result : node->results) {
      results.insert(builder.lookupNode(result));
    }
    std::vector<NamedAttribute> attrs;
    for (const auto &kvp : node->attrs) {
      Attribute value = builder.getAttribute(kvp.getValue());
      attrs.push_back(builder.getNamedAttr(kvp.getKey(), value));
    }
    auto layerOp = builder.create<tile::LayerOp>(
        loc, node->op, operands, results.getArrayRef(),
        builder.getDictionaryAttr(attrs));
    BlockAndValueMapping mapper;
    OpBuilder bodyBuilder(layerOp.body());
    for (auto tuple : llvm::zip(operands, layerOp.body().getArguments())) {
      Value outer, inner;
      std::tie(outer, inner) = tuple;
      mapper.map(outer, inner);
    }
    llvm::SmallVector<Value, 4> innerResults;
    llvm::SetVector<Operation *> toRemove;
    for (const ExprNodePtr &node : traversal.getFlat()) {
      Value value = builder.lookupNode(node);
      Operation *op = value.getDefiningOp();
      if (toRemove.contains(op)) {
        // this has already been visited
        continue;
      }
      assert(op && "Unexpected block argument");
      Operation *clonedOp = bodyBuilder.clone(*op, mapper);
      if (results.contains(value)) {
        for (Value result : clonedOp->getResults()) {
          innerResults.push_back(result);
        }
      }
      toRemove.insert(op);
    }
    bodyBuilder.create<tile::LayerReturnOp>(loc, innerResults);
    for (Operation *op : toRemove) {
      op->erase();
    }
    SmallVector<Value, 4> tuple;
    for (OpResult result : layerOp.getResults()) {
      tuple.push_back(result);
    }
    builder.exprTuples[node] = tuple;
    return nullptr;
  }

  Value handlePragma(ExprNodePragma *node) {
    Value tensor = builder.lookupNode(node->expr);
    std::vector<NamedAttribute> attrs;
    for (const auto &kvp : node->attrs) {
      Attribute value = builder.getAttribute(kvp.getValue());
      attrs.push_back(builder.getNamedAttr(kvp.getKey(), value));
    }
    return builder
        .create<tile::PragmaOp>(loc, tensor, node->op,
                                builder.getDictionaryAttr(attrs))
        .result();
  }

  Value makeReshapeOp(ExprNodeIntrinsic *node, ArrayRef<Value> operands) {
    TensorShape shape = evaluator.getShape(node);
    RankedTensorType resultType = builder.getRankedTensorType(shape);
    auto op = builder.create<tile::ReshapeOp>(loc, resultType, operands[0]);
    return op.result();
  }

  Value makeScatterOp(ExprNodeIntrinsic *node, ArrayRef<Value> operands) {
    TensorShape shape = evaluator.getShape(node);
    RankedTensorType resultType = builder.getRankedTensorType(shape);
    auto op = builder.create<tile::ScatterOp>(loc, resultType,
                                              operands.take_front(2));
    return op.result();
  }

  Value makeIndexOp(ExprNodeIntrinsic *node, ArrayRef<Value> operands) {
    if (operands.size() < 1) {
      throw std::runtime_error(
          "'index' primitive expects at least one operand");
    }
    Value axis = operands.front();
    IntegerAttr axisAttr;
    if (!m_Constant(&axisAttr).match(axis.getDefiningOp())) {
      throw std::runtime_error(
          "'index' primitive expects argument 1 to be a constant integer");
    }
    TensorShape shape = evaluator.getShape(node);
    RankedTensorType resultType = builder.getRankedTensorType(shape);
    IntegerAttr indexAttr = builder.getIndexAttr(axisAttr.getInt());
    auto op = builder.create<tile::IndexOp>(loc, resultType, indexAttr);
    return op.result();
  }

  Value makePrngOp(ExprNodeIntrinsic *node, ArrayRef<Value> operands) {
    if (operands.size() < 1) {
      throw std::runtime_error("'prng' primitive expects at least one operand");
    }
    Value state = operands.front();
    SmallVector<Type, 2> resultTypes;
    for (const TensorShape &shape : evaluator.getShapes(node)) {
      resultTypes.push_back(builder.getRankedTensorType(shape));
    }
    auto op = builder.create<tile::PrngOp>(loc, resultTypes, state);
    SmallVector<Value, 4> tuple;
    for (OpResult result : op.getResults()) {
      tuple.push_back(result);
    }
    builder.exprTuples[node] = tuple;
    return nullptr;
  }

  const AbstractOperation *lookupOperation(StringRef op) {
    auto opName = tile::TileDialect::getCanonicalOpName(op);
    auto abstractOp = AbstractOperation::lookup(opName, context);
    if (!abstractOp) {
      throw std::runtime_error("Unknown EDSL primitive: " + op.str());
    }
    return abstractOp;
  }

  std::string name;
  std::shared_ptr<Program> program;
  MLIRContext *context;
  Location loc;
  ModuleOp module;
  OpBuilder builder;
  Evaluator evaluator;
};

} // namespace

std::shared_ptr<Program> buildProgram(llvm::StringRef name,
                                      const ProgramArguments &args) {
  enableGlobalDialectRegistry(true);
  registerDialect<dialect::tile::TileDialect>();
  registerDialect<StandardOpsDialect>();
  if (name.empty()) {
    name = "module";
  }
  return ProgramBuilder(name).build(args);
}

} // namespace pmlc::ast<|MERGE_RESOLUTION|>--- conflicted
+++ resolved
@@ -40,10 +40,6 @@
 
 namespace {
 
-<<<<<<< HEAD
-=======
-static constexpr const char *kEntrypoint = "main";
-
 static StringRef getDiagKindStr(DiagnosticSeverity kind) {
   switch (kind) {
   case DiagnosticSeverity::Note:
@@ -58,7 +54,6 @@
   llvm_unreachable("Unknown DiagnosticSeverity");
 }
 
->>>>>>> cb8f73a1
 class OpBuilder : public mlir::OpBuilder {
 public:
   using mlir::OpBuilder::OpBuilder;
