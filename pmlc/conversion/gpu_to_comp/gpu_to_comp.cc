--- conflicted
+++ resolved
@@ -155,16 +155,8 @@
 RewriteLaunchFunc::getConsecutiveOps(T op, std::vector<T> &ops) const {
   // Collect consecutive ops of type T starting from a given op.
   auto operation = op.getOperation();
-<<<<<<< HEAD
-  while (operation != nullptr) {
-    if (!mlir::isa<T>(operation)) {
-      return mlir::success();
-    }
-    ops.push_back(mlir::cast<T>(operation));
-=======
   while (auto opT = mlir::dyn_cast<T>(operation)) {
     ops.push_back(opT);
->>>>>>> f80059f2
     operation = operation->getNextNode();
   }
   return mlir::success();
@@ -179,12 +171,6 @@
     for (mlir::Value hostArg : ops[i].operands()) {
       if (bufferPool.count(hostArg) == 0) {
         if (auto memRefType = hostArg.getType().dyn_cast<mlir::MemRefType>()) {
-<<<<<<< HEAD
-=======
-          if (execEnvType.supportsMemorySpace(memRefType.getMemorySpace())) {
-            break;
-          }
->>>>>>> f80059f2
           mlir::MemRefType newMemRefType =
               mlir::MemRefType::Builder(memRefType)
                   .setMemorySpace(execEnvType.getDefaultMemorySpace());
@@ -237,21 +223,9 @@
     // Add launch_func with new operands inside schedule_func.
     mlir::PatternRewriter::InsertionGuard insertionGuard(rewriter);
     rewriter.createBlock(&scheduleFuncOp.body(), scheduleFuncOp.body().end());
-<<<<<<< HEAD
     rewriter.create<gpu::LaunchFuncOp>(
         loc, kernelOp, op.getGridSizeOperandValues(),
         op.getBlockSizeOperandValues(), newOperands[i]);
-=======
-    if (newOperands[i].size() == 0) {
-      rewriter.create<gpu::LaunchFuncOp>(
-          loc, kernelOp, op.getGridSizeOperandValues(),
-          op.getBlockSizeOperandValues(), op.operands());
-    } else {
-      rewriter.create<gpu::LaunchFuncOp>(
-          loc, kernelOp, op.getGridSizeOperandValues(),
-          op.getBlockSizeOperandValues(), newOperands[i]);
-    }
->>>>>>> f80059f2
     rewriter.create<comp::ScheduleEnd>(loc);
   }
   return mlir::success();
