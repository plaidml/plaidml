// RUN: pmlc-opt -convert-linalg-to-pxa -cse %s | FileCheck %s

func @test_pad(%arg0: tensor<4x8x8x16xf32>) -> tensor<8x10x14x20xf32> {
  %pad_value = constant 0.000000e+00 : f32
  %0 = linalg.pad_tensor %arg0 low[2, 2, 4, 4] high[2, 0, 2, 0] {
    ^bb0(%arg1 : index, %arg2 : index, %arg3 : index, %arg4 : index):
      linalg.yield %pad_value : f32
  } : tensor<4x8x8x16xf32> to tensor<8x10x14x20xf32>
  return %0 : tensor<8x10x14x20xf32>
}

// CHECK-LABEL: func @test_pad
//  CHECK-SAME: (%[[arg0:.*]]: memref<4x8x8x16xf32>, %[[arg1:.*]]: memref<8x10x14x20xf32>) -> memref<8x10x14x20xf32>
//       CHECK:   %[[cst:.*]] = constant 0.000000e+00 : f32
<<<<<<< HEAD
//       CHECK:   %[[init0:.*]] = affine.parallel
//       CHECK:   %[[out1:.*]] = affine.parallel (%[[arg2:.*]], %[[arg3:.*]], %[[arg4:.*]], %[[arg5:.*]]) = (0, 0, 0, 0) to (8, 10, 14, 20)
//       CHECK:     %[[t0:.*]] = pxa.reduce assign %[[cst]], %[[init0]][%[[arg2]], %[[arg3]], %[[arg4]], %[[arg5]]] : memref<8x10x14x20xf32>
//       CHECK:     affine.yield %[[t0]] : memref<8x10x14x20xf32>
//       CHECK:   %[[init1:.*]] = affine.parallel
//       CHECK:   %[[out2:.*]] = affine.parallel (%[[arg2:.*]], %[[arg3:.*]], %[[arg4:.*]], %[[arg5:.*]]) = (0, 0, 0, 0) to (4, 8, 8, 16)
//       CHECK:     %[[t1:.*]] = pxa.load %[[arg0]][%[[arg2]], %[[arg3]], %[[arg4]], %[[arg5]]] : memref<4x8x8x16xf32>
//       CHECK:     %[[t2:.*]] = pxa.reduce assign %[[t1]], %[[init1]][%[[arg2]] + 2, %[[arg3]] + 2, %[[arg4]] + 4, %[[arg5]] + 4] : memref<8x10x14x20xf32>
//       CHECK:     affine.yield %[[t2]] : memref<8x10x14x20xf32>
//       CHECK:   return %[[out2]] : memref<8x10x14x20xf32>
=======
//       CHECK:   %[[init:.*]] = memref.alloc()
//       CHECK:   %[[out1:.*]] = affine.parallel (%[[arg2:.*]], %[[arg3:.*]], %[[arg4:.*]], %[[arg5:.*]]) = (0, 0, 0, 0) to (8, 10, 14, 20)
//       CHECK:     %[[t0:.*]] = pxa.reduce assign %[[cst]], %[[init]][%[[arg2]], %[[arg3]], %[[arg4]], %[[arg5]]] : memref<8x10x14x20xf32>
//       CHECK:     affine.yield %[[t0]] : memref<8x10x14x20xf32>
//       CHECK:   %[[out2:.*]] = affine.parallel (%[[arg2:.*]], %[[arg3:.*]], %[[arg4:.*]], %[[arg5:.*]]) = (0, 0, 0, 0) to (8, 10, 14, 20)
//       CHECK:     %[[t1:.*]] = pxa.load %[[out1]][%arg2, %arg3, %arg4, %arg5] : memref<8x10x14x20xf32>
//       CHECK:     %[[t2:.*]] = pxa.reduce assign %[[t1]], %[[arg1]][%[[arg2]], %[[arg3]], %[[arg4]], %[[arg5]]] : memref<8x10x14x20xf32>
//       CHECK:     affine.yield %[[t2]] : memref<8x10x14x20xf32>
//       CHECK:   %[[out3:.*]] = affine.parallel (%[[arg2:.*]], %[[arg3:.*]], %[[arg4:.*]], %[[arg5:.*]]) = (0, 0, 0, 0) to (4, 8, 8, 16)
//       CHECK:     %[[t3:.*]] = pxa.load %[[arg0]][%[[arg2]], %[[arg3]], %[[arg4]], %[[arg5]]] : memref<4x8x8x16xf32>
//       CHECK:     %[[t4:.*]] = pxa.reduce assign %[[t3]], %[[out2]][%[[arg2]] + 2, %[[arg3]] + 2, %[[arg4]] + 4, %[[arg5]] + 4] : memref<8x10x14x20xf32>
//       CHECK:     affine.yield %[[t4]] : memref<8x10x14x20xf32>
//       CHECK:   return %[[out3]] : memref<8x10x14x20xf32>
>>>>>>> 77bcd358
<|MERGE_RESOLUTION|>--- conflicted
+++ resolved
@@ -12,18 +12,6 @@
 // CHECK-LABEL: func @test_pad
 //  CHECK-SAME: (%[[arg0:.*]]: memref<4x8x8x16xf32>, %[[arg1:.*]]: memref<8x10x14x20xf32>) -> memref<8x10x14x20xf32>
 //       CHECK:   %[[cst:.*]] = constant 0.000000e+00 : f32
-<<<<<<< HEAD
-//       CHECK:   %[[init0:.*]] = affine.parallel
-//       CHECK:   %[[out1:.*]] = affine.parallel (%[[arg2:.*]], %[[arg3:.*]], %[[arg4:.*]], %[[arg5:.*]]) = (0, 0, 0, 0) to (8, 10, 14, 20)
-//       CHECK:     %[[t0:.*]] = pxa.reduce assign %[[cst]], %[[init0]][%[[arg2]], %[[arg3]], %[[arg4]], %[[arg5]]] : memref<8x10x14x20xf32>
-//       CHECK:     affine.yield %[[t0]] : memref<8x10x14x20xf32>
-//       CHECK:   %[[init1:.*]] = affine.parallel
-//       CHECK:   %[[out2:.*]] = affine.parallel (%[[arg2:.*]], %[[arg3:.*]], %[[arg4:.*]], %[[arg5:.*]]) = (0, 0, 0, 0) to (4, 8, 8, 16)
-//       CHECK:     %[[t1:.*]] = pxa.load %[[arg0]][%[[arg2]], %[[arg3]], %[[arg4]], %[[arg5]]] : memref<4x8x8x16xf32>
-//       CHECK:     %[[t2:.*]] = pxa.reduce assign %[[t1]], %[[init1]][%[[arg2]] + 2, %[[arg3]] + 2, %[[arg4]] + 4, %[[arg5]] + 4] : memref<8x10x14x20xf32>
-//       CHECK:     affine.yield %[[t2]] : memref<8x10x14x20xf32>
-//       CHECK:   return %[[out2]] : memref<8x10x14x20xf32>
-=======
 //       CHECK:   %[[init:.*]] = memref.alloc()
 //       CHECK:   %[[out1:.*]] = affine.parallel (%[[arg2:.*]], %[[arg3:.*]], %[[arg4:.*]], %[[arg5:.*]]) = (0, 0, 0, 0) to (8, 10, 14, 20)
 //       CHECK:     %[[t0:.*]] = pxa.reduce assign %[[cst]], %[[init]][%[[arg2]], %[[arg3]], %[[arg4]], %[[arg5]]] : memref<8x10x14x20xf32>
@@ -36,5 +24,4 @@
 //       CHECK:     %[[t3:.*]] = pxa.load %[[arg0]][%[[arg2]], %[[arg3]], %[[arg4]], %[[arg5]]] : memref<4x8x8x16xf32>
 //       CHECK:     %[[t4:.*]] = pxa.reduce assign %[[t3]], %[[out2]][%[[arg2]] + 2, %[[arg3]] + 2, %[[arg4]] + 4, %[[arg5]] + 4] : memref<8x10x14x20xf32>
 //       CHECK:     affine.yield %[[t4]] : memref<8x10x14x20xf32>
-//       CHECK:   return %[[out3]] : memref<8x10x14x20xf32>
->>>>>>> 77bcd358
+//       CHECK:   return %[[out3]] : memref<8x10x14x20xf32>