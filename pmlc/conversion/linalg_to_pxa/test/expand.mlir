--- conflicted
+++ resolved
@@ -7,16 +7,9 @@
 
 // CHECK-LABEL: func @test_expand_reshape
 //  CHECK-SAME: (%[[arg0:.*]]: memref<12x5xf32>, %[[arg1:.*]]: memref<3x4x5xf32>) -> memref<3x4x5xf32>
-<<<<<<< HEAD
-//       CHECK:   %[[init:.*]] = affine.parallel
-//       CHECK:   %[[out0:.*]] = affine.parallel (%[[arg2:.*]], %[[arg3:.*]], %[[arg4:.*]]) = (0, 0, 0) to (3, 4, 5) reduce ("assign") -> (memref<3x4x5xf32>)
-//       CHECK:     %[[t0:.*]] = pxa.load %[[arg0]][%[[arg2]] * 4 + %[[arg3]], %[[arg4]]] : memref<12x5xf32>
-//       CHECK:     %[[t1:.*]] = pxa.reduce assign %[[t0]], %[[init]][%[[arg2]], %[[arg3]], %[[arg4]]] : memref<3x4x5xf32>
-=======
 //       CHECK:   %[[out0:.*]] = affine.parallel (%[[arg2:.*]], %[[arg3:.*]], %[[arg4:.*]]) = (0, 0, 0) to (3, 4, 5) reduce ("assign") -> (memref<3x4x5xf32>)
 //       CHECK:     %[[t0:.*]] = pxa.load %[[arg0]][%[[arg2]] * 4 + %[[arg3]], %[[arg4]]] : memref<12x5xf32>
 //       CHECK:     %[[t1:.*]] = pxa.reduce assign %[[t0]], %[[arg1]][%[[arg2]], %[[arg3]], %[[arg4]]] : memref<3x4x5xf32>
->>>>>>> 77bcd358
 //       CHECK:     affine.yield %[[t1]] : memref<3x4x5xf32>
 //       CHECK:   return %[[out0]] : memref<3x4x5xf32>
 
@@ -27,15 +20,8 @@
 
 // CHECK-LABEL: func @zero_dim
 //  CHECK-SAME: (%[[arg0:.*]]: memref<i32>, %[[arg1:.*]]: memref<1x1x1xi32>) -> memref<1x1x1xi32>
-<<<<<<< HEAD
-//       CHECK:   %[[init:.*]] = affine.parallel
-//       CHECK:   %[[out:.*]] = affine.parallel (%[[arg2:.*]], %[[arg3:.*]], %[[arg4:.*]]) = (0, 0, 0) to (1, 1, 1) reduce ("assign") -> (memref<1x1x1xi32>)
-//       CHECK:     %[[t0:.*]] = pxa.load %[[arg0]][] : memref<i32>
-//       CHECK:     %[[t1:.*]] = pxa.reduce assign %[[t0]], %[[init]][%[[arg2]], %[[arg3]], %[[arg4]]] : memref<1x1x1xi32>
-=======
 //       CHECK:   %[[out:.*]] = affine.parallel (%[[arg2:.*]], %[[arg3:.*]], %[[arg4:.*]]) = (0, 0, 0) to (1, 1, 1) reduce ("assign") -> (memref<1x1x1xi32>)
 //       CHECK:     %[[t0:.*]] = pxa.load %[[arg0]][] : memref<i32>
 //       CHECK:     %[[t1:.*]] = pxa.reduce assign %[[t0]], %[[arg1]][%[[arg2]], %[[arg3]], %[[arg4]]] : memref<1x1x1xi32>
->>>>>>> 77bcd358
 //       CHECK:     affine.yield %[[t1]] : memref<1x1x1xi32>
 //       CHECK:   return %[[out]] : memref<1x1x1xi32>