--- conflicted
+++ resolved
@@ -21,18 +21,10 @@
 // CHECK-LABEL: func @test_conv_2d_input_nhwc_filter_hwcf
 //  CHECK-SAME: %[[arg0:.*]]: memref<1x255x255x3xf32>, %[[arg1:.*]]: memref<3x3x3x32xf32>, %[[arg2:.*]]: memref<1x112x112x32xf32>
 //  CHECK-SAME: -> memref<1x112x112x32xf32>
-<<<<<<< HEAD
-//       CHECK:   %[[init:.*]] = affine.parallel
-=======
->>>>>>> 77bcd358
 //       CHECK:   %[[buf1:.*]] = affine.parallel (%[[arg3:.*]], %[[arg4:.*]], %[[arg5:.*]], %[[arg6:.*]], %[[arg7:.*]], %[[arg8:.*]], %[[arg9:.*]]) = (0, 0, 0, 0, 0, 0, 0) to (1, 112, 112, 32, 3, 3, 3) reduce ("addf") -> (memref<1x112x112x32xf32>)
 //       CHECK:     %[[t0:.*]] = pxa.load %[[arg0]][%[[arg3]], %[[arg4]] * 2 + %[[arg7]], %[[arg5]] * 2 + %[[arg8]], %[[arg9]]] : memref<1x255x255x3xf32>
 //       CHECK:     %[[t1:.*]] = pxa.load %[[arg1]][%[[arg7]], %[[arg8]], %[[arg9]], %[[arg6]]] : memref<3x3x3x32xf32>
 //       CHECK:     %[[t2:.*]] = mulf %[[t0]], %[[t1]] : f32
-<<<<<<< HEAD
-//       CHECK:     %[[t3:.*]] = pxa.reduce addf %[[t2]], %[[init]][%[[arg3]], %[[arg4]], %[[arg5]], %[[arg6]]] : memref<1x112x112x32xf32>
-=======
 //       CHECK:     %[[t3:.*]] = pxa.reduce addf %[[t2]], %[[arg2]][%[[arg3]], %[[arg4]], %[[arg5]], %[[arg6]]] : memref<1x112x112x32xf32>
->>>>>>> 77bcd358
 //       CHECK:     affine.yield %[[t3]] : memref<1x112x112x32xf32>
 //       CHECK:   return %[[buf1]] : memref<1x112x112x32xf32>