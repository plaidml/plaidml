--- conflicted
+++ resolved
@@ -20,18 +20,9 @@
 
 // CHECK-LABEL: func @test_index
 //  CHECK-SAME: (%[[arg0:.*]]: memref<16x16xindex>, %[[arg1:.*]]: memref<16x16xi64>) -> (memref<16x16xindex>, memref<16x16xi64>)
-<<<<<<< HEAD
-//       CHECK:   %[[init0:.*]] = affine.parallel
-//       CHECK:   %[[init1:.*]] = affine.parallel
-//       CHECK:   %[[out0:.*]]:2 = affine.parallel (%[[arg2:.*]], %[[arg3:.*]]) = (0, 0) to (16, 16) reduce ("assign", "assign") -> (memref<16x16xindex>, memref<16x16xi64>)
-//       CHECK:     %[[t0:.*]] = index_cast %[[arg3]] : index to i64
-//       CHECK:     %[[t1:.*]] = pxa.reduce assign %[[arg2]], %[[init0]][%[[arg2]], %[[arg3]]] : memref<16x16xindex>
-//       CHECK:     %[[t2:.*]] = pxa.reduce assign %[[t0]], %[[init1]][%[[arg2]], %[[arg3]]] : memref<16x16xi64>
-=======
 //       CHECK:   %[[out0:.*]]:2 = affine.parallel (%[[arg2:.*]], %[[arg3:.*]]) = (0, 0) to (16, 16) reduce ("assign", "assign") -> (memref<16x16xindex>, memref<16x16xi64>)
 //       CHECK:     %[[t0:.*]] = index_cast %[[arg3]] : index to i64
 //       CHECK:     %[[t1:.*]] = pxa.reduce assign %[[arg2]], %[[arg0]][%[[arg2]], %[[arg3]]] : memref<16x16xindex>
 //       CHECK:     %[[t2:.*]] = pxa.reduce assign %[[t0]], %[[arg1]][%[[arg2]], %[[arg3]]] : memref<16x16xi64>
->>>>>>> 77bcd358
 //       CHECK:     affine.yield %[[t1]], %[[t2]] : memref<16x16xindex>, memref<16x16xi64>
 //       CHECK:   return %[[out0]]#0, %[[out0]]#1 : memref<16x16xindex>, memref<16x16xi64>