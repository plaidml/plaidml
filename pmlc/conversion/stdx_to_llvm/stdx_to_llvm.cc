--- conflicted
+++ resolved
@@ -184,12 +184,7 @@
 
 void populateStdXToLLVMConversionPatterns(LLVMTypeConverter &converter,
                                           OwningRewritePatternList &patterns) {
-<<<<<<< HEAD
-  patterns.insert<FPToSILowering, FPToUILowering, ReshapeLowering>(
-      *converter.getDialect(), converter);
-=======
-  patterns.insert<FPToUILowering>(*converter.getDialect(), converter);
->>>>>>> 445078ce
+  patterns.insert<FPToUILowering, ReshapeLowering>(*converter.getDialect(), converter);
 }
 
 std::unique_ptr<mlir::Pass> createLowerToLLVMPass() {
