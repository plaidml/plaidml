// Copyright 2020, Intel Corporation

#include "mlir/Conversion/GPUToVulkan/ConvertGPUToVulkanPass.h"
#include "mlir/Dialect/GPU/GPUDialect.h"
#include "mlir/Dialect/LLVMIR/LLVMDialect.h"
#include "mlir/Dialect/SPIRV/SPIRVOps.h"
#include "mlir/Dialect/SPIRV/Serialization.h"
#include "mlir/Dialect/StandardOps/IR/Ops.h"
#include "mlir/IR/Attributes.h"
#include "mlir/IR/Builders.h"
#include "mlir/IR/Function.h"
#include "mlir/IR/Matchers.h"
#include "mlir/IR/Module.h"
#include "mlir/IR/StandardTypes.h"
#include "mlir/Pass/Pass.h"
#include "mlir/Support/LogicalResult.h"
#include "llvm/ADT/SmallSet.h"
#include "llvm/ADT/SmallString.h"

#include "pmlc/conversion/gpu/pass_detail.h"
#include "pmlc/util/logging.h"
#include "pmlc/util/tags.h"

#include "mlir/Support/DebugStringHelper.h"

namespace pmlc::conversion::gpu {
namespace gpu = mlir::gpu;
namespace spirv = mlir::spirv;
namespace LLVM = mlir::LLVM;
using mlir::ArrayRef;
using mlir::CallOp;
using mlir::failure;
using mlir::FuncOp;
using mlir::FunctionType;
using mlir::LoadOp;
using mlir::Location;
using mlir::LogicalResult;
using mlir::MemRefType;
using mlir::ModuleOp;
using mlir::OpBuilder;
using mlir::SmallString;
using mlir::SmallVector;
using mlir::StoreOp;
using mlir::StringRef;
using mlir::success;
using mlir::Type;
using mlir::UnrankedMemRefType;
using mlir::Value;

static constexpr const char *kSPIRVBinary = "SPIRV_BIN";
static constexpr const char *kPrint_memref_f32 = "print_memref_f32";
static constexpr const char *kInitVulkan = "initVulkan";
static constexpr const char *kDeinitVulkan = "deinitVulkan";
static constexpr const char *kRun = "run";
static constexpr const char *kCreateVulkanLaunchKernelAction =
    "createVulkanLaunchKernelAction";
static constexpr const char *kSetVulkanLaunchKernelAction =
    "setVulkanLaunchKernelAction";
static constexpr const char *kCreateVulkanMemoryTransferAction =
    "createVulkanMemoryTransferAction";
static constexpr const char *kAddVulkanLaunchActionToSchedule =
    "addVulkanLaunchActionToSchedule";

static constexpr const char *kBindBufferBFloat16 = "bindBufferBFloat16";
static constexpr const char *kBindBufferFloat16 = "bindBufferFloat16";
static constexpr const char *kBindBufferFloat32 = "bindBufferFloat32";
static constexpr const char *kBindBufferFloat64 = "bindBufferFloat64";

// These functions are signless, meaning they apply to both signed and unsigned
// integers
static constexpr const char *kBindBufferInteger8 = "bindBufferInteger8";
static constexpr const char *kBindBufferInteger16 = "bindBufferInteger16";
static constexpr const char *kBindBufferInteger32 = "bindBufferInteger32";
static constexpr const char *kBindBufferInteger64 = "bindBufferInteger64";

static constexpr const int kByteBits = 8;

/// A pass to convert gpu launch op to vulkan launch call op, by creating a
/// SPIR-V binary shader from `spirv::ModuleOp` using `spirv::serialize`
/// function and attaching binary data and entry point name as an attributes to
/// created vulkan launch call op.
class ConvertGpuLaunchFuncToVulkanCalls
    : public ConvertGpuLaunchFuncToVulkanCallsBase<
          ConvertGpuLaunchFuncToVulkanCalls> {
public:
  void runOnOperation();

private:
  /// Creates a SPIR-V binary shader from the given `module` using
  /// `spirv::serialize` function.
  LogicalResult createBinaryShader(ModuleOp module,
                                   std::vector<char> &binaryShader);

  /// Creates a LLVM global for the given `name`.
  Value createEntryPointNameConstant(StringRef name, uint64_t lauchFuncIndex,
                                     Location loc, OpBuilder &builder);

  /// bind gpu.launchOp buffers to Vulkan runtime.
  LogicalResult bindBuffers(Location loc, OpBuilder &builder,
                            gpu::LaunchFuncOp launchOp);

  /// Check and transfer VkBuffers when necessary.
  LogicalResult transferBuffers(Location loc, OpBuilder &builder,
                                gpu::LaunchFuncOp launchOp);

  /// Print a single buffer.
  LogicalResult printBuffer(Location loc, OpBuilder &builder, Value &buffer);

  /// Converts the given `luanchOp` to vulkan launch call.
  void convertGpuLaunchFunc(gpu::LaunchFuncOp launchOp);

  /// Declares all needed runtime functions.
  void declareVulkanFunctions(Location loc);

  void getCachedTypes() {
    llvmVoidType = LLVM::LLVMType::getVoidTy(&getContext());
    llvmPointerType = LLVM::LLVMType::getInt8PtrTy(&getContext());
    llvmInt1Type = LLVM::LLVMType::getInt1Ty(&getContext());
    llvmInt32Type = LLVM::LLVMType::getInt32Ty(&getContext());
    llvmInt64Type = LLVM::LLVMType::getInt64Ty(&getContext());

    OpBuilder builder(getOperation());
    mlirIndexType = builder.getIndexType();
    mlirFloat32Type = builder.getF32Type();
  }

  mlir::Type getUnrankedMemRefType(Type elementType) {
    return UnrankedMemRefType::get(elementType, /*memorySpace=*/0);
  }

  const char *getBufferBindingFunc(Type elementType) {
    if (elementType.isInteger(8)) {
      return kBindBufferInteger8;
    }
    if (elementType.isInteger(16)) {
      return kBindBufferInteger16;
    }
    if (elementType.isInteger(32)) {
      return kBindBufferInteger32;
    }
    if (elementType.isInteger(64)) {
      return kBindBufferInteger64;
    }
    if (elementType.isBF16()) {
      return kBindBufferBFloat16;
    }
    if (elementType.isF16()) {
      return kBindBufferFloat16;
    }
    if (elementType.isF32()) {
      return kBindBufferFloat32;
    }
    if (elementType.isF64()) {
      return kBindBufferFloat64;
    }
    return nullptr;
  }

  LLVM::LLVMType getLLVMVoidType() { return llvmVoidType; }
  LLVM::LLVMType getLLVMPointerType() { return llvmPointerType; }
  LLVM::LLVMType getLLVMInt1Type() { return llvmInt1Type; }
  LLVM::LLVMType getLLVMInt32Type() { return llvmInt32Type; }
  LLVM::LLVMType getLLVMInt64Type() { return llvmInt64Type; }

  mlir::Type getMLIRFloat32Type() { return mlirFloat32Type; }
  mlir::Type getMLIRIndexType() { return mlirIndexType; }

  LLVM::LLVMType llvmVoidType;
  LLVM::LLVMType llvmPointerType;
  LLVM::LLVMType llvmInt1Type;
  LLVM::LLVMType llvmInt32Type;
  LLVM::LLVMType llvmInt64Type;

  mlir::Type mlirFloat32Type;
  mlir::Type mlirIndexType;

  uint64_t numKernel = 0;
  uint64_t lauchFuncIndex = 0;
  mlir::Value vulkanRuntime;
  llvm::DenseMap<Value, llvm::SmallVector<uint64_t, 2>> bufferMap;

  struct mlirTypeComparator {
    bool operator()(mlir::Type x, mlir::Type y) const {
      return x.getTypeID().getAsOpaquePointer() >
             y.getTypeID().getAsOpaquePointer();
    }
  };

  llvm::SmallSet<mlir::Type, 4, mlirTypeComparator> bufferElementTypes;
  llvm::SmallSet<const char *, 4> optionalSymbols;
};

void ConvertGpuLaunchFuncToVulkanCalls::runOnOperation() {
  auto loc = getOperation().getLoc();
  getCachedTypes();

  getOperation().walk([this](gpu::LaunchFuncOp op) { numKernel++; });

  getOperation().walk(
      [this](gpu::LaunchFuncOp op) { convertGpuLaunchFunc(op); });

  // Declare runtime functions.
  declareVulkanFunctions(loc);

  // Erase `gpu::GPUModuleOp` and `spirv::Module` operations.
  for (auto gpuModule :
       llvm::make_early_inc_range(getOperation().getOps<gpu::GPUModuleOp>()))
    gpuModule.erase();

  for (auto spirvModule :
       llvm::make_early_inc_range(getOperation().getOps<spirv::ModuleOp>()))
    spirvModule.erase();
}

LogicalResult ConvertGpuLaunchFuncToVulkanCalls::createBinaryShader(
    ModuleOp module, std::vector<char> &binaryShader) {
  SmallVector<uint32_t, 0> binary;
  uint64_t shader_index = 0;
  for (auto spirvModule : module.getOps<spirv::ModuleOp>()) {
    if (shader_index == lauchFuncIndex) {
      if (failed(spirv::serialize(spirvModule, binary))) {
        return failure();
      }
    }
    shader_index++;
  }
  binaryShader.resize(binary.size() * sizeof(uint32_t));
  std::memcpy(binaryShader.data(), reinterpret_cast<char *>(binary.data()),
              binaryShader.size());
  return success();
}

Value ConvertGpuLaunchFuncToVulkanCalls::createEntryPointNameConstant(
    StringRef name, uint64_t lauchFuncIndex, Location loc, OpBuilder &builder) {
  SmallString<16> shaderName(name.begin(), name.end());
  // Append `\0` to follow C style string given that
  // LLVM::createGlobalString() won't handle this directly for us.
  shaderName.push_back('\0');

  std::string entryPointGlobalName =
      (name + "_spv_entry_point_name" + std::to_string(lauchFuncIndex)).str();
  return LLVM::createGlobalString(loc, builder, entryPointGlobalName,
                                  shaderName, LLVM::Linkage::Internal);
}

LogicalResult
ConvertGpuLaunchFuncToVulkanCalls::bindBuffers(Location loc, OpBuilder &builder,
                                               gpu::LaunchFuncOp launchOp) {
  auto buffers = launchOp.operands();
  // Create LLVM constant for the descriptor set index.
  // Bind all memrefs to the `0` descriptor set, the same way as `GPUToSPIRV`
  // pass does.
  Value descriptorSet = builder.create<LLVM::ConstantOp>(
      loc, getLLVMInt32Type(), builder.getI32IntegerAttr(0));

  for (uint32_t bindIndex = 0; bindIndex < buffers.size(); bindIndex++) {
    auto buffer = buffers[bindIndex];
    // Create LLVM constant for the descriptor binding index.
    Value descriptorBinding = builder.create<LLVM::ConstantOp>(
        loc, getLLVMInt32Type(), builder.getI32IntegerAttr(bindIndex));
    if (auto memRefType = buffer.getType().dyn_cast_or_null<MemRefType>()) {
      auto shape = memRefType.getShape();
      uint32_t numElement = 1;
      for (auto dim : shape) {
        numElement *= dim;
      }

      auto elementType = memRefType.getElementType();
      bufferElementTypes.insert(elementType);
      uint32_t elementTypeSize =
          llvm::divideCeil(elementType.getIntOrFloatBitWidth(), kByteBits);

      Value bufferByteSize = builder.create<LLVM::ConstantOp>(
          loc, getLLVMInt32Type(),
          builder.getI32IntegerAttr(numElement * elementTypeSize));
      Value unrankedBuffer = builder.create<mlir::MemRefCastOp>(
          loc, buffer, getUnrankedMemRefType(elementType));

<<<<<<< HEAD
      Value isBlockArgument = builder.create<LLVM::ConstantOp>(
          loc, getLLVMInt1Type(),
          builder.getBoolAttr(buffer.isa<mlir::BlockArgument>()));
=======
      // Check if it's required to be moved
      uint32_t memCpyLevel = 0;
      auto parentOp = launchOp.getParentOp();
      parentOp->walk([&](StoreOp storeOp) {
        if (storeOp.getOperation()->isBeforeInBlock(launchOp.getOperation())) {
          for (auto operand : storeOp.getOperands()) {
            if (buffer == operand) {
              memCpyLevel = 1;
            }
          }
        }
      });
      parentOp->walk([&](LoadOp loadOp) {
        if (!loadOp.getOperation()->isBeforeInBlock(launchOp.getOperation())) {
          for (auto operand : loadOp.getOperands()) {
            if (buffer == operand) {
              memCpyLevel = (memCpyLevel == 0) ? 2 : 3;
            }
          }
        }
      });
      if (buffer.isa<mlir::BlockArgument>()) {
        memCpyLevel = 3;
      }

      Value bufferCopyLevel = builder.create<LLVM::ConstantOp>(
          loc, getLLVMInt32Type(), builder.getI32IntegerAttr(memCpyLevel));
>>>>>>> ae5314e9
      builder.create<CallOp>(
          loc, ArrayRef<Type>{},
          builder.getSymbolRefAttr(getBufferBindingFunc(elementType)),
          ArrayRef<Value>{vulkanRuntime, descriptorSet, descriptorBinding,
<<<<<<< HEAD
                          bufferByteSize, isBlockArgument, unrankedBuffer});
=======
                          bufferByteSize, bufferCopyLevel, unrankedBuffer});
>>>>>>> ae5314e9
      optionalSymbols.insert(getBufferBindingFunc(elementType));
    } else {
      return failure();
    }
  }
  return success();
} // namespace pmlc::conversion::gpu

LogicalResult ConvertGpuLaunchFuncToVulkanCalls::transferBuffers(
    Location loc, OpBuilder &builder, gpu::LaunchFuncOp launchOp) {
  auto buffers = launchOp.operands();
  for (size_t i = 0; i < buffers.size(); i++) {
    for (auto pair : bufferMap) {
      if (pair.first == buffers[i]) {
        Value dst_index = builder.create<LLVM::ConstantOp>(
            loc, getLLVMInt64Type(), builder.getI64IntegerAttr(lauchFuncIndex));
        Value dst_binding = builder.create<LLVM::ConstantOp>(
            loc, getLLVMInt64Type(), builder.getI64IntegerAttr(i));
        Value src_index = builder.create<LLVM::ConstantOp>(
            loc, getLLVMInt64Type(), builder.getI64IntegerAttr(pair.second[0]));
        Value src_binding = builder.create<LLVM::ConstantOp>(
            loc, getLLVMInt64Type(), builder.getI64IntegerAttr(pair.second[1]));

        builder.create<LLVM::CallOp>(
            loc, ArrayRef<Type>{},
            builder.getSymbolRefAttr(kCreateVulkanMemoryTransferAction),
            ArrayRef<Value>{vulkanRuntime, src_index, src_binding, dst_index,
                            dst_binding});
        optionalSymbols.insert(kCreateVulkanMemoryTransferAction);
      }
    }
    llvm::SmallVector<uint64_t, 2> second;
    second.append({lauchFuncIndex, i});
    bufferMap[buffers[i]] = second;
  }
  return success();
}

LogicalResult ConvertGpuLaunchFuncToVulkanCalls::printBuffer(Location loc,
                                                             OpBuilder &builder,
                                                             Value &buffer) {
  auto type = buffer.getType();
  if (auto memRefType = type.dyn_cast_or_null<MemRefType>()) {
    auto elementType = memRefType.getElementType();
    if (elementType.isF32()) {
      auto unrankedBuffer = builder.create<mlir::MemRefCastOp>(
          loc, buffer, getUnrankedMemRefType(elementType));
      builder.create<CallOp>(loc, ArrayRef<Type>{},
                             builder.getSymbolRefAttr(kPrint_memref_f32),
                             ArrayRef<Value>(unrankedBuffer));
      optionalSymbols.insert(kPrint_memref_f32);
    }
  }
  return success();
}

void ConvertGpuLaunchFuncToVulkanCalls::declareVulkanFunctions(Location loc) {
  auto &ctx = getContext();
  ModuleOp module = getOperation();
  OpBuilder builder(module.getBody()->getTerminator());

  builder.create<LLVM::LLVMFuncOp>(
      loc, kInitVulkan,
      LLVM::LLVMType::getFunctionTy(getLLVMPointerType(), {},
                                    /*isVarArg=*/false));

  builder.create<FuncOp>(
      loc, kCreateVulkanLaunchKernelAction,
      FunctionType::get(
          {ArrayRef<Type>{getLLVMPointerType(), getLLVMPointerType(),
                          getLLVMInt32Type(), getLLVMPointerType(),
                          getMLIRIndexType(), getMLIRIndexType(),
                          getMLIRIndexType()}},
          {}, &ctx),
      ArrayRef<std::pair<mlir::Identifier, mlir::Attribute>>());

  builder.create<LLVM::LLVMFuncOp>(
      loc, kSetVulkanLaunchKernelAction,
      LLVM::LLVMType::getFunctionTy(getLLVMVoidType(),
                                    {getLLVMPointerType(), getLLVMInt32Type()},
                                    /*isVarArg=*/false));

  builder.create<LLVM::LLVMFuncOp>(
      loc, kAddVulkanLaunchActionToSchedule,
      LLVM::LLVMType::getFunctionTy(getLLVMVoidType(), {getLLVMPointerType()},
                                    /*isVarArg=*/false));

  builder.create<LLVM::LLVMFuncOp>(
      loc, kRun,
      LLVM::LLVMType::getFunctionTy(getLLVMVoidType(), {getLLVMPointerType()},
                                    /*isVarArg=*/false));

  builder.create<LLVM::LLVMFuncOp>(
      loc, kDeinitVulkan,
      LLVM::LLVMType::getFunctionTy(getLLVMVoidType(), {getLLVMPointerType()},
                                    /*isVarArg=*/false));

  if (optionalSymbols.count(kPrint_memref_f32)) {
    builder.create<FuncOp>(
        loc, kPrint_memref_f32,
        FunctionType::get(
            {ArrayRef<Type>{getUnrankedMemRefType(getMLIRFloat32Type())}}, {},
            &ctx),
        ArrayRef<std::pair<mlir::Identifier, mlir::Attribute>>());
  }

  if (optionalSymbols.count(kCreateVulkanMemoryTransferAction)) {
    builder.create<LLVM::LLVMFuncOp>(
        loc, kCreateVulkanMemoryTransferAction,
        LLVM::LLVMType::getFunctionTy(getLLVMVoidType(),
                                      {getLLVMPointerType(), getLLVMInt64Type(),
                                       getLLVMInt64Type(), getLLVMInt64Type(),
                                       getLLVMInt64Type()},
                                      /*isVarArg=*/false));
  }

  for (auto bufferElementType : bufferElementTypes) {
    auto func = getBufferBindingFunc(bufferElementType);
    if (optionalSymbols.count(func)) {
      builder.create<FuncOp>(
          loc, func,
          FunctionType::get(
              {ArrayRef<Type>{getLLVMPointerType(), getLLVMInt32Type(),
                              getLLVMInt32Type(), getLLVMInt32Type(),
<<<<<<< HEAD
                              getLLVMInt1Type(),
=======
                              getLLVMInt32Type(),
>>>>>>> ae5314e9
                              getUnrankedMemRefType(bufferElementType)}},
              {}, &ctx),
          ArrayRef<std::pair<mlir::Identifier, mlir::Attribute>>());
    }
  }
}

void ConvertGpuLaunchFuncToVulkanCalls::convertGpuLaunchFunc(
    gpu::LaunchFuncOp launchOp) {

  ModuleOp module = getOperation();
  OpBuilder builder(launchOp);
  Location loc = launchOp.getLoc();

  // Create call to `initVulkan` before the first GpuLauchFunc.
  if (lauchFuncIndex == 0) {
    auto initVulkanCall = builder.create<LLVM::CallOp>(
        loc, ArrayRef<Type>{getLLVMPointerType()},
        builder.getSymbolRefAttr(kInitVulkan), ArrayRef<Value>{});
    vulkanRuntime = initVulkanCall.getResult(0);
  }

  // Serialize `spirv::Module` into binary form.
  std::vector<char> binary;
  if (failed(createBinaryShader(module, binary)))
    return signalPassFailure();

  // Create LLVM global with SPIR-V binary data, so we can pass a pointer with
  // that data to runtime call.
  Value ptrToSPIRVBinary = LLVM::createGlobalString(
      loc, builder, kSPIRVBinary + std::to_string(lauchFuncIndex),
      {binary.data(), binary.size()}, LLVM::Linkage::Internal);

  // Create LLVM constant for the size of SPIR-V binary shader.
  Value binarySize = builder.create<LLVM::ConstantOp>(
      loc, getLLVMInt32Type(), builder.getI32IntegerAttr(binary.size()));

  // Create LLVM global with entry point name.
  Value entryPointName = createEntryPointNameConstant(
      launchOp.getKernelName(), lauchFuncIndex, loc, builder);

  auto gridSize = launchOp.getGridSizeOperandValues();

  // Create createVulkanLaunchKernelAction.
  builder.create<CallOp>(
      loc, ArrayRef<Type>{},
      builder.getSymbolRefAttr(kCreateVulkanLaunchKernelAction),
      ArrayRef<Value>{vulkanRuntime, ptrToSPIRVBinary, binarySize,
                      entryPointName, gridSize.x, gridSize.y, gridSize.z});

  /// bind gpu.launchOp buffers to Vulkan runtime.
  if (failed(bindBuffers(loc, builder, launchOp))) {
    return signalPassFailure();
  }

  // Presume block.x is the subgroup size
  auto blockSize = launchOp.getBlockSizeOperandValues();
  int64_t subgroupSize = 1;
  mlir::IntegerAttr intAttr;
  if (matchPattern(blockSize.x, m_Constant(&intAttr))) {
    subgroupSize = intAttr.getInt();
  }
  if (subgroupSize != 1) {
    IVLOG(2, "Subgroup size = " << subgroupSize);
  }

  Value subgroupSizeVal = builder.create<LLVM::ConstantOp>(
      loc, getLLVMInt32Type(), builder.getI32IntegerAttr(subgroupSize));

  // Create call to `setLaunchKernelAction` runtime function.
  builder.create<LLVM::CallOp>(
      loc, ArrayRef<Type>{},
      builder.getSymbolRefAttr(kSetVulkanLaunchKernelAction),
      ArrayRef<Value>{vulkanRuntime, subgroupSizeVal});

  // Check and transfer VkBuffers when necessary.
  if (failed(transferBuffers(loc, builder, launchOp))) {
    return signalPassFailure();
  }

  // Create call to `AddVulkanLaunchActionToSchedule` runtime function.
  builder.create<LLVM::CallOp>(
      loc, ArrayRef<Type>{},
      builder.getSymbolRefAttr(kAddVulkanLaunchActionToSchedule),
      ArrayRef<Value>{vulkanRuntime});

  // Create call to 'run' and 'deinitVulkan' runtime function
  // after the last GpuLauchFunc.
  if (lauchFuncIndex == numKernel - 1) {
    builder.create<LLVM::CallOp>(loc, ArrayRef<Type>{},
                                 builder.getSymbolRefAttr(kRun),
                                 ArrayRef<Value>{vulkanRuntime});

    builder.create<LLVM::CallOp>(loc, ArrayRef<Type>{},
                                 builder.getSymbolRefAttr(kDeinitVulkan),
                                 ArrayRef<Value>{vulkanRuntime});
  }

  // Print buffers
  if (VLOG_IS_ON(4)) {
    auto buffers = launchOp.operands();
    for (auto buffer : buffers) {
      if (failed(printBuffer(loc, builder, buffer))) {
        return signalPassFailure();
      }
    }
  }
  launchOp.erase();
  lauchFuncIndex++;
}

std::unique_ptr<mlir::Pass> createConvertGpuLaunchFuncToVulkanCallsPass() {
  return std::make_unique<ConvertGpuLaunchFuncToVulkanCalls>();
}

} // namespace pmlc::conversion::gpu<|MERGE_RESOLUTION|>--- conflicted
+++ resolved
@@ -276,11 +276,6 @@
       Value unrankedBuffer = builder.create<mlir::MemRefCastOp>(
           loc, buffer, getUnrankedMemRefType(elementType));
 
-<<<<<<< HEAD
-      Value isBlockArgument = builder.create<LLVM::ConstantOp>(
-          loc, getLLVMInt1Type(),
-          builder.getBoolAttr(buffer.isa<mlir::BlockArgument>()));
-=======
       // Check if it's required to be moved
       uint32_t memCpyLevel = 0;
       auto parentOp = launchOp.getParentOp();
@@ -308,16 +303,11 @@
 
       Value bufferCopyLevel = builder.create<LLVM::ConstantOp>(
           loc, getLLVMInt32Type(), builder.getI32IntegerAttr(memCpyLevel));
->>>>>>> ae5314e9
       builder.create<CallOp>(
           loc, ArrayRef<Type>{},
           builder.getSymbolRefAttr(getBufferBindingFunc(elementType)),
           ArrayRef<Value>{vulkanRuntime, descriptorSet, descriptorBinding,
-<<<<<<< HEAD
-                          bufferByteSize, isBlockArgument, unrankedBuffer});
-=======
                           bufferByteSize, bufferCopyLevel, unrankedBuffer});
->>>>>>> ae5314e9
       optionalSymbols.insert(getBufferBindingFunc(elementType));
     } else {
       return failure();
@@ -442,11 +432,7 @@
           FunctionType::get(
               {ArrayRef<Type>{getLLVMPointerType(), getLLVMInt32Type(),
                               getLLVMInt32Type(), getLLVMInt32Type(),
-<<<<<<< HEAD
-                              getLLVMInt1Type(),
-=======
                               getLLVMInt32Type(),
->>>>>>> ae5314e9
                               getUnrankedMemRefType(bufferElementType)}},
               {}, &ctx),
           ArrayRef<std::pair<mlir::Identifier, mlir::Attribute>>());
