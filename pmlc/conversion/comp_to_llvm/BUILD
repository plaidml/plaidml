--- conflicted
+++ resolved
@@ -24,13 +24,7 @@
     name = "comp_to_llvm",
     srcs = [
         "common.cc",
-<<<<<<< HEAD
-        "comp_to_level_zero.cc",
-        "comp_to_ocl.cc",
-        "comp_to_vulkan.cc",
-=======
         "comp_to_llvm.cc",
->>>>>>> 6e40ea4c
         "pass_detail.h",
         "utils.h",
         "utils.cc",
