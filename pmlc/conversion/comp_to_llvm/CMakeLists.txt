pml_cc_library(
  NAME comp_to_llvm
  HDRS
    passes.h
  SRCS
    common.cc
<<<<<<< HEAD
    comp_to_level_zero.cc
    comp_to_ocl.cc
    comp_to_vulkan.cc
=======
    comp_to_llvm.cc
>>>>>>> 6e40ea4c
    utils.cc
  DEPS
    ::passes-gen
    pmlc::conversion::stdx_to_llvm
    pmlc::dialect::comp::ir
    pmlc::util
    MLIRLLVMIR
    MLIRSPIRV
    MLIRStandard
    MLIRIR
    MLIRPass
    MLIRTransforms
    MLIRStandardOpsTransforms
    MLIRSupport
)

pml_tblgen_library(
  NAME passes-gen
  TD_FILE passes.td
  OUTS
    -gen-pass-decls passes.h.inc
)<|MERGE_RESOLUTION|>--- conflicted
+++ resolved
@@ -4,13 +4,7 @@
     passes.h
   SRCS
     common.cc
-<<<<<<< HEAD
-    comp_to_level_zero.cc
-    comp_to_ocl.cc
-    comp_to_vulkan.cc
-=======
     comp_to_llvm.cc
->>>>>>> 6e40ea4c
     utils.cc
   DEPS
     ::passes-gen
