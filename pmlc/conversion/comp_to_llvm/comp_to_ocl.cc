--- conflicted
+++ resolved
@@ -249,11 +249,7 @@
   if (!module.lookupSymbol(kOclAlloc)) {
     builder.create<LLVM::LLVMFuncOp>(
         loc, kOclAlloc,
-<<<<<<< HEAD
         LLVM::LLVMType::getFunctionTy(llvmInt8Ptr, {llvmInt8Ptr, llvmIndex},
-=======
-        LLVM::LLVMType::getFunctionTy(llvmInt8Ptr, {llvmInt8Ptr, llvmInt32},
->>>>>>> a2407e1e
                                       /*isVarArg=*/false));
   }
   if (!module.lookupSymbol(kOclDealloc)) {
@@ -401,7 +397,6 @@
   mlir::Location loc = op.getLoc();
   mlir::MemRefType resultType = op.getType().cast<mlir::MemRefType>();
 
-<<<<<<< HEAD
   // Figure out the amount of memory we need to allocate.
   mlir::SmallVector<mlir::Value, 4> sizes;
   getMemRefDescriptorSizes(loc, resultType, {}, rewriter, sizes);
@@ -409,10 +404,9 @@
                                               sizes, rewriter);
 
   // Build the call to allocate memory on the device.
-  auto alloc =
-      rewriter.create<LLVM::CallOp>(loc, mlir::TypeRange{getVoidPtrType()},
-                                    rewriter.getSymbolRefAttr(kOclAlloc),
-                                    mlir::ValueRange{operands[0], sizeToAlloc});
+  auto alloc = rewriter.create<LLVM::CallOp>(
+      loc, getVoidPtrType(), rewriter.getSymbolRefAttr(kOclAlloc),
+      mlir::ValueRange{operands[0], sizeToAlloc});
   mlir::Value memRaw = alloc.getResult(0);
   auto targetType = typeConverter.convertType(resultType.getElementType())
                         .dyn_cast_or_null<LLVM::LLVMType>();
@@ -424,22 +418,6 @@
   mlir::Value memOnDev = rewriter.create<LLVM::AddrSpaceCastOp>(
       loc, LLVM::LLVMPointerType::get(targetType, resultType.getMemorySpace()),
       memTyped);
-=======
-  mlir::SmallVector<mlir::Value, 3> castOperands;
-  // Operand 0 - execution environment.
-  castOperands.push_back(operands[0]);
-  // Operand 1 - size of allocated memory in bytes.
-  auto shape = resultType.getShape();
-  uint32_t numElement = 1;
-  for (auto dim : shape)
-    numElement *= dim;
-  uint32_t elementTypeSize =
-      llvm::divideCeil(resultType.getElementTypeBitWidth(), 8);
-  mlir::Value bufferByteSize = rewriter.create<LLVM::ConstantOp>(
-      loc, LLVM::LLVMType::getInt32Ty(rewriter.getContext()),
-      rewriter.getI32IntegerAttr(numElement * elementTypeSize));
-  castOperands.push_back(bufferByteSize);
->>>>>>> a2407e1e
 
   // Build a memref descriptor for the result.
   auto memref = mlir::MemRefDescriptor::fromStaticShape(
