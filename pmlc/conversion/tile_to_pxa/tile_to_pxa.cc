// Copyright 2020, Intel Corporation

#include <limits>
#include <utility>

#include "mlir/IR/Matchers.h"
#include "mlir/Pass/Pass.h"
#include "mlir/Pass/PassManager.h"
#include "mlir/Support/DebugStringHelper.h"

#include "pmlc/conversion/tile_to_pxa/pass_detail.h"
#include "pmlc/dialect/pxa/analysis/strides.h"
#include "pmlc/dialect/pxa/analysis/uses.h"
#include "pmlc/util/logging.h"
#include "pmlc/util/util.h"

#include "pmlc/util/ident.h"

namespace pmlc::conversion::tile_to_pxa {

namespace layer = dialect::layer;
namespace pxa = dialect::pxa;
namespace stdx = dialect::stdx;
namespace tile = dialect::tile;

using namespace mlir; // NOLINT

using util::AggregationKind;
using util::CombinationKind;

namespace {

static Type getElementType(Type type) {
  if (auto tensorType = type.dyn_cast<TensorType>()) {
    return tensorType.getElementType();
  } else if (auto memRefType = type.dyn_cast<MemRefType>()) {
    return memRefType.getElementType();
  }
  return type;
}

static Type getElementType(Value value) {
  return getElementType(value.getType());
}

static RankedTensorType getRankedTensorType(Type type) {
  if (auto rankedTensorType = type.dyn_cast<RankedTensorType>()) {
    return rankedTensorType;
  }
  return RankedTensorType::get({}, type);
}

static llvm::APFloat convertFloatUsingType(llvm::APFloat value,
                                           FloatType type) {
  bool losesInfo = false;
  value.convert(type.getFloatSemantics(), APFloat::rmNearestTiesToEven,
                &losesInfo);
  return value;
}

struct ConstantOpConversion : public OpConversionPattern<tile::ConstantOp> {
  using OpConversionPattern<tile::ConstantOp>::OpConversionPattern;

  LogicalResult
  matchAndRewrite(tile::ConstantOp op, ArrayRef<Value> operands,
                  ConversionPatternRewriter &rewriter) const final {
    auto stdType = tile::toSignlessType(getElementType(op));
    auto value = op.getValue();
    if (auto floatType = stdType.dyn_cast<FloatType>()) {
      auto floatAttr = value.cast<FloatAttr>();
      auto floatValue = convertFloatUsingType(floatAttr.getValue(), floatType);
      value = FloatAttr::get(floatType, floatValue);
    } else if (auto intType = stdType.dyn_cast<IntegerType>()) {
      auto intAttr = value.cast<IntegerAttr>();
      value = IntegerAttr::get(intType, intAttr.getInt());
    } else {
      llvm_unreachable("Invalid scalar constant op");
    }
    rewriter.replaceOpWithNewOp<mlir::ConstantOp>(op, stdType, value);
    return success();
  }
};

struct Matcher {
  LogicalResult operator()(Operation *op) { return success(match(op)); }
  virtual bool match(Operation *op) const { return false; }
};

struct AlwaysTrue : Matcher {
  bool match(Operation *op) const final { return true; }
};

template <typename InnerPredicate>
struct ResultIs : Matcher {
  bool match(Operation *op) const final {
    InnerPredicate pred;
    return pred.match(op->getResult(0).getType());
  }
};

template <typename InnerPredicate>
struct AnyOperandIs : Matcher {
  bool match(Operation *op) const final {
    for (auto operand : op->getOperands()) {
      InnerPredicate pred;
      if (pred.match(operand.getType())) {
        return true;
      }
    }
    return false;
  }
};

template <typename InnerPredicate>
struct OperandsAre : Matcher {
  bool match(Operation *op) const final {
    for (auto operand : op->getOperands()) {
      InnerPredicate pred;
      if (!pred.match(operand.getType())) {
        return false;
      }
    }
    return true;
  }
};

template <typename InnerPredicate>
struct FirstOperandIs : Matcher {
  bool match(Operation *op) const final {
    InnerPredicate pred;
    if (op->getNumOperands() == 0) {
      return false;
    }
    return pred.match(op->getOperand(0).getType());
  }
};

template <typename InnerPredicate>
struct AnyComparandIs : Matcher {
  bool match(Operation *op) const final {
    SmallVector<Value, 4> allOperands(op->getOperands());
    tile::ContractionOpAdaptor adaptor(allOperands);
    auto operands = adaptor.operands();
    InnerPredicate pred;
    return pred.match(operands[0].getType()) ||
           pred.match(operands[1].getType());
  }
};

template <typename InnerPredicate>
struct ComparandsAre : Matcher {
  bool match(Operation *op) const final {
    SmallVector<Value, 4> allOperands(op->getOperands());
    tile::ContractionOpAdaptor adaptor(allOperands);
    auto operands = adaptor.operands();
    InnerPredicate pred;
    return pred.match(operands[0].getType()) &&
           pred.match(operands[1].getType());
  }
};

template <typename InnerPredicate>
struct Not {
  bool match(Type type) const {
    InnerPredicate pred;
    return !pred.match(type);
  }
};

struct EltwiseFloat {
  bool match(Type type) const { return getElementType(type).isa<FloatType>(); }
};

struct EltwiseInteger {
  bool match(Type type) const {
    return getElementType(type).isa<IntegerType>();
  }
};

struct EltwiseSigned {
  bool match(Type type) const { return getElementType(type).isSignedInteger(); }
};

struct EltwiseUnsigned {
  bool match(Type type) const {
    return getElementType(type).isUnsignedInteger();
  }
};

struct FirstOperand {
  Value create(ConversionPatternRewriter &rewriter, Location loc,
               Type resultType, ArrayRef<Value> operands,
               ArrayRef<Type> types) {
    return operands.front();
  }
};

static Type promoteTypes(ConversionPatternRewriter &rewriter, Location loc,
                         ArrayRef<Value> operands, ArrayRef<Type> types,
                         SmallVectorImpl<Value> *into) {
  // First, determine the 'final' type that wins the promotion
  Type bestType;
  for (auto type : types) {
    bestType = tile::promoteTypes(bestType, type);
  }
  // Next, cast each operand to the 'final' type
  bool intoSigned = bestType.isSignedInteger();
  auto targetType = tile::toSignlessType(bestType);
  for (unsigned i = 0; i < operands.size(); i++) {
    auto dtype = types[i];
    auto operand = operands[i];
    auto castedValue =
        createCastOp(rewriter, loc, operand, dtype.isSignedInteger(),
                     targetType, intoSigned);
    into->push_back(castedValue);
  }
  return bestType;
}

struct NegIOp {
  Value create(ConversionPatternRewriter &rewriter, Location loc,
               Type resultType, ArrayRef<Value> operands,
               ArrayRef<Type> types) {
    auto zero = rewriter.create<mlir::ConstantIntOp>(loc, 0, resultType);
    auto neg = rewriter.create<mlir::SubIOp>(loc, zero, operands[0]);
    return neg.getResult();
  }
};

struct NotOp {
  Value create(ConversionPatternRewriter &rewriter, Location loc,
               Type resultType, ArrayRef<Value> operands,
               ArrayRef<Type> types) {
    // -(x + 1) = -1 - x
    auto negOne = rewriter.create<mlir::ConstantIntOp>(loc, -1, resultType);
    auto sub = rewriter.create<mlir::SubIOp>(loc, negOne, operands[0]);
    return sub.getResult();
  }
};

template <typename OpType>
struct StdOp {
  Value create(ConversionPatternRewriter &rewriter, Location loc,
               Type resultType, ArrayRef<Value> operands,
               ArrayRef<Type> types) {
    SmallVector<Value, 2> promoted;
    promoteTypes(rewriter, loc, operands, types, &promoted);
    auto attrs = ArrayRef<NamedAttribute>{};
    auto resultTypes = llvm::makeArrayRef(resultType);
    auto op = rewriter.create<OpType>(loc, resultTypes, promoted, attrs);
    return op.getOperation()->getResult(0);
  }
};

struct SelectOp {
  Value create(ConversionPatternRewriter &rewriter, Location loc,
               Type resultType, ArrayRef<Value> operands,
               ArrayRef<Type> types) {
    SmallVector<Value, 2> promoted;
    promoteTypes(rewriter, loc, operands.drop_front(), types.drop_front(),
                 &promoted);
    auto op = rewriter.create<mlir::SelectOp>(loc, operands[0], promoted[0],
                                              promoted[1]);
    return op.getResult();
  }
};

template <CmpFPredicate predicate>
struct CmpFloatOp {
  Value create(ConversionPatternRewriter &rewriter, Location loc,
               Type resultType, ArrayRef<Value> operands,
               ArrayRef<Type> types) {
    SmallVector<Value, 2> promoted;
    promoteTypes(rewriter, loc, operands, types, &promoted);
    return rewriter
        .create<mlir::CmpFOp>(loc, predicate, promoted[0], promoted[1])
        .getResult();
  }
};

template <CmpIPredicate predicate>
struct CmpIntOp {
  Value create(ConversionPatternRewriter &rewriter, Location loc,
               Type resultType, ArrayRef<Value> operands,
               ArrayRef<Type> types) {
    SmallVector<Value, 2> promoted;
    promoteTypes(rewriter, loc, operands, types, &promoted);
    return rewriter
        .create<mlir::CmpIOp>(loc, predicate, promoted[0], promoted[1])
        .getResult();
  }
};

template <CmpIPredicate signedPred, CmpIPredicate unsignedPred>
struct CmpIntInequalityOp {
  Value create(ConversionPatternRewriter &rewriter, Location loc,
               Type resultType, ArrayRef<Value> operands,
               ArrayRef<Type> types) {
    SmallVector<Value, 2> promoted;
    auto bestType = promoteTypes(rewriter, loc, operands, types, &promoted);
    auto predicate = bestType.isSignedInteger() ? signedPred : unsignedPred;
    return rewriter
        .create<mlir::CmpIOp>(loc, predicate, promoted[0], promoted[1])
        .getResult();
  }
};

template <typename OpType>
struct LogicalOp {
  Value create(ConversionPatternRewriter &rewriter, Location loc,
               Type resultType, ArrayRef<Value> operands,
               ArrayRef<Type> types) {
    SmallVector<Value, 2> promoted;
    for (unsigned i = 0; i < operands.size(); ++i) {
      auto &operand = operands[i];
      auto fromType = operand.getType();
      if (auto floatType = fromType.dyn_cast<FloatType>()) {
        auto value = convertFloatUsingType(llvm::APFloat(0.0), floatType);
        auto zero =
            rewriter.create<mlir::ConstantFloatOp>(loc, value, floatType);
        promoted.push_back(
            rewriter
                .create<mlir::CmpFOp>(loc, CmpFPredicate::ONE, operand, zero)
                .getResult());
      } else if (auto intType = fromType.dyn_cast<IntegerType>()) {
        auto zero = rewriter.create<mlir::ConstantIntOp>(loc, 0, intType);
        promoted.push_back(
            rewriter.create<mlir::CmpIOp>(loc, CmpIPredicate::ne, operand, zero)
                .getResult());
      } else {
        llvm_unreachable("Unknown type for LogicalOp");
      }
    }
    auto attrs = ArrayRef<NamedAttribute>{};
    Type boolType = rewriter.getI1Type();
    auto resultTypes = llvm::makeArrayRef(boolType);
    auto op = rewriter.create<OpType>(loc, resultTypes, promoted, attrs);
    return op.getOperation()->getResult(0);
  }
};

struct LogicalNotOp {
  Value create(ConversionPatternRewriter &rewriter, Location loc,
               Type resultType, ArrayRef<Value> operands,
               ArrayRef<Type> types) {
    auto input = operands[0];
    auto fromType = input.getType();
    if (auto floatType = fromType.dyn_cast<FloatType>()) {
      auto value = convertFloatUsingType(llvm::APFloat(0.0), floatType);
      auto zero = rewriter.create<mlir::ConstantFloatOp>(loc, value, floatType);
      return rewriter.create<mlir::CmpFOp>(loc, CmpFPredicate::OEQ, input, zero)
          .getResult();
    } else if (auto intType = fromType.dyn_cast<IntegerType>()) {
      auto zero = rewriter.create<mlir::ConstantIntOp>(loc, 0, intType);
      return rewriter.create<mlir::CmpIOp>(loc, CmpIPredicate::eq, input, zero)
          .getResult();
    } else {
      llvm_unreachable("Unknown type for LogicalNotOp");
    }
  }
};

static Value createInit(OpBuilder &builder, Location loc, Type type,
                        AggregationKind agg) {
  if (auto floatType = type.dyn_cast<FloatType>()) {
    switch (agg) {
    case AggregationKind::add: {
      auto value = convertFloatUsingType(llvm::APFloat(0.0), floatType);
      return builder.create<mlir::ConstantFloatOp>(loc, value, floatType);
    }
    case AggregationKind::mul: {
      auto value = convertFloatUsingType(llvm::APFloat(1.0), floatType);
      return builder.create<mlir::ConstantFloatOp>(loc, value, floatType);
    }
    case AggregationKind::min: {
      auto value = llvm::APFloat::getInf(floatType.getFloatSemantics(), false);
      return builder.create<mlir::ConstantFloatOp>(loc, value, floatType);
    }
    case AggregationKind::max: {
      auto value = llvm::APFloat::getInf(floatType.getFloatSemantics(), true);
      return builder.create<mlir::ConstantFloatOp>(loc, value, floatType);
    }
    default:
      llvm_unreachable("Unsupported aggregation for createInit");
    }
  } else if (auto intType = type.dyn_cast<IntegerType>()) {
    switch (agg) {
    case AggregationKind::add:
      return builder.create<mlir::ConstantIntOp>(loc, 0, intType);
    case AggregationKind::mul:
      return builder.create<mlir::ConstantIntOp>(loc, 1, intType);
    case AggregationKind::min:
      return builder.create<mlir::ConstantIntOp>(
          loc, std::numeric_limits<int>::max(), intType);
    case AggregationKind::max:
      return builder.create<mlir::ConstantIntOp>(
          loc, std::numeric_limits<int>::min(), intType);
    default:
      llvm_unreachable("Unsupported aggregation for createInit");
    }
  }
  llvm_unreachable("Unknown type for createInit");
}

template <typename CmpOpBuilder>
struct CondOp {
  Value create(ConversionPatternRewriter &rewriter, Location loc,
               Type resultType, ArrayRef<Value> operands,
               ArrayRef<Type> types) {
    CmpOpBuilder cmpOpBuilder;
    auto cmp = cmpOpBuilder.create(rewriter, loc, resultType,
                                   operands.take_front(2), types.take_front(2));
    auto zero = createInit(rewriter, loc, resultType, AggregationKind::add);
    return rewriter.create<mlir::SelectOp>(loc, cmp, operands[2], zero)
        .getResult();
  }
};

static Value
buildBroadcastLoad(OpBuilder &builder, Location loc, Value operand,
                   unsigned outRank,
                   Optional<tile::PaddingInfo> maybePadding = llvm::None) {
  // Handle scalar values
  if (!operand.getType().isa<MemRefType>()) {
    return operand;
  }
  // handle broadcasts
  auto body = builder.getBlock();
  auto operandType = operand.getType().cast<MemRefType>();
  assert(operandType.getRank() <= outRank && "result rank < operand rank");
  ArrayRef<int64_t> shape = operandType.getShape();
  SmallVector<Value, 8> operandIdxs(operandType.getRank());
  for (unsigned i = 0; i < operandType.getRank(); i++) {
    unsigned j = outRank - i - 1;
    unsigned k = operandType.getRank() - i - 1;
    if (shape[k] == 1) {
      operandIdxs[k] = builder.create<mlir::ConstantIndexOp>(loc, 0);
    } else {
      operandIdxs[k] = body->getArgument(j);
    }
  }
  auto loadOp = builder.create<pxa::PxaLoadOp>(loc, operand, operandIdxs);
  if (maybePadding)
    updateAffineMap(loadOp, *maybePadding);
  return loadOp;
}

static AtomicRMWKind convertAgg(AggregationKind agg, Type type) {
  switch (agg) {
  case AggregationKind::assign:
    return AtomicRMWKind::assign;
  case AggregationKind::add:
    if (type.isa<FloatType>()) {
      return AtomicRMWKind::addf;
    } else {
      return AtomicRMWKind::addi;
    }
  case AggregationKind::mul:
    if (type.isa<FloatType>()) {
      return AtomicRMWKind::mulf;
    } else {
      return AtomicRMWKind::muli;
    }
  case AggregationKind::min:
    if (type.isa<FloatType>()) {
      return AtomicRMWKind::minf;
    } else if (type.isSignedInteger()) {
      return AtomicRMWKind::mins;
    } else {
      return AtomicRMWKind::minu;
    }
  case AggregationKind::max:
    if (type.isa<FloatType>()) {
      return AtomicRMWKind::maxf;
    } else if (type.isSignedInteger()) {
      return AtomicRMWKind::maxs;
    } else {
      return AtomicRMWKind::maxu;
    }
  }
  llvm_unreachable("Invalid agg type in convertAgg");
}

<<<<<<< HEAD
static Value buildSimpleStore(OpBuilder &builder, Location loc, Value scalar,
                              Value memRef,
                              Optional<tile::PaddingInfo> maybePadding) {
  auto body = builder.getBlock();
  auto memRefType = memRef.getType().cast<MemRefType>();
  auto elementType = memRefType.getElementType();
  if (elementType != scalar.getType()) {
    scalar = createCastOp(builder, loc, scalar, false, elementType, false);
  }
  auto aggOp = AtomicRMWKind::assign;
  auto idMap = builder.getMultiDimIdentityMap(memRefType.getRank());
  auto storeOp = builder.create<pxa::PxaReduceOp>(loc, aggOp, scalar, memRef,
                                                  idMap, body->getArguments());

  if (memRefType.getAffineMaps().size() > 0) {
    idMap = memRefType.getAffineMaps().front();
  }

  if (maybePadding)
    updateAffineMap(storeOp, *maybePadding);
  return storeOp;
}

/*
mlir::AffineMap getBlockedLayoutMap(mlir::ArrayRef<int64_t> shape,
                                    unsigned numDims,
                                    mlir::MLIRContext *context) {
  IVLOG(4, "In getBlockedLayoutMap()");

  int64_t blockSize = 16;
  if (numDims == 4 && shape[3] % blockSize == 0) {
    //
// *NHWC -> NCHW: newMap: (d0 d1 d2 d3) -> (d0 d3 d1 d2)
// NCHW -> NCHWc16: newBlockedMap: (d0 d3 d1 d2) -> (d0 d3 floordiv 16, d1, d2,
d3
// mod 16)
//
    mlir::SmallVector<unsigned, 4> permutationMap;
    permutationMap.push_back(0);
    permutationMap.push_back(3);
    permutationMap.push_back(1);
    permutationMap.push_back(2);
    mlir::AffineMap newMap =
        mlir::AffineMap::getPermutationMap(permutationMap, context);
    IVLOG(4, "newMap: " << mlir::debugString(newMap));

    mlir::SmallVector<mlir::AffineExpr, 5> expansionExprs;
    for (unsigned idx = 0; idx < newMap.getNumResults(); ++idx) {
      mlir::AffineExpr expr;
      if (idx == 1) {
        expr = newMap.getResult(idx).floorDiv(blockSize);
      } else {
        expr = newMap.getResult(idx);
      }

      expansionExprs.push_back(expr);
      if (idx == newMap.getNumResults() - 1) {
        expansionExprs.push_back(newMap.getResult(1) % blockSize);
      }
    }

    mlir::AffineMap newBlockedMap = mlir::AffineMap::get(
        newMap.getNumResults(), 0, expansionExprs, context);
    IVLOG(4, "newBlockedMap: " << mlir::debugString(newBlockedMap));
    return newBlockedMap;

  } else {
    return mlir::AffineMap::getMultiDimIdentityMap(numDims, context);
  }
}
*/

=======
>>>>>>> fe064fe0
struct BufferAllocator {
  Value resultMemRef;
  RankedTensorType rankedTensorType;
  MemRefType memRefType;
  Type elementType;

  BufferAllocator(OpBuilder &builder, Operation *op, Type resultType) {
    // Gather some basic info
    TileToPXATypeConverter typeConverter;
    auto loc = op->getLoc();
    rankedTensorType = getRankedTensorType(resultType);
    elementType = typeConverter.convertType(rankedTensorType.getElementType());
    ArrayRef<int64_t> originalShape = rankedTensorType.getShape();
    auto shape = llvm::to_vector<8>(originalShape);

    // If padding is detected, expand the shape to accomodate.
    auto maybePadding = tile::getPaddingInfo(op);
    if (maybePadding) {
      for (unsigned i = 0, e = shape.size(); i < e; ++i) {
        shape[i] += maybePadding->lower[i] + maybePadding->upper[i];
      }
    }

    // Make an allocation for the output
    memRefType = MemRefType::get(shape, elementType);
<<<<<<< HEAD
    mlir::MemRefType newMemRefType = mlir::MemRefType::Builder(memRefType);
    //          .setAffineMaps({getBlockedLayoutMap(shape, shape.size(),
    //                                              memRefType.getContext())});
    resultMemRef = builder.create<AllocOp>(loc, newMemRefType);
    IVLOG(4, "resultMemRef1: " << mlir::debugString(resultMemRef));
=======
    resultMemRef = builder.create<memref::AllocOp>(loc, memRefType);
>>>>>>> fe064fe0
    if (maybePadding) {
      auto initValue = createInit(builder, loc, elementType, maybePadding->agg);
      auto parallel = builder.create<AffineParallelOp>(
          loc,
          /*resultTypes=*/ArrayRef<Type>{newMemRefType},
          /*reductions=*/ArrayRef<AtomicRMWKind>{AtomicRMWKind::assign},
          /*ranges=*/shape);
      auto parallelBuilder = parallel.getBodyBuilder();
      auto load =
          buildBroadcastLoad(parallelBuilder, loc, initValue, shape.size());
      auto stored = buildSimpleStore(parallelBuilder, loc, load, resultMemRef,
                                     llvm::None);
      parallelBuilder.create<AffineYieldOp>(loc, ValueRange{stored});
      resultMemRef = parallel.getResult(0);
      IVLOG(4, "resultMemRef2: " << mlir::debugString(resultMemRef));
    }
  }
};

struct PrngOpConversion : public OpConversionPattern<tile::PrngOp> {
  using OpConversionPattern<tile::PrngOp>::OpConversionPattern;

  LogicalResult
  matchAndRewrite(tile::PrngOp op, ArrayRef<Value> operands,
                  ConversionPatternRewriter &rewriter) const final {
    tile::PrngOpAdaptor transformed(operands);
    BufferAllocator allocResult(rewriter, op.getOperation(),
                                op.result().getType());
    BufferAllocator stateResult(rewriter, op.getOperation(),
                                op.state().getType());
    rewriter.replaceOpWithNewOp<pxa::PrngOp>(
        op, allocResult.memRefType, stateResult.memRefType, transformed.state(),
        allocResult.resultMemRef, stateResult.resultMemRef);
    return success();
  }
};

template <typename FromOpType, typename IntoOpBuilder,
          typename Matcher = AlwaysTrue>
struct EltwiseOpConversion : public OpConversionPattern<FromOpType> {
  using OpConversionPattern<FromOpType>::OpConversionPattern;

  LogicalResult match(Operation *op) const final {
    Matcher pred;
    return pred(op);
  }

  void rewrite(FromOpType op, ArrayRef<Value> operands,
               ConversionPatternRewriter &rewriter) const final {
    auto loc = op.getLoc();
    BufferAllocator alloc(rewriter, op.getOperation(), op.result().getType());

    // Make a parallel for loop to fill the result
    auto forOp = rewriter.create<AffineParallelOp>(
        loc,
        /*resultTypes=*/ArrayRef<Type>{alloc.memRefType},
        /*reductions=*/ArrayRef<AtomicRMWKind>{AtomicRMWKind::assign},
        /*ranges=*/alloc.rankedTensorType.getShape());
    auto body = forOp.getBody();
    rewriter.setInsertionPointToStart(body);

    // Create the loads
    SmallVector<Value, 4> scalars;
    for (size_t i = 0; i < operands.size(); i++) {
      auto maybePadding = tile::getPaddingInfo(
          op.getOperation()->getOperand(i).getDefiningOp());
      scalars.push_back(buildBroadcastLoad(rewriter, loc, operands[i],
                                           alloc.memRefType.getRank(),
                                           maybePadding));
    }

    // Create the standard op
    SmallVector<Type, 4> operandTypes;
    for (auto type : op.getOperation()->getOperandTypes()) {
      operandTypes.push_back(getElementType(type));
    }
    IntoOpBuilder intoOpBuilder;
    auto result = intoOpBuilder.create(rewriter, loc, alloc.elementType,
                                       scalars, operandTypes);

    // Create the store
    auto stored = buildSimpleStore(rewriter, loc, result, alloc.resultMemRef,
                                   tile::getPaddingInfo(op));
    rewriter.create<AffineYieldOp>(loc, ValueRange{stored});

    // Replace output with the newly allocated buffer
    rewriter.replaceOp(op, forOp.getResult(0));
  }
};

template <CombinationKind comboKind, typename ComboBuilder,
          typename Matcher = AlwaysTrue>
struct ContractionOpConversion
    : public OpConversionPattern<tile::ContractionOp> {
  using OpConversionPattern<tile::ContractionOp>::OpConversionPattern;

  LogicalResult match(Operation *op) const final {
    if (auto cionOp = dyn_cast<tile::ContractionOp>(op)) {
      if (cionOp.combo() != comboKind) {
        return failure();
      }
      if (!cionOp.lowerBounds().hasValue() ||
          !cionOp.upperBounds().hasValue()) {
        cionOp.emitError("contraction bounds must be computed");
        return failure();
      }
      Matcher pred;
      return pred(cionOp);
    }
    return failure();
  }

  void rewrite(tile::ContractionOp op, ArrayRef<Value> operands,
               ConversionPatternRewriter &rewriter) const final {
    try {
      tryRewrite(op, operands, rewriter);
    } catch (const std::exception &ex) {
      op.emitError(ex.what());
    }
  }

  void tryRewrite(tile::ContractionOp op, ArrayRef<Value> operands,
                  ConversionPatternRewriter &rewriter) const {
    // Create an adaptor
    tile::ContractionOpAdaptor cionAdaptor(operands);
    auto cionOperands = cionAdaptor.operands();

    auto loc = op.getLoc();
    BufferAllocator alloc(rewriter, op.getOperation(), op.result().getType());

    // Do initialization
    ArrayRef<int64_t> shape = alloc.rankedTensorType.getShape();
    auto parallel = rewriter.create<AffineParallelOp>(
        loc,
        /*resultTypes=*/ArrayRef<Type>{alloc.memRefType},
        /*reductions=*/ArrayRef<AtomicRMWKind>{AtomicRMWKind::assign},
        /*ranges=*/shape);
    auto parallelBuilder = parallel.getBodyBuilder();
    auto maybePadding = tile::getPaddingInfo(op.init().getDefiningOp());
    auto load = buildBroadcastLoad(parallelBuilder, loc, cionAdaptor.init(),
                                   shape.size(), maybePadding);
    auto store = buildSimpleStore(parallelBuilder, loc, load,
                                  alloc.resultMemRef, tile::getPaddingInfo(op));
    if (maybePadding)
      updateAffineMap(store.getDefiningOp(), *maybePadding);
    parallelBuilder.create<AffineYieldOp>(loc, ValueRange{store});
    auto filled = parallel.getResult(0);

    // Determine lower and upper bounds.
    SmallVector<AffineExpr, 8> ubExprs;
    auto lowerBounds = op.lowerBounds().getValue();
    auto upperBounds = op.upperBounds().getValue();
    assert(lowerBounds.getNumResults() == upperBounds.getNumResults() &&
           "mismatched dims for lower and upper bounds");
    for (unsigned i = 0; i < lowerBounds.getNumResults(); i++) {
      auto ubExpr = upperBounds.getResult(i) + 1;
      auto upper = ubExpr.cast<AffineConstantExpr>().getValue();
      ubExprs.push_back(rewriter.getAffineConstantExpr(upper));
    }

    auto ubMap = AffineMap::get(0, 0, {ubExprs}, op.getContext());
    // Make the outer loops
    auto forOp = rewriter.create<AffineParallelOp>(
        loc,
        /*resultTypes=*/ArrayRef<Type>{alloc.memRefType},
        /*reductions=*/ArrayRef<AtomicRMWKind>{AtomicRMWKind::assign},
        /*lbMap=*/op.lowerBounds().getValue(),
        /*lbArgs=*/ArrayRef<Value>{},
        /*ubMap=*/ubMap,
        /*ubArgs=*/ArrayRef<Value>{});

    auto body = forOp.getBody();
    rewriter.setInsertionPointToStart(body);
    auto idxs = body->getArguments();

    // add constraints
    if (op.cons()) {
      auto cons = op.cons().getValue();
      auto ifOp = rewriter.create<AffineIfOp>(loc, TypeRange{alloc.memRefType},
                                              cons, idxs, true);
      rewriter.create<AffineYieldOp>(loc, ifOp.getOperation()->getResults());
      rewriter.setInsertionPointToStart(&ifOp.elseRegion().front());
      rewriter.create<AffineYieldOp>(loc, filled);
      rewriter.setInsertionPointToStart(&ifOp.thenRegion().front());
    }

    // Create the loads + casts
    SmallVector<Value, 4> scalars;
    auto srcs = op.srcs().getValue();
    for (size_t i = 0; i < srcs.size(); i++) {
      auto operand = cionOperands[i];
      if (!operand.getType().isa<MemRefType>()) {
        scalars.push_back(operand);
      } else {
        auto map = srcs[i].cast<AffineMapAttr>().getValue();
        auto loadOp = rewriter.create<pxa::PxaLoadOp>(loc, operand, map, idxs);
        auto maybePadding =
            tile::getPaddingInfo(op.operands()[i].getDefiningOp());
        if (maybePadding)
          updateAffineMap(loadOp, *maybePadding);
        scalars.push_back(loadOp);
      }
    }

    // Do the combination op
    ComboBuilder comboBuilder;
    SmallVector<Type, 4> operandTypes;
    for (auto type : op.operands().getTypes()) {
      operandTypes.push_back(getElementType(type));
    }
    auto combined = comboBuilder.create(rewriter, loc, alloc.elementType,
                                        scalars, operandTypes);

    // Create the store
    auto resultMap = op.sink();
    pxa::PxaReduceOp reduceOp;
    auto agg = convertAgg(op.agg(), alloc.elementType);
    if (resultMap.isEmpty()) {
      SmallVector<Value, 0> emptyIdxs;
      reduceOp = rewriter.create<pxa::PxaReduceOp>(loc, agg, combined, filled,
                                                   resultMap, emptyIdxs);
    } else {
      reduceOp = rewriter.create<pxa::PxaReduceOp>(loc, agg, combined, filled,
                                                   resultMap, idxs);
    }
    maybePadding = tile::getPaddingInfo(op);
    if (maybePadding)
      updateAffineMap(reduceOp, *maybePadding);
    rewriter.create<AffineYieldOp>(loc, ValueRange{reduceOp});

    // Replace the op
    rewriter.replaceOp(op, forOp.getResult(0));
  }
};

struct IndexOpConversion : public OpConversionPattern<tile::IndexOp> {
  using OpConversionPattern<tile::IndexOp>::OpConversionPattern;

  LogicalResult
  matchAndRewrite(tile::IndexOp op, ArrayRef<Value> operands,
                  ConversionPatternRewriter &rewriter) const override {
    // Gather some basic info
    auto loc = op.getLoc();
    TileToPXATypeConverter typeConverter;
    auto resultType =
        typeConverter.convertType(op.result().getType()).cast<MemRefType>();

    // Make an allocation for the output
    auto resultMemRef =
        rewriter.create<memref::AllocOp>(loc, resultType).getResult();

    // Make a parallel for loop to fill the result
    auto forOp = rewriter.create<AffineParallelOp>(
        loc,
        /*resultTypes=*/ArrayRef<Type>{resultType},
        /*reductions=*/ArrayRef<AtomicRMWKind>{AtomicRMWKind::assign},
        /*ranges=*/resultType.getShape());
    auto body = forOp.getBody();
    rewriter.setInsertionPointToStart(body);
    auto idxs = body->getArguments();

    // Load the index value
    // TODO: add check that axis is within range in verifier
    auto axis = op.axis().getZExtValue();
    auto map = AffineMap::get(1, 0, {rewriter.getAffineDimExpr(0)});
    auto apply = rewriter.create<mlir::AffineApplyOp>(loc, map, idxs[axis]);

    // Create the store
    auto cast = rewriter.create<mlir::IndexCastOp>(loc, apply,
                                                   rewriter.getIntegerType(32));
    auto stored = buildSimpleStore(rewriter, loc, cast, resultMemRef,
                                   tile::getPaddingInfo(op));
    rewriter.create<AffineYieldOp>(loc, ValueRange{stored});

    // Replace the op
    rewriter.replaceOp(op, forOp.getResult(0));

    return success();
  }
};

struct ReshapeOpConversion : public OpConversionPattern<tile::ReshapeOp> {
  using OpConversionPattern<tile::ReshapeOp>::OpConversionPattern;

  LogicalResult
  matchAndRewrite(tile::ReshapeOp op, ArrayRef<Value> operands,
                  ConversionPatternRewriter &rewriter) const override {
    // Create an adaptor, to interpret the operands
    tile::ReshapeOpAdaptor adaptor(operands);

    auto tensor = adaptor.tensor();

    TileToPXATypeConverter typeConverter;
    auto resultType = typeConverter.convertType(op.result().getType());

    rewriter.replaceOpWithNewOp<stdx::ReshapeOp>(op, resultType, tensor);
    return success();
  }
};

struct ShapeOpConversion : public OpConversionPattern<tile::ShapeOp> {
  using OpConversionPattern<tile::ShapeOp>::OpConversionPattern;

  LogicalResult
  matchAndRewrite(tile::ShapeOp op, ArrayRef<Value> operands,
                  ConversionPatternRewriter &rewriter) const override {
    // Create an adaptor
    tile::ShapeOpAdaptor adaptor(operands);

    // Gather some basic info
    auto loc = op.getLoc();
    TileToPXATypeConverter typeConverter;
    auto resultType =
        typeConverter.convertType(op.result().getType()).cast<MemRefType>();

    // Make an allocation for the output
    auto memRef = rewriter.create<memref::AllocOp>(loc, resultType).getResult();

    // Populate the buffer with the shape dims
    auto operandType = adaptor.tensor().getType().cast<MemRefType>();
    auto aggOp = AtomicRMWKind::assign;
    for (unsigned i = 0; i < operandType.getRank(); i++) {
      auto dim = rewriter.create<mlir::memref::DimOp>(loc, adaptor.tensor(), i);
      auto cast = rewriter.create<mlir::IndexCastOp>(
          loc, dim, rewriter.getIntegerType(32));
      auto map = rewriter.getConstantAffineMap(i);
      memRef = rewriter.create<pxa::PxaReduceOp>(loc, aggOp, cast, memRef, map,
                                                 ArrayRef<Value>{});
    }

    // Replace the op
    rewriter.replaceOp(op, memRef);

    return success();
  }
};

struct CastOpConversion : public OpConversionPattern<tile::CastOp> {
  using OpConversionPattern<tile::CastOp>::OpConversionPattern;

  LogicalResult
  matchAndRewrite(tile::CastOp op, ArrayRef<Value> operands,
                  ConversionPatternRewriter &rewriter) const override {
    auto loc = op.getLoc();

    BufferAllocator alloc(rewriter, op.getOperation(), op.result().getType());

    // Make a parallel for loop to fill the result
    auto forOp = rewriter.create<AffineParallelOp>(
        loc,
        /*resultTypes=*/ArrayRef<Type>{alloc.memRefType},
        /*reductions=*/ArrayRef<AtomicRMWKind>{AtomicRMWKind::assign},
        /*ranges=*/alloc.rankedTensorType.getShape());
    auto body = forOp.getBody();
    rewriter.setInsertionPointToStart(body);

    // Create the load
    auto scalar = buildBroadcastLoad(rewriter, loc, operands[0],
                                     alloc.memRefType.getRank());

    // Create the standard cast op
    auto dtype = getElementType(op.tensor());
    bool resultIsSigned =
        getElementType(op.result().getType()).isSignedInteger();
    auto result = createCastOp(rewriter, loc, scalar, dtype.isSignedInteger(),
                               alloc.elementType, resultIsSigned);

    // Create the store
    auto stored = buildSimpleStore(rewriter, loc, result, alloc.resultMemRef,
                                   tile::getPaddingInfo(op));
    rewriter.create<AffineYieldOp>(loc, ValueRange{stored});

    // Replace the op
    rewriter.replaceOp(op, forOp.getResult(0));

    return success();
  }
};

struct FuncOpConversion : public OpConversionPattern<FuncOp> {
  using OpConversionPattern<FuncOp>::OpConversionPattern;

  LogicalResult
  matchAndRewrite(FuncOp op, ArrayRef<Value> operands,
                  ConversionPatternRewriter &rewriter) const final {
    FunctionType type = op.getType();

    // Convert the function signature
    TileToPXATypeConverter typeConverter;
    mlir::TypeConverter::SignatureConversion result(type.getNumInputs());
    for (unsigned i = 0; i < type.getNumInputs(); ++i) {
      result.addInputs(i, {typeConverter.convertType(type.getInput(i))});
    }
    SmallVector<Type, 8> resultTypes;
    for (Type resultType : type.getResults()) {
      Type newResultType = typeConverter.convertType(resultType);
      if (!newResultType.isa<stdx::ArgpackType>()) {
        result.addInputs({newResultType});
      }
      resultTypes.push_back(newResultType);
    }

    // Create a new function with an updated signature.
    auto newOp = rewriter.cloneWithoutRegions(op);
    rewriter.inlineRegionBefore(op.getBody(), newOp.getBody(), newOp.end());
    newOp.setType(FunctionType::get(op.getContext(), result.getConvertedTypes(),
                                    resultTypes));

    // Tell the rewriter to convert the region signature.
    rewriter.applySignatureConversion(&newOp.getBody(), result);

    // Finally cause the old func op to be erased
    rewriter.eraseOp(op);

    return success();
  }
};

struct ReturnOpConversion : public OpConversionPattern<ReturnOp> {
  using OpConversionPattern<ReturnOp>::OpConversionPattern;

  LogicalResult
  matchAndRewrite(ReturnOp op, ArrayRef<Value> operands,
                  ConversionPatternRewriter &rewriter) const final {
    auto &block = op->getParentRegion()->front();
    auto funcOp = op->getParentOfType<FuncOp>();
    auto blockArg = funcOp.getType().getNumInputs() - op.getNumOperands();
    for (Value operand : operands) {
      // Find very initial allocation of memref
      auto def = pxa::getIndirectDef(operand);
      def.replaceAllUsesWith(block.getArgument(blockArg++));
    }
    rewriter.replaceOpWithNewOp<ReturnOp>(op, operands);
    return success();
  }
};

struct PragmaOpConversion : public OpConversionPattern<tile::PragmaOp> {
  using OpConversionPattern<tile::PragmaOp>::OpConversionPattern;

  LogicalResult
  matchAndRewrite(tile::PragmaOp op, ArrayRef<Value> operands,
                  ConversionPatternRewriter &rewriter) const final {
    if (op.op() == "trace") {
      return failure();
    }
    tile::PragmaOpAdaptor adaptor(operands);
    rewriter.replaceOp(op, adaptor.tensor());
    return success();
  }
};

struct TraceOpConversion : public OpConversionPattern<tile::PragmaOp> {
  using OpConversionPattern<tile::PragmaOp>::OpConversionPattern;

  LogicalResult
  matchAndRewrite(tile::PragmaOp op, ArrayRef<Value> operands,
                  ConversionPatternRewriter &rewriter) const final {
    if (op.op() != "trace") {
      return failure();
    }
    tile::PragmaOpAdaptor adaptor(operands);
    auto module = op->getParentOfType<ModuleOp>();
    auto msg = op.attrs().getNamed("msg");
    if (!msg) {
      return failure();
    }
    auto symbol = createStubFunc(module, msg->second.cast<StringAttr>());
    rewriter.create<CallOp>(op.getLoc(), symbol, ArrayRef<Type>{});
    rewriter.replaceOp(op, adaptor.tensor());
    return success();
  }

  FlatSymbolRefAttr createStubFunc(ModuleOp module, StringAttr msg) const {
    static unsigned idCounter = 0;
    auto uniqueId = idCounter++;
    auto symbol = llvm::formatv("__trace_{0}", uniqueId).str();
    auto context = module.getContext();
    OpBuilder builder(context);
    builder.setInsertionPointToStart(module.getBody());
    auto funcType = FunctionType::get(context, {}, {});
    auto funcOp = builder.create<FuncOp>(module.getLoc(), symbol, funcType,
                                         ArrayRef<NamedAttribute>{});
    funcOp->setAttr("msg", msg);
    funcOp->setAttr("trace", builder.getUnitAttr());
    funcOp->setAttr("id", builder.getI64IntegerAttr(uniqueId));
    funcOp.setPrivate();
    return SymbolRefAttr::get(context, symbol);
  }
};

struct PackOpConversion : public OpConversionPattern<stdx::PackOp> {
  using OpConversionPattern<stdx::PackOp>::OpConversionPattern;

  LogicalResult
  matchAndRewrite(stdx::PackOp op, ArrayRef<Value> operands,
                  ConversionPatternRewriter &rewriter) const final {
    auto argpackType = stdx::ArgpackType::get(op.getContext());
    // Some 0-dim tensors convert to 0-dim memrefs, and some convert to actual
    // scalars. To make the type mapping exact, we always convert 0-dim memrefs
    // to scalars via doing a load before packing.
    SmallVector<Value, 8> scalarizedOperands;
    for (auto val : operands) {
      // Handle cases that require a load.
      if (auto memrefType = val.getType().dyn_cast<MemRefType>()) {
        if (memrefType.getRank() == 0) {
          auto loadOp =
              rewriter.create<pxa::PxaLoadOp>(op.getLoc(), val, ValueRange{});
          scalarizedOperands.push_back(loadOp.getResult());
          continue;
        }
      }
      // Default case is a no-op
      scalarizedOperands.push_back(val);
    }
    rewriter.replaceOpWithNewOp<stdx::PackOp>(op, TypeRange(argpackType),
                                              scalarizedOperands);
    return success();
  }
};

struct UnpackOpConversion : public OpConversionPattern<stdx::UnpackOp> {
  using OpConversionPattern<stdx::UnpackOp>::OpConversionPattern;

  LogicalResult
  matchAndRewrite(stdx::UnpackOp op, ArrayRef<Value> operands,
                  ConversionPatternRewriter &rewriter) const final {
    SmallVector<Type, 8> newResultTypes;
    TileToPXATypeConverter typeConverter;
    for (auto type : op.getResultTypes()) {
      if (auto tensorType = type.dyn_cast<TensorType>()) {
        if (tensorType.getRank() == 0) {
          auto newType = typeConverter.convertType(tensorType.getElementType());
          newResultTypes.push_back(newType);
          continue;
        }
      }
      auto newType = typeConverter.convertType(type);
      newResultTypes.push_back(newType);
    }
    rewriter.replaceOpWithNewOp<stdx::UnpackOp>(op, newResultTypes,
                                                operands[0]);
    return success();
  }
};

struct ScfForOpConversion : public OpConversionPattern<scf::ForOp> {
  using OpConversionPattern<scf::ForOp>::OpConversionPattern;

  LogicalResult
  matchAndRewrite(scf::ForOp op, ArrayRef<Value> operands,
                  ConversionPatternRewriter &rewriter) const final {
    scf::ForOpAdaptor oldFor(operands);
    auto &oldBodyOps = op.getBody()->getOperations();
    auto newOp = rewriter.create<scf::ForOp>(op.getLoc(), oldFor.lowerBound(),
                                             oldFor.upperBound(), oldFor.step(),
                                             oldFor.initArgs());
    auto &newBodyOps = newOp.getBody()->getOperations();
    newBodyOps.splice(std::prev(newBodyOps.end()), oldBodyOps,
                      oldBodyOps.begin(), oldBodyOps.end());
    auto oldArgs = op.getBody()->getArguments();
    auto newArgs = newOp.getBody()->getArguments();
    for (unsigned i = 0; i < oldArgs.size(); ++i) {
      oldArgs[i].replaceAllUsesWith(newArgs[i]);
    }
    rewriter.replaceOp(op, newOp.results());
    return success();
  }
};

struct LowerTileToPXAPass : public LowerTileToPXABase<LowerTileToPXAPass> {
  void runOnOperation() final {
    // Inject tile.ident ops for each return operand that needs it.
    // argument, a constant value, or a reshape op.
    getOperation().walk([&](ReturnOp op) {
      OpBuilder builder(op);
      for (OpOperand &operand : op.getOperation()->getOpOperands()) {
        Value value = operand.get();
        bool needsIdent =                                  //
            value.isa<BlockArgument>() ||                  // Block arguemnt
            matchPattern(value, m_Constant()) ||           // Constant op
            matchPattern(value, m_Op<stdx::UnpackOp>()) || // Direct from unpack
            matchPattern(value, m_Op<tile::ReshapeOp>());  // Reshape op
        if (needsIdent) {
          Value copy = builder.create<tile::IdentOp>(op.getLoc(),
                                                     value.getType(), value);
          operand.set(copy);
        }
      }
    });

    // Set up target (i.e. what is legal)
    ConversionTarget target(getContext());
    TileToPXATypeConverter converter;
    target.addLegalDialect<mlir::AffineDialect,          //
                           mlir::StandardOpsDialect,     //
                           mlir::math::MathDialect,      //
                           mlir::memref::MemRefDialect,  //
                           mlir::scf::SCFDialect,        //
                           dialect::layer::LayerDialect, //
                           dialect::pxa::PXADialect,     //
                           dialect::stdx::StdXDialect>();
    target.addLegalOp<scf::ForOp,   //
                      scf::YieldOp, //
                      scf::IfOp>();
    target.addLegalOp<mlir::ModuleOp, //
                      ReturnOp>();
    target.addDynamicallyLegalOp<FuncOp>(
        [&](FuncOp op) { return converter.isSignatureLegal(op.getType()); });
    target.addDynamicallyLegalOp<ReturnOp>(
        [&](ReturnOp op) { return converter.isLegal(op); });
    target.addDynamicallyLegalOp<stdx::PackOp>([&](stdx::PackOp op) {
      return converter.isLegal(op.getOperandTypes());
    });
    target.addDynamicallyLegalOp<stdx::UnpackOp>([&](stdx::UnpackOp op) {
      return converter.isLegal(op.getResultTypes());
    });
    target.addDynamicallyLegalOp<scf::ForOp>(
        [&](scf::ForOp op) { return converter.isLegal(op.getResultTypes()); });

    // Setup rewrite patterns
    using CmpIntLtOp =
        CmpIntInequalityOp<CmpIPredicate::slt, CmpIPredicate::ult>;
    using CmpIntLeOp =
        CmpIntInequalityOp<CmpIPredicate::sle, CmpIPredicate::ule>;
    using CmpIntGtOp =
        CmpIntInequalityOp<CmpIPredicate::sgt, CmpIPredicate::ugt>;
    using CmpIntGeOp =
        CmpIntInequalityOp<CmpIPredicate::sge, CmpIPredicate::uge>;
    RewritePatternSet patterns(&getContext());
    patterns.insert<
        CastOpConversion,     //
        ConstantOpConversion, //
        FuncOpConversion,     //
        IndexOpConversion,    //
        PragmaOpConversion,   //
        PrngOpConversion,     //
        ReshapeOpConversion,  //
        ReturnOpConversion,   //
        ShapeOpConversion,    //
        TraceOpConversion,    //
        PackOpConversion,     //
        UnpackOpConversion,   //
        ScfForOpConversion,   //
        ContractionOpConversion<CombinationKind::none, FirstOperand>,
        ContractionOpConversion<CombinationKind::add, StdOp<mlir::AddFOp>,
                                ResultIs<EltwiseFloat>>,
        ContractionOpConversion<CombinationKind::add, StdOp<mlir::AddIOp>,
                                ResultIs<EltwiseInteger>>,
        ContractionOpConversion<CombinationKind::mul, StdOp<mlir::MulFOp>,
                                ResultIs<EltwiseFloat>>,
        ContractionOpConversion<CombinationKind::mul, StdOp<mlir::MulIOp>,
                                ResultIs<EltwiseInteger>>,
        ContractionOpConversion<CombinationKind::eq,
                                CmpFloatOp<CmpFPredicate::OEQ>,
                                AnyComparandIs<EltwiseFloat>>,
        ContractionOpConversion<CombinationKind::eq,
                                CmpIntOp<CmpIPredicate::eq>,
                                ComparandsAre<EltwiseInteger>>,
        ContractionOpConversion<CombinationKind::cond,
                                CondOp<CmpFloatOp<CmpFPredicate::OEQ>>,
                                AnyComparandIs<EltwiseFloat>>,
        ContractionOpConversion<CombinationKind::cond,
                                CondOp<CmpIntOp<CmpIPredicate::eq>>,
                                AnyComparandIs<EltwiseInteger>>,
        EltwiseOpConversion<tile::ExpOp, StdOp<math::ExpOp>>,
        EltwiseOpConversion<tile::LogOp, StdOp<math::LogOp>,
                            ResultIs<EltwiseFloat>>,
        EltwiseOpConversion<tile::PowOp, StdOp<stdx::PowOp>,
                            ResultIs<EltwiseFloat>>,
        EltwiseOpConversion<tile::ErfOp, StdOp<stdx::ErfOp>,
                            OperandsAre<EltwiseFloat>>,
        EltwiseOpConversion<tile::CosOp, StdOp<math::CosOp>,
                            ResultIs<EltwiseFloat>>,
        EltwiseOpConversion<tile::TanOp, StdOp<stdx::TanOp>,
                            OperandsAre<EltwiseFloat>>,
        EltwiseOpConversion<tile::SinHOp, StdOp<stdx::SinHOp>,
                            OperandsAre<EltwiseFloat>>,
        EltwiseOpConversion<tile::CosHOp, StdOp<stdx::CosHOp>,
                            OperandsAre<EltwiseFloat>>,
        EltwiseOpConversion<tile::SinOp, StdOp<math::SinOp>,
                            ResultIs<EltwiseFloat>>,
        EltwiseOpConversion<tile::TanHOp, StdOp<math::TanhOp>,
                            ResultIs<EltwiseFloat>>,
        EltwiseOpConversion<tile::ACosOp, StdOp<stdx::ACosOp>,
                            OperandsAre<EltwiseFloat>>,
        EltwiseOpConversion<tile::ASinOp, StdOp<stdx::ASinOp>,
                            OperandsAre<EltwiseFloat>>,
        EltwiseOpConversion<tile::ATanOp, StdOp<stdx::ATanOp>,
                            OperandsAre<EltwiseFloat>>,
        EltwiseOpConversion<tile::ACosHOp, StdOp<stdx::ACosHOp>,
                            OperandsAre<EltwiseFloat>>,
        EltwiseOpConversion<tile::ASinHOp, StdOp<stdx::ASinHOp>,
                            OperandsAre<EltwiseFloat>>,
        EltwiseOpConversion<tile::ATanHOp, StdOp<stdx::ATanHOp>,
                            OperandsAre<EltwiseFloat>>,
        EltwiseOpConversion<tile::CeilOp, StdOp<mlir::CeilFOp>,
                            ResultIs<EltwiseFloat>>,
        EltwiseOpConversion<tile::FloorOp, StdOp<stdx::FloorOp>,
                            OperandsAre<EltwiseFloat>>,
        EltwiseOpConversion<tile::RoundOp, StdOp<stdx::RoundOp>,
                            OperandsAre<EltwiseFloat>>,
        EltwiseOpConversion<tile::NegOp, StdOp<mlir::NegFOp>,
                            ResultIs<EltwiseFloat>>,
        EltwiseOpConversion<tile::NegOp, NegIOp, ResultIs<EltwiseInteger>>,
        EltwiseOpConversion<tile::AddOp, StdOp<mlir::AddFOp>,
                            ResultIs<EltwiseFloat>>,
        EltwiseOpConversion<tile::AddOp, StdOp<mlir::AddIOp>,
                            ResultIs<EltwiseInteger>>,
        EltwiseOpConversion<tile::SubOp, StdOp<mlir::SubFOp>,
                            ResultIs<EltwiseFloat>>,
        EltwiseOpConversion<tile::SubOp, StdOp<mlir::SubIOp>,
                            ResultIs<EltwiseInteger>>,
        EltwiseOpConversion<tile::MulOp, StdOp<mlir::MulFOp>,
                            ResultIs<EltwiseFloat>>,
        EltwiseOpConversion<tile::MulOp, StdOp<mlir::MulIOp>,
                            ResultIs<EltwiseInteger>>,
        EltwiseOpConversion<tile::DivOp, StdOp<mlir::DivFOp>,
                            ResultIs<EltwiseFloat>>,
        EltwiseOpConversion<tile::DivOp, StdOp<mlir::SignedDivIOp>,
                            ResultIs<EltwiseSigned>>,
        EltwiseOpConversion<tile::DivOp, StdOp<mlir::UnsignedDivIOp>,
                            ResultIs<EltwiseUnsigned>>,
        EltwiseOpConversion<tile::SqrtOp, StdOp<math::SqrtOp>>,
        EltwiseOpConversion<tile::ModOp, StdOp<mlir::RemFOp>,
                            ResultIs<EltwiseFloat>>,
        EltwiseOpConversion<tile::ModOp, StdOp<mlir::SignedRemIOp>,
                            ResultIs<EltwiseSigned>>,
        EltwiseOpConversion<tile::ModOp, StdOp<mlir::UnsignedRemIOp>,
                            ResultIs<EltwiseUnsigned>>,
        EltwiseOpConversion<tile::CmpEqOp, CmpFloatOp<CmpFPredicate::OEQ>,
                            AnyOperandIs<EltwiseFloat>>,
        EltwiseOpConversion<tile::CmpEqOp, CmpIntOp<CmpIPredicate::eq>,
                            OperandsAre<Not<EltwiseFloat>>>,
        EltwiseOpConversion<tile::CmpNeOp, CmpFloatOp<CmpFPredicate::ONE>,
                            AnyOperandIs<EltwiseFloat>>,
        EltwiseOpConversion<tile::CmpNeOp, CmpIntOp<CmpIPredicate::ne>,
                            OperandsAre<Not<EltwiseFloat>>>,
        EltwiseOpConversion<tile::CmpLtOp, CmpFloatOp<CmpFPredicate::OLT>,
                            AnyOperandIs<EltwiseFloat>>,
        EltwiseOpConversion<tile::CmpLtOp, CmpIntLtOp,
                            OperandsAre<Not<EltwiseFloat>>>,
        EltwiseOpConversion<tile::CmpLeOp, CmpFloatOp<CmpFPredicate::OLE>,
                            AnyOperandIs<EltwiseFloat>>,
        EltwiseOpConversion<tile::CmpLeOp, CmpIntLeOp,
                            OperandsAre<Not<EltwiseFloat>>>,
        EltwiseOpConversion<tile::CmpGtOp, CmpFloatOp<CmpFPredicate::OGT>,
                            AnyOperandIs<EltwiseFloat>>,
        EltwiseOpConversion<tile::CmpGtOp, CmpIntGtOp,
                            OperandsAre<Not<EltwiseFloat>>>,
        EltwiseOpConversion<tile::CmpGeOp, CmpFloatOp<CmpFPredicate::OGE>,
                            AnyOperandIs<EltwiseFloat>>,
        EltwiseOpConversion<tile::CmpGeOp, CmpIntGeOp,
                            OperandsAre<Not<EltwiseFloat>>>,
        EltwiseOpConversion<tile::BitAndOp, StdOp<mlir::AndOp>,
                            OperandsAre<EltwiseInteger>>,
        EltwiseOpConversion<tile::BitOrOp, StdOp<mlir::OrOp>,
                            OperandsAre<EltwiseInteger>>,
        EltwiseOpConversion<tile::BitNotOp, NotOp>,
        EltwiseOpConversion<tile::BitXorOp, StdOp<mlir::XOrOp>,
                            OperandsAre<EltwiseInteger>>,
        EltwiseOpConversion<tile::BitShlOp, StdOp<mlir::ShiftLeftOp>,
                            OperandsAre<EltwiseInteger>>,
        EltwiseOpConversion<tile::BitShrOp, StdOp<mlir::SignedShiftRightOp>,
                            FirstOperandIs<EltwiseSigned>>,
        EltwiseOpConversion<tile::BitShrOp, StdOp<mlir::UnsignedShiftRightOp>,
                            FirstOperandIs<EltwiseUnsigned>>,
        EltwiseOpConversion<tile::LogicalAndOp, LogicalOp<mlir::AndOp>>,
        EltwiseOpConversion<tile::LogicalNotOp, LogicalNotOp>,
        EltwiseOpConversion<tile::LogicalOrOp, LogicalOp<mlir::OrOp>>,
        EltwiseOpConversion<tile::LogicalXorOp, LogicalOp<mlir::XOrOp>>,
        EltwiseOpConversion<tile::SelectOp, SelectOp>,
        EltwiseOpConversion<tile::IdentOp, FirstOperand>>(&getContext());

    populateTileToPXASpecialPatterns(patterns);

    // Run the conversion
    if (failed(
            applyFullConversion(getOperation(), target, std::move(patterns)))) {
      signalPassFailure();
      return;
    }
  }
};
} // namespace

std::unique_ptr<Pass> createLowerTileToPXAPass() {
  return std::make_unique<LowerTileToPXAPass>();
}

} // namespace pmlc::conversion::tile_to_pxa<|MERGE_RESOLUTION|>--- conflicted
+++ resolved
@@ -481,81 +481,6 @@
   llvm_unreachable("Invalid agg type in convertAgg");
 }
 
-<<<<<<< HEAD
-static Value buildSimpleStore(OpBuilder &builder, Location loc, Value scalar,
-                              Value memRef,
-                              Optional<tile::PaddingInfo> maybePadding) {
-  auto body = builder.getBlock();
-  auto memRefType = memRef.getType().cast<MemRefType>();
-  auto elementType = memRefType.getElementType();
-  if (elementType != scalar.getType()) {
-    scalar = createCastOp(builder, loc, scalar, false, elementType, false);
-  }
-  auto aggOp = AtomicRMWKind::assign;
-  auto idMap = builder.getMultiDimIdentityMap(memRefType.getRank());
-  auto storeOp = builder.create<pxa::PxaReduceOp>(loc, aggOp, scalar, memRef,
-                                                  idMap, body->getArguments());
-
-  if (memRefType.getAffineMaps().size() > 0) {
-    idMap = memRefType.getAffineMaps().front();
-  }
-
-  if (maybePadding)
-    updateAffineMap(storeOp, *maybePadding);
-  return storeOp;
-}
-
-/*
-mlir::AffineMap getBlockedLayoutMap(mlir::ArrayRef<int64_t> shape,
-                                    unsigned numDims,
-                                    mlir::MLIRContext *context) {
-  IVLOG(4, "In getBlockedLayoutMap()");
-
-  int64_t blockSize = 16;
-  if (numDims == 4 && shape[3] % blockSize == 0) {
-    //
-// *NHWC -> NCHW: newMap: (d0 d1 d2 d3) -> (d0 d3 d1 d2)
-// NCHW -> NCHWc16: newBlockedMap: (d0 d3 d1 d2) -> (d0 d3 floordiv 16, d1, d2,
-d3
-// mod 16)
-//
-    mlir::SmallVector<unsigned, 4> permutationMap;
-    permutationMap.push_back(0);
-    permutationMap.push_back(3);
-    permutationMap.push_back(1);
-    permutationMap.push_back(2);
-    mlir::AffineMap newMap =
-        mlir::AffineMap::getPermutationMap(permutationMap, context);
-    IVLOG(4, "newMap: " << mlir::debugString(newMap));
-
-    mlir::SmallVector<mlir::AffineExpr, 5> expansionExprs;
-    for (unsigned idx = 0; idx < newMap.getNumResults(); ++idx) {
-      mlir::AffineExpr expr;
-      if (idx == 1) {
-        expr = newMap.getResult(idx).floorDiv(blockSize);
-      } else {
-        expr = newMap.getResult(idx);
-      }
-
-      expansionExprs.push_back(expr);
-      if (idx == newMap.getNumResults() - 1) {
-        expansionExprs.push_back(newMap.getResult(1) % blockSize);
-      }
-    }
-
-    mlir::AffineMap newBlockedMap = mlir::AffineMap::get(
-        newMap.getNumResults(), 0, expansionExprs, context);
-    IVLOG(4, "newBlockedMap: " << mlir::debugString(newBlockedMap));
-    return newBlockedMap;
-
-  } else {
-    return mlir::AffineMap::getMultiDimIdentityMap(numDims, context);
-  }
-}
-*/
-
-=======
->>>>>>> fe064fe0
 struct BufferAllocator {
   Value resultMemRef;
   RankedTensorType rankedTensorType;
@@ -581,15 +506,7 @@
 
     // Make an allocation for the output
     memRefType = MemRefType::get(shape, elementType);
-<<<<<<< HEAD
-    mlir::MemRefType newMemRefType = mlir::MemRefType::Builder(memRefType);
-    //          .setAffineMaps({getBlockedLayoutMap(shape, shape.size(),
-    //                                              memRefType.getContext())});
-    resultMemRef = builder.create<AllocOp>(loc, newMemRefType);
-    IVLOG(4, "resultMemRef1: " << mlir::debugString(resultMemRef));
-=======
     resultMemRef = builder.create<memref::AllocOp>(loc, memRefType);
->>>>>>> fe064fe0
     if (maybePadding) {
       auto initValue = createInit(builder, loc, elementType, maybePadding->agg);
       auto parallel = builder.create<AffineParallelOp>(
