--- conflicted
+++ resolved
@@ -275,7 +275,7 @@
 
 template <typename InnerPredicate>
 struct FirstOperandIs : Matcher {
-  bool match(Operation* op) const final {
+  bool match(Operation *op) const final {
     InnerPredicate pred;
     if (op->getNumOperands() == 0) {
       return false;
@@ -896,42 +896,6 @@
                                 CondOp<CmpIntOp<CmpIPredicate::eq>>,
                                 AnyComparandIs<EltwiseInteger>>,
         EltwiseOpConversion<ew::ExpOp, StdOp<mlir::ExpOp>>,
-<<<<<<< HEAD
-        EltwiseOpConversion<ew::NegOp, StdOp<mlir::NegFOp>, ResultIs<EltwiseFloat>>,
-        EltwiseOpConversion<ew::AddOp, StdOp<mlir::AddFOp>, ResultIs<EltwiseFloat>>,
-        EltwiseOpConversion<ew::AddOp, StdOp<mlir::AddIOp>, ResultIs<EltwiseInteger>>,
-        EltwiseOpConversion<ew::SubOp, StdOp<mlir::SubFOp>, ResultIs<EltwiseFloat>>,
-        EltwiseOpConversion<ew::SubOp, StdOp<mlir::SubIOp>, ResultIs<EltwiseInteger>>,
-        EltwiseOpConversion<ew::MulOp, StdOp<mlir::MulFOp>, ResultIs<EltwiseFloat>>,
-        EltwiseOpConversion<ew::MulOp, StdOp<mlir::MulIOp>, ResultIs<EltwiseInteger>>,
-        EltwiseOpConversion<ew::DivOp, StdOp<mlir::DivFOp>, ResultIs<EltwiseFloat>>,
-        EltwiseOpConversion<ew::DivOp, StdOp<mlir::SignedDivIOp>, ResultIs<EltwiseSigned>>,
-        EltwiseOpConversion<ew::DivOp, StdOp<mlir::UnsignedDivIOp>, ResultIs<EltwiseUnsigned>>,
-        EltwiseOpConversion<ew::ModOp, StdOp<mlir::RemFOp>, ResultIs<EltwiseFloat>>,
-        EltwiseOpConversion<ew::ModOp, StdOp<mlir::SignedRemIOp>, ResultIs<EltwiseSigned>>,
-        EltwiseOpConversion<ew::ModOp, StdOp<mlir::UnsignedRemIOp>, ResultIs<EltwiseUnsigned>>,
-        EltwiseOpConversion<ew::CmpEqOp, CmpFloatOp<CmpFPredicate::OEQ>, AnyOperandIs<EltwiseFloat>>,
-        EltwiseOpConversion<ew::CmpEqOp, CmpIntOp<CmpIPredicate::eq>, OperandsAre<Not<EltwiseFloat>>>,
-        EltwiseOpConversion<ew::CmpNeOp, CmpFloatOp<CmpFPredicate::ONE>, AnyOperandIs<EltwiseFloat>>,
-        EltwiseOpConversion<ew::CmpNeOp, CmpIntOp<CmpIPredicate::ne>, OperandsAre<Not<EltwiseFloat>>>,
-        EltwiseOpConversion<ew::CmpLtOp, CmpFloatOp<CmpFPredicate::OLT>, AnyOperandIs<EltwiseFloat>>,
-        EltwiseOpConversion<ew::CmpLtOp, CmpIntLtOp, OperandsAre<Not<EltwiseFloat>>>,
-        EltwiseOpConversion<ew::CmpLeOp, CmpFloatOp<CmpFPredicate::OLE>, AnyOperandIs<EltwiseFloat>>,
-        EltwiseOpConversion<ew::CmpLeOp, CmpIntLeOp, OperandsAre<Not<EltwiseFloat>>>,
-        EltwiseOpConversion<ew::CmpGtOp, CmpFloatOp<CmpFPredicate::OGT>, AnyOperandIs<EltwiseFloat>>,
-        EltwiseOpConversion<ew::CmpGtOp, CmpIntGtOp, OperandsAre<Not<EltwiseFloat>>>,
-        EltwiseOpConversion<ew::CmpGeOp, CmpFloatOp<CmpFPredicate::OGE>, AnyOperandIs<EltwiseFloat>>,
-        EltwiseOpConversion<ew::CmpGeOp, CmpIntGeOp, OperandsAre<Not<EltwiseFloat>>>,
-        EltwiseOpConversion<ew::BitAndOp, StdOp<mlir::AndOp>, OperandsAre<EltwiseInteger>>,
-        EltwiseOpConversion<ew::BitOrOp, StdOp<mlir::OrOp>, OperandsAre<EltwiseInteger>>,
-        EltwiseOpConversion<ew::BitXorOp, StdOp<mlir::XOrOp>, OperandsAre<EltwiseInteger>>,
-        EltwiseOpConversion<ew::BitShlOp, StdOp<mlir::ShiftLeftOp>, OperandsAre<EltwiseInteger>>,
-        EltwiseOpConversion<ew::BitShrOp, StdOp<mlir::SignedShiftRightOp>, FirstOperandIs<EltwiseSigned>>,
-        EltwiseOpConversion<ew::BitShrOp, StdOp<mlir::UnsignedShiftRightOp>, FirstOperandIs<EltwiseUnsigned>>,
-        EltwiseOpConversion<ew::SelectOp, SelectOp>,    //
-        EltwiseOpConversion<ew::IdentOp, FirstOperand>  //
-        >(&getContext());
-=======
         EltwiseOpConversion<ew::NegOp, StdOp<mlir::NegFOp>,
                             ResultIs<EltwiseFloat>>,
         EltwiseOpConversion<ew::AddOp, StdOp<mlir::AddFOp>,
@@ -991,12 +955,11 @@
         EltwiseOpConversion<ew::BitShlOp, StdOp<mlir::ShiftLeftOp>,
                             OperandsAre<EltwiseInteger>>,
         EltwiseOpConversion<ew::BitShrOp, StdOp<mlir::SignedShiftRightOp>,
-                            OperandsAre<EltwiseSigned>>,
+                            FirstOperandIs<EltwiseSigned>>,
         EltwiseOpConversion<ew::BitShrOp, StdOp<mlir::UnsignedShiftRightOp>,
-                            OperandsAre<EltwiseUnsigned>>,
+                            FirstOperandIs<EltwiseUnsigned>>,
         EltwiseOpConversion<ew::SelectOp, SelectOp>,
         EltwiseOpConversion<ew::IdentOp, FirstOperand>>(&getContext());
->>>>>>> 94540e2a
 
     // Run the conversion
     if (failed(applyFullConversion(getModule(), target, patterns, nullptr))) {
