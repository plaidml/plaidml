--- conflicted
+++ resolved
@@ -21,13 +21,8 @@
 // CHECK: affine.parallel (%{{.*}}) = (0) to (10)
 // CHECK:   pxa.reduce assign %{{.*}}, %{{.*}}[%{{.*}}] : memref<10xf32>
 // CHECK: affine.parallel (%{{.*}}, %{{.*}}) = (0, 0) to (10, 3)
-<<<<<<< HEAD
 // CHECK:   %[[X1:.*]] = pxa.load %[[COPY]][%{{.*}} + %{{.*}}] : memref<12xf32>
-// CHECK:   pxa.reduce add %[[X1]], %{{.*}}[%{{.*}}] : memref<10xf32>
-=======
-// CHECK:   %[[X1:.*]] = affine.load %[[COPY]][%{{.*}} + %{{.*}}] : memref<12xf32>
 // CHECK:   pxa.reduce addf %[[X1]], %{{.*}}[%{{.*}}] : memref<10xf32>
->>>>>>> d148254a
 
 // -----
 
@@ -57,10 +52,5 @@
 // CHECK:   pxa.reduce addf %{{.*}}, %[[INITED]][%{{.*}} + 1] : memref<12xf32>
 // 2nd contraction
 // CHECK: affine.parallel (%{{.*}}, %{{.*}}) = (0, 0) to (10, 3)
-<<<<<<< HEAD
 // CHECK:   pxa.load %[[FINAL]][%{{.*}} + %{{.*}}] : memref<12xf32>
-// CHECK:   pxa.reduce add %{{.*}}, %{{.*}}[%{{.*}}] : memref<10xf32>
-=======
-// CHECK:   affine.load %[[FINAL]][%{{.*}} + %{{.*}}] : memref<12xf32>
-// CHECK:   pxa.reduce addf %{{.*}}, %{{.*}}[%{{.*}}] : memref<10xf32>
->>>>>>> d148254a
+// CHECK:   pxa.reduce addf %{{.*}}, %{{.*}}[%{{.*}}] : memref<10xf32>