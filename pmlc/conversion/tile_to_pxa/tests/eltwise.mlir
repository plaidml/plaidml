--- conflicted
+++ resolved
@@ -42,7 +42,6 @@
   return %0 : tensor<8x9xf32>
 }
 
-<<<<<<< HEAD
 // CHECK-LABEL: func @atan_f32
 func @atan_f32(%arg0: tensor<8x9xf32>) -> tensor<8x9xf32> {
   // CHECK: affine.parallel
@@ -120,7 +119,7 @@
   // CHECK: stdx.tan({{.*}}) : (f32) -> f32
   // CHECK: pxa.reduce assign
   %0 = "eltwise.tan"(%arg0) : (tensor<8x9xf32>) -> tensor<8x9xf32>
-=======
+
 // CHECK-LABEL: func @sin
 func @sin(%arg0: tensor<8x9xf32>) -> tensor<8x9xf32> {
   // CHECK: affine.parallel
@@ -128,6 +127,5 @@
   // CHECK: sin{{.*}} : f32
   // CHECK: pxa.reduce assign
   %0 = "eltwise.sin"(%arg0) : (tensor<8x9xf32>) -> tensor<8x9xf32>
->>>>>>> 503f664a
   return %0 : tensor<8x9xf32>
 }