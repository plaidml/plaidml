--- conflicted
+++ resolved
@@ -142,17 +142,18 @@
 
   Value createReduction(ConversionPatternRewriter &rewriter,
                         pxa::AffineReduceOp op, Value source) const {
+    auto type = source.getType();
     switch (op.agg()) {
     case AggregationKind::assign:
       return op.val();
     case AggregationKind::add: {
-      if (source.getType().isa<FloatType>()) {
+      if (type.isa<FloatType>()) {
         return rewriter.create<mlir::AddFOp>(op.getLoc(), source, op.val());
       }
       return rewriter.create<mlir::AddIOp>(op.getLoc(), source, op.val());
     }
     case AggregationKind::max: {
-      if (source.getType().isa<FloatType>()) {
+      if (type.isa<FloatType>()) {
         auto cmp = rewriter.create<mlir::CmpFOp>(
             op.getLoc(), mlir::CmpFPredicate::OGT, op.val(), source);
         return rewriter.create<mlir::SelectOp>(op.getLoc(), cmp, op.val(),
@@ -165,7 +166,7 @@
                                              source);
     }
     case AggregationKind::min: {
-      if (source.getType().isa<FloatType>()) {
+      if (type.isa<FloatType>()) {
         auto cmp = rewriter.create<mlir::CmpFOp>(
             op.getLoc(), mlir::CmpFPredicate::OLT, op.val(), source);
         return rewriter.create<mlir::SelectOp>(op.getLoc(), cmp, op.val(),
@@ -178,7 +179,7 @@
                                              source);
     }
     case AggregationKind::mul: {
-      if (source.getType().isa<FloatType>()) {
+      if (type.isa<FloatType>()) {
         return rewriter.create<mlir::MulFOp>(op.getLoc(), source, op.val());
       }
       return rewriter.create<mlir::MulIOp>(op.getLoc(), source, op.val());
@@ -191,12 +192,12 @@
 };
 
 struct AffineVectorReduceOpConversion
-    : public LoweringBase<pxa::AffineVectorReduceOp> {
-  explicit AffineVectorReduceOpConversion(MLIRContext *ctx)
-      : LoweringBase(ctx) {}
-
-  void rewrite(pxa::AffineVectorReduceOp op, ArrayRef<Value> operands,
-               ConversionPatternRewriter &rewriter) const override {
+    : public OpConversionPattern<pxa::AffineVectorReduceOp> {
+  using OpConversionPattern<pxa::AffineVectorReduceOp>::OpConversionPattern;
+
+  LogicalResult
+  matchAndRewrite(pxa::AffineVectorReduceOp op, ArrayRef<Value> operands,
+                  ConversionPatternRewriter &rewriter) const final {
     auto source = rewriter.create<AffineVectorLoadOp>(
         op.getLoc(), op.getVectorType(), op.mem(), op.idxs());
     // Get an attribute form of the map
@@ -210,31 +211,24 @@
     dest.setAttr(AffineVectorLoadOp::getMapAttrName(), mapAttr);
     op.replaceAllUsesWith(op.mem());
     rewriter.eraseOp(op);
+    return mlir::success();
   }
 
   Value createVectorReduction(ConversionPatternRewriter &rewriter,
                               pxa::AffineVectorReduceOp op,
                               Value source) const {
-    // Must be a VectorType
-    assert(source.getType().isa<VectorType>());
-
+    auto vectorType = op.getVectorType();
     switch (op.agg()) {
     case AggregationKind::assign:
       return op.vector();
     case AggregationKind::add: {
-      if (source.getType().isa<VectorType>() && source.getType()
-                                                    .cast<VectorType>()
-                                                    .getElementType()
-                                                    .isa<FloatType>()) {
+      if (vectorType.getElementType().isa<FloatType>()) {
         return rewriter.create<mlir::AddFOp>(op.getLoc(), source, op.vector());
       }
       return rewriter.create<mlir::AddIOp>(op.getLoc(), source, op.vector());
     }
     case AggregationKind::max: {
-      if (source.getType().isa<VectorType>() && source.getType()
-                                                    .cast<VectorType>()
-                                                    .getElementType()
-                                                    .isa<FloatType>()) {
+      if (vectorType.getElementType().isa<FloatType>()) {
         auto cmp = rewriter.create<mlir::CmpFOp>(
             op.getLoc(), mlir::CmpFPredicate::OGT, op.vector(), source);
         return rewriter.create<mlir::SelectOp>(op.getLoc(), cmp, op.vector(),
@@ -247,10 +241,7 @@
                                              source);
     }
     case AggregationKind::min: {
-      if (source.getType().isa<VectorType>() && source.getType()
-                                                    .cast<VectorType>()
-                                                    .getElementType()
-                                                    .isa<FloatType>()) {
+      if (vectorType.getElementType().isa<FloatType>()) {
         auto cmp = rewriter.create<mlir::CmpFOp>(
             op.getLoc(), mlir::CmpFPredicate::OLT, op.vector(), source);
         return rewriter.create<mlir::SelectOp>(op.getLoc(), cmp, op.vector(),
@@ -263,10 +254,7 @@
                                              source);
     }
     case AggregationKind::mul: {
-      if (source.getType().isa<VectorType>() && source.getType()
-                                                    .cast<VectorType>()
-                                                    .getElementType()
-                                                    .isa<FloatType>()) {
+      if (vectorType.getElementType().isa<FloatType>()) {
         return rewriter.create<mlir::MulFOp>(op.getLoc(), source, op.vector());
       }
       return rewriter.create<mlir::MulIOp>(op.getLoc(), source, op.vector());
@@ -367,34 +355,16 @@
   });
   addDynamicallyLegalOp<ReturnOp>(
       [](ReturnOp op) { return op.getNumOperands() == 0; });
-<<<<<<< HEAD
-=======
-
-  // Setup rewrite patterns
-  mlir::OwningRewritePatternList patterns;
-  patterns.insert<AffineParallelRank0Remover, AffineParallelOpConversion,
-                  AffineIfOpConversion, AffineReduceOpConversion,
-                  AffineVectorReduceOpConversion, FuncOpConversion,
-                  ReturnOpConversion>(&getContext());
-
-  // Run the conversion
-  if (failed(
-          applyPartialConversion(getOperation(), target, patterns, nullptr))) {
-    getOperation().dump();
-    emitError(mlir::UnknownLoc::get(&getContext()),
-              "Error lowering pxa -> affine\n");
-    signalPassFailure();
-  }
->>>>>>> 965908b0
 }
 
 void populatePXAToAffineConversionPatterns(
     mlir::OwningRewritePatternList &patterns, MLIRContext *ctx) {
-  patterns.insert<                //
-      AffineParallelOpConversion, //
-      AffineIfOpConversion,       //
-      AffineReduceOpConversion,   //
-      FuncOpConversion,           //
+  patterns.insert<                    //
+      AffineParallelOpConversion,     //
+      AffineIfOpConversion,           //
+      AffineReduceOpConversion,       //
+      AffineVectorReduceOpConversion, //
+      FuncOpConversion,               //
       ReturnOpConversion>(ctx);
 }
 
