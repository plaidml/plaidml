--- conflicted
+++ resolved
@@ -120,7 +120,6 @@
   }
 };
 
-<<<<<<< HEAD
 struct AffineLoadOpConversion : public OpConversionPattern<pxa::AffineLoadOp> {
   using OpConversionPattern<pxa::AffineLoadOp>::OpConversionPattern;
 
@@ -132,7 +131,7 @@
     return mlir::success();
   }
 };
-=======
+
 static Value createReduction(ConversionPatternRewriter &rewriter,
                              mlir::Location loc, AtomicRMWKind agg,
                              Value source, Value val) {
@@ -182,7 +181,6 @@
                      "AffineReduceOpConversion::createReduction");
   }
 }
->>>>>>> d148254a
 
 struct AffineReduceOpConversion
     : public OpConversionPattern<pxa::AffineReduceOp> {
@@ -191,16 +189,10 @@
   LogicalResult
   matchAndRewrite(pxa::AffineReduceOp op, ArrayRef<Value> operands,
                   ConversionPatternRewriter &rewriter) const final {
-<<<<<<< HEAD
     auto source = rewriter.create<pxa::AffineLoadOp>(op.getLoc(), op.mem(),
                                                      op.map(), op.idxs());
-    auto reduce = createReduction(rewriter, op, source.getResult());
-=======
-    auto source = rewriter.create<AffineLoadOp>(op.getLoc(), op.mem(), op.map(),
-                                                op.idxs());
     auto reduce = createReduction(rewriter, op.getLoc(), op.agg(),
                                   source.getResult(), op.val());
->>>>>>> d148254a
     rewriter.create<AffineStoreOp>(op.getLoc(), reduce, op.mem(), op.map(),
                                    op.idxs());
     op.replaceAllUsesWith(op.mem());
