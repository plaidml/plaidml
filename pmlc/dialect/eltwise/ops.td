// Copyright 2019, Intel Corporation
#ifndef __PML_ELTWISE_OPS__
#define __PML_ELTWISE_OPS__

#ifndef __PML_UTIL_INTERFACES__
include "pmlc/util/interfaces.td"
#endif

#ifndef __PML_ELTWISE_INTERFACES__
include "pmlc/dialect/eltwise/interfaces.td"
#endif

#ifndef __PML_ELTWISE_PREDICATES__
include "pmlc/dialect/eltwise/predicates.td"
#endif

def EltwiseDialect : Dialect {
  let name = "eltwise";
  let cppNamespace = "pmlc::dialect::eltwise";
}

class EltwiseBuilderImpl {
  code EltwiseBuilderImpl_create = [{
    static Operation* create(OpBuilder* builder, Location loc, Type type, ArrayRef<Value*> operands) {
      OperationState state(loc, getOperationName());
      state.addOperands(operands);
      state.addAttribute("type", TypeAttr::get(type));
      state.addTypes(getResultType(operands));
      return builder->createOperation(state);
    }
  }];
}

class EltwiseOp<string mnemonic, list<OpTrait> traits = [NoSideEffect]> :
    Op<EltwiseDialect, mnemonic, !listconcat(traits, [EltwiseOpInterface, GenericBuilderInterface])>,
    EltwiseBuilderImpl;

def ScalarConstantOp :
    Op<EltwiseDialect, "sconst", [NoSideEffect]>,
    HasFolder {
  let summary = "constant";
  let arguments = (ins AnyAttr:$value);
  let results = (outs AnyScalar:$result);

  let builders = [OpBuilder<
    "Builder* builder, OperationState& result, Type type, double value", [{
      result.addAttribute("value", builder->getF64FloatAttr(value));
      result.addTypes(type);
    }]
  >, OpBuilder<
    "Builder* builder, OperationState& result, Type type, int64_t value", [{
      result.addAttribute("value", builder->getI64IntegerAttr(value));
      result.addTypes(type);
    }]
  >];

  let extraClassDeclaration = [{
    Attribute getValue() { return getAttr("value"); }
    IntegerAttr getIntAttr() { return getAttrOfType<IntegerAttr>("value"); }
    FloatAttr getFloatAttr() { return getAttrOfType<FloatAttr>("value"); }
  }];
}

class UnaryOp<string mnemonic, list<OpTrait> traits = [NoSideEffect]> :
    EltwiseOp<mnemonic, traits>,
    HasCanonicalizer {
  let arguments = (ins EltwiseAny:$in, TypeAttr:$type);
  let results = (outs EltwiseAny:$result);

  let builders = [OpBuilder<
    "Builder* builder, OperationState& result, ScalarType type, ArrayRef<Value*> operands", [{
      result.addOperands(operands);
      result.addAttribute("type", TypeAttr::get(type));
      result.addTypes(getResultType(operands));
    }]
  >];

  let extraClassDeclaration = [{
    static Type getResultType(ArrayRef<Value*> operands) {
      return ComputeResultType(operands);
    }
  }] # EltwiseBuilderImpl_create;
}

class BinaryOp<string mnemonic, list<OpTrait> traits = [NoSideEffect]> :
    EltwiseOp<mnemonic, traits>,
    HasCanonicalizer { 
  let arguments = (ins EltwiseAny:$lhs, EltwiseAny:$rhs, TypeAttr:$type);
  let results = (outs EltwiseAny:$result);

  let builders = [OpBuilder<
    "Builder* builder, OperationState& result, ScalarType type, ArrayRef<Value*> operands", [{
      result.addOperands(operands);
      result.addAttribute("type", TypeAttr::get(type));
      result.addTypes(getResultType(operands));
    }]
  >];

  let extraClassDeclaration = [{
    static Type getResultType(ArrayRef<Value*> operands) {
      return ComputeResultType(operands);
    }
  }] # EltwiseBuilderImpl_create;
}

def CastOp : EltwiseOp<"cast">, HasCanonicalizer {
  let summary = "cast operation";
  let arguments = (ins Eltwise_AnyTensor:$tensor);
  let results = (outs Eltwise_AnyTensor:$result);

  let extraClassDeclaration = [{
    static Type getResultType(ArrayRef<Value*> operands);
    static Operation* create(OpBuilder* builder, Location loc, Type type, ArrayRef<Value*> operands);
  }];
}

class CompareOp<string mnemonic, list<OpTrait> traits = [NoSideEffect]> :
    EltwiseOp<mnemonic, traits>,
    HasCanonicalizer {
  let arguments = (ins EltwiseAny:$lhs, EltwiseAny:$rhs, TypeAttr:$type);
  let results = (outs EltwiseBool:$result);

  let builders = [OpBuilder<
    "Builder* builder, OperationState& result, ScalarType type, ArrayRef<Value*> operands", [{
      result.addOperands(operands);
      result.addAttribute("type", TypeAttr::get(type));
      result.addTypes(getResultType(operands));
    }]
  >];

  let extraClassDeclaration = [{
    static Type getResultType(ArrayRef<Value*> operands) {
      return ComputeResultType(operands, DataType::BOOLEAN);
    }
  }] # EltwiseBuilderImpl_create;
}

class UnaryIntOp<string mnemonic, list<OpTrait> traits = [NoSideEffect]> :
    UnaryOp<mnemonic, traits>,
    Arguments<(ins EltwiseInteger:$in, TypeAttr:$type)>,
    Results<(outs EltwiseInteger:$result)>;

class UnaryFloatOp<string mnemonic, list<OpTrait> traits = [NoSideEffect]> :
    UnaryOp<mnemonic, traits>,
    Arguments<(ins EltwiseFloat:$in, TypeAttr:$type)>,
    Results<(outs EltwiseFloat:$result)>;

class BinaryIntOp<string mnemonic, list<OpTrait> traits = [NoSideEffect]> :
    BinaryOp<mnemonic, traits>,
    Arguments<(ins EltwiseInteger:$lhs, EltwiseInteger:$rhs, TypeAttr:$type)>,
    Results<(outs EltwiseInteger:$result)>;

<<<<<<< HEAD
=======

class CastOp<string mnemonic> :
    EltwiseOp<mnemonic, [CastOpInterface, NoSideEffect]>,
    HasCanonicalizer {
  let arguments = (ins EltwiseAny:$tensor);

  let builders = [OpBuilder<
    "Builder* builder, OperationState& result, ScalarType type, ArrayRef<Value*> operands"
  >, OpBuilder<
    "Builder* builder, OperationState& result, Value* tensor, IntegerAttr bitwidth"
  >];

  let extraClassDeclaration = [{
    static Type getResultType(ArrayRef<Value*> operands);

    static Operation* create(OpBuilder* builder, Location loc, Type type, ArrayRef<Value*> operands) {
      OperationState state(loc, getOperationName());
      if (operands.size() != 2) {
        throw std::runtime_error("CastOp requires 2 operands");
      }
      auto tensor = operands[0];
      state.addOperands(tensor);
      state.addTypes(getResultType(operands));
      return builder->createOperation(state);
    }
  }];
}

def AsFloatOp : CastOp<"as_float"> {
  let summary = "cast into float operation";
  let results = (outs EltwiseFloat:$result);
}

def AsIntOp : CastOp<"as_int"> {
  let summary = "cast into integer operation";
  let results = (outs EltwiseInteger:$result);
}

def AsUIntOp : CastOp<"as_uint"> {
  let summary = "cast into unsigned operation";
  let results = (outs EltwiseUnsigned:$result);
}

def AsBoolOp : EltwiseOp<"as_bool"> {
  let summary = "cast into boolean operation";
  let arguments = (ins EltwiseAny:$in);
  let results = (outs EltwiseBool:$result);
  let builders = [OpBuilder<
    "Builder* builder, OperationState& result, ScalarType type, ArrayRef<Value*> operands", [{
      result.addOperands(operands);
      result.addTypes(getResultType(operands));
    }]
  >, OpBuilder<
    "Builder* builder, OperationState& result, ScalarType type, Value* val", [{
      build(builder, result, type, std::vector<Value*>({val}));
    }]
  >];

  let extraClassDeclaration = [{
    static Type getResultType(ArrayRef<Value*> operands) {
      auto tensorType = getRankedTensorType(operands[0]->getType());
      auto elementType = ScalarType::get(tensorType.getContext(), DataType::BOOLEAN);
      auto resultType = RankedTensorType::get(tensorType.getShape(), elementType);
      if (resultType.getRank() == 0) {
        return elementType;
      }
      return resultType;
    }
  }] # EltwiseBuilderImpl_create;
}

>>>>>>> 4d9b1cc1
def AbsOp : UnaryOp<"abs">;
def ACosOp : UnaryFloatOp<"acos">;
def AddOp : BinaryOp<"add", [Commutative, NoSideEffect]>, HasFolder;
def AndOp : BinaryIntOp<"and", [Commutative, NoSideEffect]>;
def ASinOp : UnaryFloatOp<"asin">;
def AssignOp : UnaryOp<"assign">;
def ATanOp : UnaryFloatOp<"atan">;
def CeilOp : UnaryOp<"ceil">;
def CmpEqOp : CompareOp<"cmp_eq", [Commutative, NoSideEffect]>;
def CmpGeOp : CompareOp<"cmp_ge">;
def CmpGtOp : CompareOp<"cmp_gt">;
def CmpLeOp : CompareOp<"cmp_le">;
def CmpLtOp : CompareOp<"cmp_lt">;
def CmpNeOp : CompareOp<"cmp_ne", [Commutative, NoSideEffect]>;
def CosHOp : UnaryFloatOp<"cosh">;
def CosOp : UnaryFloatOp<"cos">;
def DivOp : BinaryOp<"div">;
def ExpOp : UnaryFloatOp<"exp">;
def FloorOp : UnaryOp<"floor">;
// Prevent CSE from dropping 'ident' by avoiding the NoSideEffect trait
def IdentOp : UnaryOp<"ident", []>;
def LogOp : UnaryFloatOp<"log">;
def MaxOp : BinaryOp<"max", [Commutative, NoSideEffect]>;
def MinOp : BinaryOp<"min", [Commutative, NoSideEffect]>;
def ModOp : BinaryOp<"mod">;
def MulOp : BinaryOp<"mul", [Commutative, NoSideEffect]>, HasFolder;
def NegOp : UnaryOp<"neg">;
def NotOp : UnaryIntOp<"not">;
def OrOp : BinaryIntOp<"or", [Commutative, NoSideEffect]>;
def PowOp : BinaryOp<"pow">;
def ReluOp : UnaryOp<"relu">;
def RoundOp : UnaryOp<"round">;
def ShlOp : BinaryIntOp<"shl">;
def ShrOp : BinaryIntOp<"shr">;
def SignOp : UnaryOp<"sign">;
def SinHOp : UnaryFloatOp<"sinh">;
def SinOp : UnaryFloatOp<"sin">;
def SqrtOp : UnaryFloatOp<"sqrt">;
def SubOp : BinaryOp<"sub">;
def TanHOp : UnaryFloatOp<"tanh">;
def TanOp : UnaryFloatOp<"tan">;
def XorOp : BinaryIntOp<"xor", [Commutative, NoSideEffect]>;

def SelectOp : EltwiseOp<"select">, HasCanonicalizer {
  let summary = "conditional selection";
  let arguments = (ins
    EltwiseBool:$cond,
    EltwiseAny:$tcase,
    EltwiseAny:$fcase,
    TypeAttr:$type);
  let results = (outs EltwiseAny:$result);

  let builders = [OpBuilder<
    "Builder* builder, OperationState& result, ScalarType type, ArrayRef<Value*> operands", [{
      result.addOperands(operands);
      result.addAttribute("type", TypeAttr::get(type));
      result.addTypes(getResultType(operands));
    }]
  >];

  let extraClassDeclaration = [{
    static Type getResultType(ArrayRef<Value*> operands) {
      return ComputeResultType(operands);
    }
  }] # EltwiseBuilderImpl_create;
}

#endif // __PML_ELTWISE_OPS__<|MERGE_RESOLUTION|>--- conflicted
+++ resolved
@@ -105,8 +105,8 @@
 
 def CastOp : EltwiseOp<"cast">, HasCanonicalizer {
   let summary = "cast operation";
-  let arguments = (ins Eltwise_AnyTensor:$tensor);
-  let results = (outs Eltwise_AnyTensor:$result);
+  let arguments = (ins EltwiseAny:$tensor);
+  let results = (outs EltwiseAny:$result);
 
   let extraClassDeclaration = [{
     static Type getResultType(ArrayRef<Value*> operands);
@@ -150,80 +150,6 @@
     Arguments<(ins EltwiseInteger:$lhs, EltwiseInteger:$rhs, TypeAttr:$type)>,
     Results<(outs EltwiseInteger:$result)>;
 
-<<<<<<< HEAD
-=======
-
-class CastOp<string mnemonic> :
-    EltwiseOp<mnemonic, [CastOpInterface, NoSideEffect]>,
-    HasCanonicalizer {
-  let arguments = (ins EltwiseAny:$tensor);
-
-  let builders = [OpBuilder<
-    "Builder* builder, OperationState& result, ScalarType type, ArrayRef<Value*> operands"
-  >, OpBuilder<
-    "Builder* builder, OperationState& result, Value* tensor, IntegerAttr bitwidth"
-  >];
-
-  let extraClassDeclaration = [{
-    static Type getResultType(ArrayRef<Value*> operands);
-
-    static Operation* create(OpBuilder* builder, Location loc, Type type, ArrayRef<Value*> operands) {
-      OperationState state(loc, getOperationName());
-      if (operands.size() != 2) {
-        throw std::runtime_error("CastOp requires 2 operands");
-      }
-      auto tensor = operands[0];
-      state.addOperands(tensor);
-      state.addTypes(getResultType(operands));
-      return builder->createOperation(state);
-    }
-  }];
-}
-
-def AsFloatOp : CastOp<"as_float"> {
-  let summary = "cast into float operation";
-  let results = (outs EltwiseFloat:$result);
-}
-
-def AsIntOp : CastOp<"as_int"> {
-  let summary = "cast into integer operation";
-  let results = (outs EltwiseInteger:$result);
-}
-
-def AsUIntOp : CastOp<"as_uint"> {
-  let summary = "cast into unsigned operation";
-  let results = (outs EltwiseUnsigned:$result);
-}
-
-def AsBoolOp : EltwiseOp<"as_bool"> {
-  let summary = "cast into boolean operation";
-  let arguments = (ins EltwiseAny:$in);
-  let results = (outs EltwiseBool:$result);
-  let builders = [OpBuilder<
-    "Builder* builder, OperationState& result, ScalarType type, ArrayRef<Value*> operands", [{
-      result.addOperands(operands);
-      result.addTypes(getResultType(operands));
-    }]
-  >, OpBuilder<
-    "Builder* builder, OperationState& result, ScalarType type, Value* val", [{
-      build(builder, result, type, std::vector<Value*>({val}));
-    }]
-  >];
-
-  let extraClassDeclaration = [{
-    static Type getResultType(ArrayRef<Value*> operands) {
-      auto tensorType = getRankedTensorType(operands[0]->getType());
-      auto elementType = ScalarType::get(tensorType.getContext(), DataType::BOOLEAN);
-      auto resultType = RankedTensorType::get(tensorType.getShape(), elementType);
-      if (resultType.getRank() == 0) {
-        return elementType;
-      }
-      return resultType;
-    }
-  }] # EltwiseBuilderImpl_create;
-}
-
->>>>>>> 4d9b1cc1
 def AbsOp : UnaryOp<"abs">;
 def ACosOp : UnaryFloatOp<"acos">;
 def AddOp : BinaryOp<"add", [Commutative, NoSideEffect]>, HasFolder;
