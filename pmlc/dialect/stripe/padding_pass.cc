// Copyright 2019, Intel Corporation

#include "pmlc/dialect/stripe/padding_pass.h"

#include <sstream>
#include <vector>

#include "pmlc/dialect/stripe/analysis.h"
#include "pmlc/dialect/stripe/ops.h"

#include "base/util/logging.h"

namespace pmlc {
namespace dialect {
namespace stripe {

// Compute for a given tensor the range of each of it's dimensions
std::vector<AffineRange> ComputeUnboundedRanges(Value* val) {
  // Initialize ranges to 'no-use' case
  std::vector<AffineRange> r;
  // Go over all uses
  for (const auto& use : val->getUses()) {
    std::vector<AffineRange> inner;
    if (auto ref = mlir::dyn_cast<RefineOp>(use.getOwner())) {
      // If it's a refinement, recurse
      inner = ComputeUnboundedRanges(ref.result());
      // In the refinement itself has no uses, ignore
      if (inner.size() == 0) {
        continue;
      }
      assert(ref.offsets().end() - ref.offsets().begin() == static_cast<signed>(inner.size()));
      // Add the effect of the offset to the inner ranges
      for (size_t i = 0; i < inner.size(); i++) {
        inner[i] += AffineRange(*(ref.offsets().begin() + i));
      }
    } else if (auto op = mlir::dyn_cast<LoadOp>(use.getOwner())) {
      inner.resize(op.from()->getType().cast<TensorRefType>().getRank());
    } else if (auto op = mlir::dyn_cast<StoreOp>(use.getOwner())) {
<<<<<<< HEAD
      inner.resize(op.into()->getType().cast<TensorType>().ndim());
    } else if (auto op = mlir::dyn_cast<AggregateOp>(use.getOwner())) {
      inner.resize(op.into()->getType().cast<TensorType>().ndim());
=======
      inner.resize(op.into()->getType().cast<TensorRefType>().getRank());
    } else if (auto op = mlir::dyn_cast<TensorRefOp>(use.getOwner())) {
      return ComputeUnboundedRanges(op.result());
>>>>>>> 76b98809
    } else {
      throw std::runtime_error("Invalid type");
    }
    if (r.size() == 0) {
      // If this is the first use, set
      r = inner;
    } else {
      // Otherwise, union in
      assert(r.size() == inner.size());
      for (size_t i = 0; i < r.size(); i++) {
        r[i] |= inner[i];
      }
    }
  }
  return r;
}

void PaddingPass::runOnFunction() {
  IVLOG(1, "PaddingPass::runOnFunction>");
  mlir::FuncOp f = getFunction();
  // Get the unbounded access ranges for each function input
  for (const auto& arg : f.getArguments()) {
    std::vector<AffineRange> final = ComputeUnboundedRanges(arg);
    if (VLOG_IS_ON(2)) {
      std::stringstream ss;
      for (const auto& range : final) {
        ss << range.min << ":" << range.max << " ";
      }
      IVLOG(2, "  Args: " << ss.str());
    }
  }
  // Get the unbounded access range of each allocation
  f.walk<AllocateOp>([](AllocateOp op) {
    std::vector<AffineRange> final = ComputeUnboundedRanges(op.result());
    if (VLOG_IS_ON(2)) {
      std::stringstream ss;
      for (const auto& range : final) {
        ss << range.min << ":" << range.max << " ";
      }
      IVLOG(2, "  Tmps: " << ss.str());
    }
  });
}

}  // namespace stripe
}  // namespace dialect
}  // namespace pmlc<|MERGE_RESOLUTION|>--- conflicted
+++ resolved
@@ -36,15 +36,11 @@
     } else if (auto op = mlir::dyn_cast<LoadOp>(use.getOwner())) {
       inner.resize(op.from()->getType().cast<TensorRefType>().getRank());
     } else if (auto op = mlir::dyn_cast<StoreOp>(use.getOwner())) {
-<<<<<<< HEAD
-      inner.resize(op.into()->getType().cast<TensorType>().ndim());
+      inner.resize(op.into()->getType().cast<TensorRefType>().getRank());
     } else if (auto op = mlir::dyn_cast<AggregateOp>(use.getOwner())) {
-      inner.resize(op.into()->getType().cast<TensorType>().ndim());
-=======
       inner.resize(op.into()->getType().cast<TensorRefType>().getRank());
     } else if (auto op = mlir::dyn_cast<TensorRefOp>(use.getOwner())) {
       return ComputeUnboundedRanges(op.result());
->>>>>>> 76b98809
     } else {
       throw std::runtime_error("Invalid type");
     }
