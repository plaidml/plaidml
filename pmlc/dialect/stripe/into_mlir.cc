// Copyright 2019, Intel Corporation

#include "pmlc/dialect/stripe/transcode.h"

#include "llvm/Support/FormatVariadic.h"

#include "base/util/lookup.h"
#include "pmlc/dialect/eltwise/ops.h"
#include "pmlc/dialect/eltwise/util.h"
#include "pmlc/dialect/stripe/analysis.h"
#include "pmlc/dialect/stripe/dialect.h"

namespace pmlc {
namespace dialect {
namespace stripe {

namespace {

struct SymbolTable {
  std::map<std::string, mlir::Value*> refs;
  std::map<std::string, mlir::Value*> idxs;
  std::map<std::string, mlir::Value*> scalars;
};

}  // End namespace

using vertexai::safe_at;
using DataType = vertexai::tile::DataType;
using TensorShape = vertexai::tile::TensorShape;

static ScalarType DataTypeIntoMLIR(mlir::MLIRContext* ctx, DataType dtype) {  //
  return ScalarType::get(ctx, dtype);
}

static Type ShapeIntoTensorType(MLIRContext* ctx, const TensorShape& shape) {
  if (shape.type == DataType::PRNG) {
    return PrngType::get(ctx);
  }
  ScalarType dtype = DataTypeIntoMLIR(ctx, shape.type);
  llvm::SmallVector<TensorDim, 4> dims;
  for (const auto& dim : shape.dims) {
    dims.emplace_back(TensorDim{static_cast<int64_t>(dim.size), dim.stride, mlir::Identifier::get("address", ctx)});
  }
  return TensorType::get(dtype, dims, OffsetsMap{}, shape.is_const);
}

static Type ShapeIntoTensorRefType(MLIRContext* ctx, const TensorShape& shape) {
  if (shape.type == DataType::PRNG) {
    return PrngType::get(ctx);
  }
  ScalarType dtype = DataTypeIntoMLIR(ctx, shape.type);
  return TensorRefType::get(dtype, shape.dims.size(), shape.is_const);
}

struct AttrBuilder : stripe::TagVisitor {
  AttrBuilder(Builder* builder, std::vector<NamedAttribute>* out, std::string prefix = "")
      : builder(builder), out(out), prefix(prefix) {}

  Builder* builder;
  std::vector<NamedAttribute>* out;
  std::string prefix;

  void Visit(const std::string& name) override {
    out->emplace_back(builder->getIdentifier(prefix + name), builder->getUnitAttr());
  }

  void Visit(const std::string& name, bool value) override {
    out->emplace_back(builder->getIdentifier(prefix + name), builder->getBoolAttr(value));
  }

  void Visit(const std::string& name, int64_t value) override {
    out->emplace_back(builder->getIdentifier(prefix + name), builder->getI64IntegerAttr(value));
  }

  void Visit(const std::string& name, double value) override {
    out->emplace_back(builder->getIdentifier(prefix + name), builder->getF64FloatAttr(value));
  }

  void Visit(const std::string& name, const std::string& value) override {
    out->emplace_back(builder->getIdentifier(prefix + name), builder->getStringAttr(value));
  }

  void Visit(const std::string& name, const google::protobuf::Any& value) override {
    throw std::runtime_error("Proto-any attributes not allowed");
  }
};

static DictionaryAttr TagsToDict(Builder* builder, const stripe::Taggable& taggable,
                                 const std::vector<NamedAttribute>& extra = {}) {
  std::vector<NamedAttribute> vec = extra;
  AttrBuilder visitor(builder, &vec);
  taggable.visit_tags(&visitor);
  return builder->getDictionaryAttr(vec);
}

static Value* AffineIntoMLIR(OpBuilder* builder, const SymbolTable& syms, const stripe::Affine& affine) {
  auto unknownLoc = builder->getUnknownLoc();
  std::vector<Value*> add_inputs;
  for (const auto& kvp : affine.getMap()) {
    Value* term;
    if (kvp.first.empty()) {
      term = builder->create<AffineConstOp>(unknownLoc, builder->getType<AffineType>(),
                                            builder->getI64IntegerAttr(kvp.second));
    } else {
      Value* orig = safe_at(syms.idxs, kvp.first);
      term = builder->create<AffineMulOp>(unknownLoc, builder->getType<AffineType>(), orig,
                                          builder->getI64IntegerAttr(kvp.second));
    }
    add_inputs.push_back(term);
  }
  if (add_inputs.size() == 0) {
    return builder->create<AffineConstOp>(unknownLoc, builder->getType<AffineType>(), builder->getI64IntegerAttr(0));
  }
  if (add_inputs.size() == 1) {
    return add_inputs[0];
  }
  return builder->create<AffineAddOp>(unknownLoc, builder->getType<AffineType>(), add_inputs);
}

namespace {

template <typename OpType>
struct IntrinsicBuildImpl {
  static Operation* apply(OpBuilder* builder, const stripe::Intrinsic& intrinsic,
                          const llvm::ArrayRef<Value*>& inputs) {
    if (OpType::operands() != inputs.size()) {
      std::cerr << intrinsic;
      throw std::runtime_error("Mismatched intrinsic size");
    }
    ScalarType intrinsic_type = DataTypeIntoMLIR(builder->getContext(), intrinsic.type);
    auto inst = builder->create<OpType>(builder->getUnknownLoc(), intrinsic_type, inputs);
    return inst;
  }
};

IntegerAttr ExtractIntegerConstant(Value* val) {
  auto op = mlir::dyn_cast<eltwise::ScalarConstantOp>(val->getDefiningOp());
  if (!op) {
    throw std::runtime_error("Invalid constant");
  }
  auto attr = op.getValue().dyn_cast<IntegerAttr>();
  if (!attr) {
    throw std::runtime_error("Constant is not an integer");
  }
  return attr;
}

template <typename CastOpType>
struct CastIntrinsicBuildImpl {
  static Operation* apply(OpBuilder* builder, const stripe::Intrinsic& intrinsic,
                          const llvm::ArrayRef<Value*>& inputs) {
    if (inputs.size() != 2) {
      throw std::runtime_error("as_float needs to params");
    }
    auto bit_width = ExtractIntegerConstant(inputs[1]);
    auto inst = builder->create<CastOpType>(builder->getUnknownLoc(), inputs[0], bit_width);
    return inst;
  }
};

template <>
struct IntrinsicBuildImpl<eltwise::AsFloatOp> : CastIntrinsicBuildImpl<eltwise::AsFloatOp> {};
template <>
struct IntrinsicBuildImpl<eltwise::AsIntOp> : CastIntrinsicBuildImpl<eltwise::AsIntOp> {};
template <>
struct IntrinsicBuildImpl<eltwise::AsUIntOp> : CastIntrinsicBuildImpl<eltwise::AsUIntOp> {};

struct IntrinsicBuilder {
  OpBuilder* builder;
  SymbolTable* locals;
  const stripe::Intrinsic& intrinsic;
  std::string name;
  bool done;

  IntrinsicBuilder(OpBuilder* builder, SymbolTable* locals, const stripe::Intrinsic& intrinsic)
      : builder(builder),  //
        locals(locals),
        intrinsic(intrinsic),
        name("eltwise." + intrinsic.name),
        done(false) {
    if (name == "eltwise.cond") {
      name = "eltwise.select";
    }
  }

  template <class OpType>
  void apply() {
    if (name != OpType::getOperationName()) {
      return;
    }
    llvm::SmallVector<Value*, 8> inputs;
    for (const auto& in : intrinsic.inputs) {
      inputs.push_back(safe_at(locals->scalars, in));
    }
    Operation* r = IntrinsicBuildImpl<OpType>::apply(builder, intrinsic, inputs);
    locals->scalars.emplace(intrinsic.outputs[0], r->getResult(0));
    r->setAttr("scalar_name", builder->getStringAttr(intrinsic.outputs[0]));
    done = true;
  }
};

}  // namespace

static void IntrinsicIntoMLIR(OpBuilder* builder, SymbolTable* locals, const stripe::Intrinsic& intrinsic) {
  if (intrinsic.any_tags()) {
    throw std::runtime_error("No tags allowed on intrinsics");
  }
  IntrinsicBuilder intrinsic_builder(builder, locals, intrinsic);
  eltwise::ForAllOps(intrinsic_builder);
  if (!intrinsic_builder.done) {
    throw std::runtime_error("Unknown intrinsic: " + intrinsic.name);
  }
}

static void SpecialIntoMLIR(OpBuilder* builder, SymbolTable* locals, const stripe::Special& special) {
  if (special.name == "reshape") {
    if (special.inputs.size() != 1 || special.outputs.size() != 1) {
      throw std::runtime_error("Invalid reshape");
    }
    Value* in_ref = safe_at(locals->refs, special.inputs[0]);
    Value* out_ref = safe_at(locals->refs, special.outputs[0]);
    builder->create<ReshapeOp>(builder->getUnknownLoc(), in_ref, out_ref);
  } else {
    throw std::runtime_error("Unknown special: " + special.name);
  }
}

static void BlockIntoMLIR(OpBuilder* builder, const SymbolTable& outer, const stripe::Block& block) {
  auto unknownLoc = builder->getUnknownLoc();

  // Make room for local symbols
  SymbolTable locals;

  // Make the actual inner block + terminate it
  auto orig_insert = builder->saveInsertionPoint();
  Block* body = new Block();
  builder->setInsertionPointToStart(body);
  builder->create<TerminateOp>(unknownLoc);
  builder->setInsertionPointToStart(body);

  // Process the indexes
  std::vector<int64_t> ranges;
  std::map<std::string, DictionaryAttr> argAttrs;
  for (size_t i = 0; i < block.idxs.size(); i++) {
    auto idx = block.idxs.at(i);
    if (idx.affine == stripe::Affine()) {
      // Handle the normal index case by adding a param to the body and the
      // range to the list to be used in the eventual attributes
      auto arg = body->addArgument(AffineType::get(builder->getContext()));
      locals.idxs.emplace(idx.name, arg);
      ranges.push_back(static_cast<int64_t>(idx.range));
      auto name = llvm::formatv("arg{0}", i);
      auto attrs = TagsToDict(builder, idx, {{builder->getIdentifier("__name"), builder->getStringAttr(idx.name)}});
      argAttrs.emplace(name, attrs);
    } else {
      // Handle the 'passthru' case by computing the appropriate affine and
      // adding into the symbol table
      if (idx.range != 1) {
        throw std::runtime_error("Invalid Stripe: range and affine both set on index");
      }
      locals.idxs.emplace(idx.name, AffineIntoMLIR(builder, outer, idx.affine));
    }
  }

  // Process the refinements.
  //
  // N.B. We always process the refinements as direct children of the loop, because refinement scanning in the
  // MLIR->Stripe conversion will skip over the fake blocks induced by execution location and constraint
  // operations.
  for (const auto& ref : block.refs) {
    Value* from;
    if (ref.from.empty()) {
      Type tensorType = ShapeIntoTensorType(builder->getContext(), ref.interior_shape);
      from = builder->create<AllocateOp>(unknownLoc, tensorType);
      Type tensorRefType = ShapeIntoTensorRefType(builder->getContext(), ref.interior_shape);
      from = builder->create<TensorRefOp>(unknownLoc, tensorRefType, from);
    } else {
      from = safe_at(outer.refs, ref.from);
    }
    std::vector<Value*> offsets;
    for (const auto& aff : ref.access) {
      offsets.push_back(AffineIntoMLIR(builder, locals, aff));
    }
<<<<<<< HEAD
    auto refOp = builder->create<RefineOp>(unknownLoc, from->getType(), from, offsets);
    refOp.setAttr("name", builder->getStringAttr(ref.into()));
    refOp.setAttr("stripe_attrs", TagsToDict(builder, ref));
    locals.refs.emplace(ref.into(), refOp.result());
=======
    auto attrs = TagsToDict(builder, ref, {{builder->getIdentifier("__name"), builder->getStringAttr(ref.into())}});
    Value* nref = builder->create<RefineOp>(unknownLoc, from->getType(), from, offsets, attrs).result();
    locals.refs.emplace(ref.into(), nref);
>>>>>>> 72bced53
  }

  // Process the constraints
  for (const auto& con : block.constraints) {
    // Make the actual constraint value
    auto aif = builder->create<ConstraintOp>(unknownLoc, AffineIntoMLIR(builder, locals, con));
    // Make the block + attach to the region
    Block* if_body = new Block();
    aif.getOperation()->getRegion(0).push_back(if_body);
    // Move to the interior
    builder->setInsertionPointToStart(if_body);
    builder->create<TerminateOp>(unknownLoc);
    builder->setInsertionPointToStart(if_body);
  }

  // Process the statements
  for (const auto& stmt : block.stmts) {
    switch (stmt->kind()) {
      case stripe::StmtKind::Load: {
        const auto& load = stripe::Load::Downcast(stmt);
        Value* from = safe_at(locals.refs, load->from);
        auto tensorRefType = from->getType().cast<TensorRefType>();
        auto elementType = tensorRefType.getElementType();
        auto intoType = eltwise::GetTensorType(elementType);
        auto op = builder->create<LoadOp>(unknownLoc, intoType, from);
        op.setAttr("stripe_attrs", TagsToDict(builder, *load));
        op.setAttr("scalar_name", builder->getStringAttr(load->into));
        locals.scalars.emplace(load->into, op);
      } break;
      case stripe::StmtKind::LoadIndex: {
        const auto& load_idx = stripe::LoadIndex::Downcast(stmt);
        Value* from = AffineIntoMLIR(builder, locals, load_idx->from);
        Type idx_base = eltwise::ScalarType::get(builder->getContext(), DataType::INT32);
        Type idx_type = eltwise::GetTensorType(idx_base);
        auto op = builder->create<LoadIndexOp>(unknownLoc, idx_type, from);
        op.setAttr("scalar_name", builder->getStringAttr(load_idx->into));
        locals.scalars.emplace(load_idx->into, op);
      } break;
      case stripe::StmtKind::Store: {
        const auto& store = stripe::Store::Downcast(stmt);
        std::string agg_str = block.ref_by_into(store->into)->agg_op;
        Value* into = safe_at(locals.refs, store->into);
        Value* from = safe_at(locals.scalars, store->from);
        auto attrs = TagsToDict(builder, *store);
        if (agg_str == "" || agg_str == "assign") {
          // Simple case, just an assignment
          auto op = builder->create<StoreOp>(unknownLoc, into, from);
          op.setAttr("stripe_attrs", attrs);
        } else {
          // Aggregation case
          llvm::Optional<AggTypeEnum> agg_type = symbolizeAggTypeEnum(agg_str);
          if (!agg_type) {
            throw std::runtime_error("Unknown agg-op:" + agg_str);
          }
          int64_t agg_int = static_cast<int>(agg_type.getValue());
          IntegerAttr agg_attr = builder->getI64IntegerAttr(agg_int);
          auto op = builder->create<AggregateOp>(unknownLoc, into, from, agg_attr);
          op.setAttr("stripe_attrs", attrs);
        }
      } break;
      case stripe::StmtKind::Constant: {
        const auto cnst = stripe::Constant::Downcast(stmt);
        eltwise::ScalarConstantOp op;
        switch (cnst->type) {
          case stripe::ConstType::Integer:
            op = builder->create<eltwise::ScalarConstantOp>(
                unknownLoc, eltwise::ScalarType::get(builder->getContext(), DataType::INT64), cnst->iconst);
            op.setAttr("scalar_name", builder->getStringAttr(cnst->name));
            break;
          case stripe::ConstType::Float:
            op = builder->create<eltwise::ScalarConstantOp>(
                unknownLoc, eltwise::ScalarType::get(builder->getContext(), DataType::FLOAT64), cnst->fconst);
            op.setAttr("scalar_name", builder->getStringAttr(cnst->name));
            break;
        }
        locals.scalars.emplace(cnst->name, op);
      } break;
      case stripe::StmtKind::Special:
        SpecialIntoMLIR(builder, &locals, *stripe::Special::Downcast(stmt));
        break;
      case stripe::StmtKind::Intrinsic:
        IntrinsicIntoMLIR(builder, &locals, *stripe::Intrinsic::Downcast(stmt));
        break;
      case stripe::StmtKind::Block:
        BlockIntoMLIR(builder, locals, *stripe::Block::Downcast(stmt));
        break;
    }
  }

  // Build the loop itself
  builder->restoreInsertionPoint(orig_insert);
<<<<<<< HEAD
  auto loop_op = builder->create<ParallelForOp>(unknownLoc, builder->getI64ArrayAttr(ranges));
  loop_op.setAttr("name", builder->getStringAttr(block.name));
  loop_op.setAttr("comments", builder->getStringAttr(block.comments));
  loop_op.setAttr("stripe_attrs", TagsToDict(builder, block));
  for (const auto& kvp : argAttrs) {
    loop_op.setAttr(kvp.first, kvp.second);
  }
  loop_op.getOperation()->getRegion(0).push_back(body);
=======
  auto loop_op = builder->create<ParallelForOp>(
      unknownLoc, builder->getI64ArrayAttr(ranges),
      TagsToDict(builder, block,
                 {{builder->getIdentifier("__name"), builder->getStringAttr(block.name)},
                  {builder->getIdentifier("__comments"), builder->getStringAttr(block.comments)}}));
  loop_op.inner().push_back(body);

  // TODO: Move across the index tags as well...
>>>>>>> 72bced53
}

static mlir::FuncOp ProgramIntoMLIR(MLIRContext* ctx, const stripe::Block& block) {
  std::vector<mlir::Type> inputTypes;
  std::vector<mlir::Type> resultTypes;
  for (const auto& ref : block.refs) {
    if (ref.from.size()) {
      throw std::runtime_error("Invalid program-level refinement");
    }
    auto refType = ShapeIntoTensorType(ctx, ref.interior_shape);
    inputTypes.emplace_back(refType);
  }

  mlir::Location loc = mlir::UnknownLoc::get(ctx);
  auto funcType = mlir::FunctionType::get(inputTypes, resultTypes, ctx);
  mlir::FuncOp func = mlir::FuncOp::create(loc, block.name, funcType, {});
  func.addEntryBlock();
  OpBuilder builder(func.getBody());

  auto prefix = llvm::formatv("{0}.", Dialect::getDialectNamespace());
  SymbolTable initial;
  size_t argcnt = 0;
  for (const auto& ref : block.refs) {
    auto argIndex = argcnt++;
    auto arg = func.getArgument(argIndex);
    Type tensorRefType = ShapeIntoTensorRefType(ctx, ref.interior_shape);
    auto tensorRefOp = builder.create<TensorRefOp>(loc, tensorRefType, arg);
    initial.refs.emplace(ref.into(), tensorRefOp);
    // Only 'dialect attrs' are allowed on function arguments
    func.setArgAttr(argIndex, prefix.str() + "name", builder.getStringAttr(ref.into()));
  }

  std::vector<NamedAttribute> attrs;
  AttrBuilder visitor(&builder, &attrs, prefix.str());
  block.visit_tags(&visitor);
  func.setDialectAttrs(attrs);

  BlockIntoMLIR(&builder, initial, *block.SubBlock(0));
  builder.create<TerminateOp>(loc);
  return func;
}

mlir::OwningModuleRef IntoMLIR(MLIRContext* ctx, const stripe::Program& prog) {
  auto func = ProgramIntoMLIR(ctx, *prog.entry);
  mlir::ModuleOp module(mlir::ModuleOp::create(mlir::UnknownLoc::get(ctx)));
  module.push_back(func);
  return module;
}

}  // namespace stripe
}  // namespace dialect
}  // namespace pmlc<|MERGE_RESOLUTION|>--- conflicted
+++ resolved
@@ -281,16 +281,10 @@
     for (const auto& aff : ref.access) {
       offsets.push_back(AffineIntoMLIR(builder, locals, aff));
     }
-<<<<<<< HEAD
     auto refOp = builder->create<RefineOp>(unknownLoc, from->getType(), from, offsets);
     refOp.setAttr("name", builder->getStringAttr(ref.into()));
     refOp.setAttr("stripe_attrs", TagsToDict(builder, ref));
     locals.refs.emplace(ref.into(), refOp.result());
-=======
-    auto attrs = TagsToDict(builder, ref, {{builder->getIdentifier("__name"), builder->getStringAttr(ref.into())}});
-    Value* nref = builder->create<RefineOp>(unknownLoc, from->getType(), from, offsets, attrs).result();
-    locals.refs.emplace(ref.into(), nref);
->>>>>>> 72bced53
   }
 
   // Process the constraints
@@ -382,7 +376,6 @@
 
   // Build the loop itself
   builder->restoreInsertionPoint(orig_insert);
-<<<<<<< HEAD
   auto loop_op = builder->create<ParallelForOp>(unknownLoc, builder->getI64ArrayAttr(ranges));
   loop_op.setAttr("name", builder->getStringAttr(block.name));
   loop_op.setAttr("comments", builder->getStringAttr(block.comments));
@@ -391,16 +384,6 @@
     loop_op.setAttr(kvp.first, kvp.second);
   }
   loop_op.getOperation()->getRegion(0).push_back(body);
-=======
-  auto loop_op = builder->create<ParallelForOp>(
-      unknownLoc, builder->getI64ArrayAttr(ranges),
-      TagsToDict(builder, block,
-                 {{builder->getIdentifier("__name"), builder->getStringAttr(block.name)},
-                  {builder->getIdentifier("__comments"), builder->getStringAttr(block.comments)}}));
-  loop_op.inner().push_back(body);
-
-  // TODO: Move across the index tags as well...
->>>>>>> 72bced53
 }
 
 static mlir::FuncOp ProgramIntoMLIR(MLIRContext* ctx, const stripe::Block& block) {
