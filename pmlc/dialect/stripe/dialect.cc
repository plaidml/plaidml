// Copyright 2019, Intel Corporation

#include "pmlc/dialect/stripe/dialect.h"

#include "mlir/IR/Dialect.h"

#include "pmlc/dialect/stripe/ops.h"

namespace pmlc {
namespace dialect {
namespace stripe {

static mlir::DialectRegistration<Dialect> StripeOps;

Dialect::Dialect(mlir::MLIRContext* ctx) : mlir::Dialect(getDialectNamespace(), ctx) {
<<<<<<< HEAD
  addTypes<        //
      AffineType,  //
      PrngType,    //
      TensorType,  //
=======
  addTypes<          //
      AffineType,    //
      ExecutorType,  //
      PrngType,      //
      TensorType,    //
>>>>>>> 72bced53
      TensorRefType>();
  addOperations<
#define GET_OP_LIST
#include "pmlc/dialect/stripe/ops.cpp.inc"
      >();
}

mlir::Type Dialect::parseType(llvm::StringRef tyData, mlir::Location loc) const {
  throw std::runtime_error("Unimplemented");
}

static void print(AffineType type, llvm::raw_ostream& os) { os << "affine"; }

static void print(ExecutorType type, llvm::raw_ostream& os) { os << "executor"; }

static void print(TensorType type, llvm::raw_ostream& os) {
  os << "tensor ";
  os << type.getElementType() << "(";
  auto shape = type.getShape();
  for (int64_t i = 0; i < type.getRank(); i++) {
    const auto& dim = shape[i];
    if (i) {
      os << ", ";
    }
    if (!dim.size) {
      os << "?";
    } else {
      os << std::to_string(dim.size);
    }
    if (dim.stride) {
      os << ": " << std::to_string(dim.stride);
    }
  }
  os << ")";
}

static void print(TensorRefType type, llvm::raw_ostream& os) {
  os << "tensor_ref " << type.getElementType() << ":" << std::to_string(type.getRank());
}

static void print(PrngType type, llvm::raw_ostream& os) { os << "prng"; }

void Dialect::printType(mlir::Type type, llvm::raw_ostream& os) const {
  if (auto affineType = type.dyn_cast<AffineType>()) {
    print(affineType, os);
<<<<<<< HEAD
=======
  } else if (auto executorType = type.dyn_cast<ExecutorType>()) {
    print(executorType, os);
>>>>>>> 72bced53
  } else if (auto prngType = type.dyn_cast<PrngType>()) {
    print(prngType, os);
  } else if (auto tensorType = type.dyn_cast<TensorType>()) {
    print(tensorType, os);
  } else if (auto tensorRefType = type.dyn_cast<TensorRefType>()) {
    print(tensorRefType, os);
  } else {
    llvm_unreachable("unhandled Plaid type");
  }
}

}  // namespace stripe
}  // namespace dialect
}  // namespace pmlc<|MERGE_RESOLUTION|>--- conflicted
+++ resolved
@@ -13,18 +13,11 @@
 static mlir::DialectRegistration<Dialect> StripeOps;
 
 Dialect::Dialect(mlir::MLIRContext* ctx) : mlir::Dialect(getDialectNamespace(), ctx) {
-<<<<<<< HEAD
-  addTypes<        //
-      AffineType,  //
-      PrngType,    //
-      TensorType,  //
-=======
   addTypes<          //
       AffineType,    //
       ExecutorType,  //
       PrngType,      //
       TensorType,    //
->>>>>>> 72bced53
       TensorRefType>();
   addOperations<
 #define GET_OP_LIST
@@ -70,11 +63,8 @@
 void Dialect::printType(mlir::Type type, llvm::raw_ostream& os) const {
   if (auto affineType = type.dyn_cast<AffineType>()) {
     print(affineType, os);
-<<<<<<< HEAD
-=======
   } else if (auto executorType = type.dyn_cast<ExecutorType>()) {
     print(executorType, os);
->>>>>>> 72bced53
   } else if (auto prngType = type.dyn_cast<PrngType>()) {
     print(prngType, os);
   } else if (auto tensorType = type.dyn_cast<TensorType>()) {
