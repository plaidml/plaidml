// Copyright 2019, Intel Corporation

#include "pmlc/dialect/stripe/dialect.h"

#include <utility>

#include "mlir/IR/Dialect.h"
#include "mlir/IR/DialectImplementation.h"
#include "mlir/IR/OpImplementation.h"
#include "mlir/Parser.h"
#include "mlir/Support/LogicalResult.h"
#include "llvm/Support/FormatVariadic.h"
#include "llvm/Support/Regex.h"

#include "base/util/logging.h"
#include "pmlc/dialect/stripe/ops.h"

namespace pmlc {
namespace dialect {
namespace stripe {

struct OpAsmInterface : public mlir::OpAsmDialectInterface {
  using mlir::OpAsmDialectInterface::OpAsmDialectInterface;

  /// Get a special name to use when printing the given operation. The desired
  /// name should be streamed into 'os'.
  void getOpResultName(Operation* op, llvm::raw_ostream& os) const final {
    if (auto attr = op->getAttrOfType<StringAttr>("name")) {
      os << attr.getValue();
    } else if (auto attr = op->getAttrOfType<StringAttr>("scalar_name")) {
      os << "s_" << attr.getValue().substr(1);
    } else if (auto poly_op = llvm::dyn_cast<AffinePolyOp>(op)) {
      if (poly_op.coeffs().size() == 0) {
        os << 'c' << poly_op.offset().getSExtValue();
      }
    }
  }

  void getRegionArgumentName(mlir::BlockArgument* arg, llvm::raw_ostream& os) const final {
    Operation* op = arg->getOwner()->getParentOp();
    if (auto vec = op->getAttrOfType<ArrayAttr>("idx_names")) {
      if (vec.size() > arg->getArgNumber()) {
        if (auto str_attr = vec.getValue()[arg->getArgNumber()].dyn_cast<StringAttr>()) {
          os << str_attr.getValue();
        }
      }
    }
  }

  void getTypeAliases(mlir::SmallVectorImpl<std::pair<Type, StringRef>>& aliases) const final {
    auto ctx = getDialect()->getContext();
    auto affineType = AffineType::get(ctx);
    aliases.push_back(std::make_pair(affineType, StringRef("aff")));
    for (const auto dataType : vertexai::tile::GetDataTypeSet()) {
      for (size_t rank = 0; rank < 9; rank++) {
        auto base = llvm::formatv("{0}_{1}", to_string(dataType), rank).str();
        auto scalarType = ScalarType::get(ctx, dataType);
        aliases.emplace_back(TensorRefType::get(scalarType, rank, false), mlir::Identifier::get(base, ctx));
        aliases.emplace_back(TensorRefType::get(scalarType, rank, true), mlir::Identifier::get(base + "_c", ctx));
      }
    }
  }
};

static mlir::DialectRegistration<Dialect> StripeOps;

Dialect::Dialect(mlir::MLIRContext* ctx) : mlir::Dialect(getDialectNamespace(), ctx) {
  addTypes<          //
      AffineType,    //
      ExecutorType,  //
      TensorType,    //
      TensorRefType>();
  addOperations<
#define GET_OP_LIST
#include "pmlc/dialect/stripe/ops.cc.inc"
      >();
  addInterfaces<OpAsmInterface>();
}

std::string Dialect::getCanonicalOpName(llvm::StringRef name) {
  return llvm::formatv("{0}.{1}", getDialectNamespace(), name).str();
}

mlir::Type Dialect::parseTensor(llvm::StringRef tyData, mlir::Location loc) const {
  bool is_const = tyData.consume_back("const");
  auto [typeSpec, sizeSpec] = tyData.trim().rsplit('(');
  auto type = mlir::parseType(typeSpec.trim(), getContext());
  if (!type) {
    emitError(loc, "invalid type specification: '") << typeSpec << "'";
    return Type();
  }

  llvm::SmallVector<TensorDim, 8> odims;
  if (failed(parseTensorSize(sizeSpec, loc, odims))) {
    return Type();
  }
<<<<<<< HEAD

  return TensorType::get(t, odims, OffsetsMap(), is_const);
=======
  auto odims = llvm::SmallVector<TensorDim, 8>();
  if (!sizeSpec.empty()) {
    auto dims = llvm::SmallVector<StringRef, 8>();
    sizeSpec.split(dims, ",");
    auto matches = llvm::SmallVector<StringRef, 4>();
    for (auto dim : dims) {
      if (!re.match(dim, &matches)) {
        emitError(loc, "invalid tensor dimension '") << dim << "'";
        return Type();
      }
      auto odim = TensorDim{0, 0, mlir::Identifier::get(matches[1], getContext())};
      matches[2].getAsInteger(10, odim.size);
      matches[3].getAsInteger(10, odim.stride);
      odims.emplace_back(std::move(odim));
    }
  }
  return TensorType::get(type, odims, OffsetsMap(), is_const);
>>>>>>> e9b42d9b
}

mlir::Type Dialect::parseTensorRef(llvm::StringRef tyData, mlir::Location loc) const {
  bool is_const = tyData.consume_back("const");
<<<<<<< HEAD
  StringRef typeSpec, ndimSpec, sizeSpec, rhs;
  std::tie(typeSpec, rhs) = tyData.rsplit(':');
  std::tie(ndimSpec, sizeSpec) = rhs.trim().rsplit('(');
  auto t = mlir::parseType(typeSpec.trim(), getContext());
  if (!t) {
=======
  StringRef typeSpec, ndimSpec;
  std::tie(typeSpec, ndimSpec) = tyData.rsplit(':');
  auto type = mlir::parseType(typeSpec.trim(), getContext());
  if (!type) {
>>>>>>> e9b42d9b
    emitError(loc, "invalid type specification: '") << typeSpec << "'";
    return Type();
  }

  if (!sizeSpec.empty()) {
    // Parse shape information. It's available.
    llvm::SmallVector<TensorDim, 8> odims;
    if (failed(parseTensorSize(sizeSpec, loc, odims))) {
      return Type();
    }
  }

  size_t ndims;
  if (ndimSpec.trim().consumeInteger(0, ndims)) {
    emitError(loc, "invalid ndims'") << ndims << "'";
    return Type();
  }
  return TensorRefType::get(type, ndims, is_const);
}

LogicalResult Dialect::parseTensorSize(llvm::StringRef sizeSpec, mlir::Location loc,
                                       llvm::SmallVectorImpl<TensorDim>& odims) const {
  static llvm::Regex re{R"(([[:alnum:]_]+)\[([[:digit:]]+):([[:digit:]]+)\])"};
  llvm::SmallVector<StringRef, 8> dims;
  llvm::SmallVector<StringRef, 4> matches;
  sizeSpec.split(dims, ",");
  for (auto dim : dims) {
    if (!re.match(dim, &matches)) {
      emitError(loc, "invalid tensor dimension '") << dim << "'";
      return mlir::failure();
    }
    auto odim = TensorDim{0, 0, mlir::Identifier::get(matches[1], getContext())};
    matches[2].getAsInteger(10, odim.size);
    matches[3].getAsInteger(10, odim.stride);
    odims.emplace_back(std::move(odim));
  }

  if (!sizeSpec.consume_back(")")) {
    emitError(loc, "invalid tensor type, no ()'s on size spec");
    return mlir::failure();
  }

  return mlir::success();
}

std::string Dialect::getDialectAttrName(llvm::StringRef name) {
  return llvm::formatv("{0}.{1}", stripe::Dialect::getDialectNamespace(), name).str();
}

mlir::Type Dialect::parseType(mlir::DialectAsmParser& parser) const {
  StringRef tyData = parser.getFullSymbolSpec();
  Location loc = parser.getEncodedSourceLoc(parser.getNameLoc());
  if (tyData == "affine") {
    return AffineType::get(getContext());
  }
  if (tyData == "executor") {
    return ExecutorType::get(getContext());
  }
  if (tyData.consume_front("tensor ")) {
    return parseTensor(tyData, loc);
  }
  if (tyData.consume_front("tensor_ref ")) {
    return parseTensorRef(tyData, loc);
  }
  emitError(loc, "unknown stripe type: '" + tyData + "'");
  return Type();
}

static void print(AffineType type, llvm::raw_ostream& os) { os << "affine"; }

static void print(ExecutorType type, llvm::raw_ostream& os) { os << "executor"; }

template <class T>
static void printShape(T type, llvm::raw_ostream& os) {
  auto shape = type.getShape();
  if (shape.size()) {
    os << "(";
    for (int64_t i = 0; i < type.getRank(); i++) {
      const auto& dim = shape[i];
      if (i) {
        os << ", ";
      }
      os << dim.cls << '[' << dim.size << ":" << dim.stride << ']';
    }
    os << ")";
  }
}

static void print(TensorType type, llvm::raw_ostream& os) {
  os << "tensor ";
  os << type.getElementType();
  printShape(type, os);
  if (type.is_const()) {
    os << " const";
  }
}

static void print(TensorRefType type, llvm::raw_ostream& os) {
  os << "tensor_ref " << type.getElementType() << ":" << std::to_string(type.getRank());
  printShape(type, os);
  if (type.is_const()) {
    os << " const";
  }
}

void Dialect::printType(mlir::Type type, mlir::DialectAsmPrinter& printer) const {
  auto& os = printer.getStream();
  if (auto affineType = type.dyn_cast<AffineType>()) {
    print(affineType, os);
  } else if (auto executorType = type.dyn_cast<ExecutorType>()) {
    print(executorType, os);
  } else if (auto tensorType = type.dyn_cast<TensorType>()) {
    print(tensorType, os);
  } else if (auto tensorRefType = type.dyn_cast<TensorRefType>()) {
    print(tensorRefType, os);
  } else {
    llvm_unreachable("unhandled Plaid type");
  }
}

}  // namespace stripe
}  // namespace dialect
}  // namespace pmlc<|MERGE_RESOLUTION|>--- conflicted
+++ resolved
@@ -90,88 +90,63 @@
     return Type();
   }
 
+  // Parse shape information if available.
   llvm::SmallVector<TensorDim, 8> odims;
   if (failed(parseTensorSize(sizeSpec, loc, odims))) {
     return Type();
   }
-<<<<<<< HEAD
-
-  return TensorType::get(t, odims, OffsetsMap(), is_const);
-=======
-  auto odims = llvm::SmallVector<TensorDim, 8>();
+
+  return TensorType::get(type, odims, OffsetsMap(), is_const);
+}
+
+mlir::Type Dialect::parseTensorRef(llvm::StringRef tyData, mlir::Location loc) const {
+  bool is_const = tyData.consume_back("const");
+  StringRef typeSpec, ndimSpec, sizeSpec, rhs;
+  std::tie(typeSpec, rhs) = tyData.rsplit(':');
+  std::tie(ndimSpec, sizeSpec) = rhs.trim().rsplit('(');
+  auto type = mlir::parseType(typeSpec.trim(), getContext());
+  if (!type) {
+    emitError(loc, "invalid type specification: '") << typeSpec << "'";
+    return Type();
+  }
+
+  // Parse shape information if available.
+  llvm::SmallVector<TensorDim, 8> odims;
+  if (failed(parseTensorSize(sizeSpec, loc, odims))) {
+    return Type();
+  }
+
+  size_t ndims;
+  if (ndimSpec.trim().consumeInteger(0, ndims)) {
+    emitError(loc, "invalid ndims'") << ndims << "'";
+    return Type();
+  }
+  return TensorRefType::get(type, ndims, is_const);
+}
+
+LogicalResult Dialect::parseTensorSize(llvm::StringRef sizeSpec, mlir::Location loc,
+                                       llvm::SmallVectorImpl<TensorDim>& odims) const {
+  static llvm::Regex re{R"(([[:alnum:]_]+)\[([[:digit:]]+):([[:digit:]]+)\])"};
+
   if (!sizeSpec.empty()) {
-    auto dims = llvm::SmallVector<StringRef, 8>();
+    llvm::SmallVector<StringRef, 8> dims;
+    llvm::SmallVector<StringRef, 4> matches;
     sizeSpec.split(dims, ",");
-    auto matches = llvm::SmallVector<StringRef, 4>();
     for (auto dim : dims) {
       if (!re.match(dim, &matches)) {
         emitError(loc, "invalid tensor dimension '") << dim << "'";
-        return Type();
+        return mlir::failure();
       }
       auto odim = TensorDim{0, 0, mlir::Identifier::get(matches[1], getContext())};
       matches[2].getAsInteger(10, odim.size);
       matches[3].getAsInteger(10, odim.stride);
       odims.emplace_back(std::move(odim));
     }
-  }
-  return TensorType::get(type, odims, OffsetsMap(), is_const);
->>>>>>> e9b42d9b
-}
-
-mlir::Type Dialect::parseTensorRef(llvm::StringRef tyData, mlir::Location loc) const {
-  bool is_const = tyData.consume_back("const");
-<<<<<<< HEAD
-  StringRef typeSpec, ndimSpec, sizeSpec, rhs;
-  std::tie(typeSpec, rhs) = tyData.rsplit(':');
-  std::tie(ndimSpec, sizeSpec) = rhs.trim().rsplit('(');
-  auto t = mlir::parseType(typeSpec.trim(), getContext());
-  if (!t) {
-=======
-  StringRef typeSpec, ndimSpec;
-  std::tie(typeSpec, ndimSpec) = tyData.rsplit(':');
-  auto type = mlir::parseType(typeSpec.trim(), getContext());
-  if (!type) {
->>>>>>> e9b42d9b
-    emitError(loc, "invalid type specification: '") << typeSpec << "'";
-    return Type();
-  }
-
-  if (!sizeSpec.empty()) {
-    // Parse shape information. It's available.
-    llvm::SmallVector<TensorDim, 8> odims;
-    if (failed(parseTensorSize(sizeSpec, loc, odims))) {
-      return Type();
-    }
-  }
-
-  size_t ndims;
-  if (ndimSpec.trim().consumeInteger(0, ndims)) {
-    emitError(loc, "invalid ndims'") << ndims << "'";
-    return Type();
-  }
-  return TensorRefType::get(type, ndims, is_const);
-}
-
-LogicalResult Dialect::parseTensorSize(llvm::StringRef sizeSpec, mlir::Location loc,
-                                       llvm::SmallVectorImpl<TensorDim>& odims) const {
-  static llvm::Regex re{R"(([[:alnum:]_]+)\[([[:digit:]]+):([[:digit:]]+)\])"};
-  llvm::SmallVector<StringRef, 8> dims;
-  llvm::SmallVector<StringRef, 4> matches;
-  sizeSpec.split(dims, ",");
-  for (auto dim : dims) {
-    if (!re.match(dim, &matches)) {
-      emitError(loc, "invalid tensor dimension '") << dim << "'";
+
+    if (!sizeSpec.consume_back(")")) {
+      emitError(loc, "invalid tensor type, no ()'s on size spec");
       return mlir::failure();
     }
-    auto odim = TensorDim{0, 0, mlir::Identifier::get(matches[1], getContext())};
-    matches[2].getAsInteger(10, odim.size);
-    matches[3].getAsInteger(10, odim.stride);
-    odims.emplace_back(std::move(odim));
-  }
-
-  if (!sizeSpec.consume_back(")")) {
-    emitError(loc, "invalid tensor type, no ()'s on size spec");
-    return mlir::failure();
   }
 
   return mlir::success();
