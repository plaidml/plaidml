--- conflicted
+++ resolved
@@ -3,7 +3,6 @@
 #pragma once
 
 #include <algorithm>
-#include <string>
 #include <tuple>
 #include <utility>
 #include <vector>
@@ -20,11 +19,8 @@
 enum Kinds {
   // An affine is a affine polynomial of indexes over integers
   Affine = Type::Kind::FIRST_PRIVATE_EXPERIMENTAL_1_TYPE,
-<<<<<<< HEAD
-=======
   // An executor (entity that can evaluate computations)
   Executor,
->>>>>>> 72bced53
   // A PRNG state
   Prng,
   // A fully-sized tensor with a memory layout
@@ -61,7 +57,7 @@
   int64_t stride;
 
   // The hardware class identified by this dimension.
-  mlir::Identifier cls;
+  llvm::StringRef cls;
 
   bool operator==(const TensorDim& rhs) const {  //
     return std::tie(size, stride, cls) == std::tie(rhs.size, rhs.stride, rhs.cls);
@@ -79,7 +75,9 @@
       : elementType(elementType), shape(shape), offsets(offsets), is_const(is_const) {}
 
   using KeyTy = std::tuple<Type, std::vector<TensorDim>, OffsetsMap, bool>;
+
   bool operator==(const KeyTy& key) const { return std::tie(elementType, shape, offsets, is_const) == key; }
+
   static llvm::hash_code hashKey(const KeyTy& key) {
     std::vector<std::pair<const void*, int64_t>> offset_vec;
     const OffsetsMap& offsets = std::get<2>(key);
@@ -102,8 +100,6 @@
   bool is_const;
 };
 
-<<<<<<< HEAD
-=======
 // The PlaidML Tensor type.
 //
 // Tensors consist of an element type, a shape, and an offset table; the shape is a sequence of dimensions.
@@ -123,14 +119,17 @@
 //
 // By convention, the hardware class identifier for linear address space is "address"; this is also the
 // identifier that should be used prior to hardware assignment.
->>>>>>> 72bced53
 class TensorType : public Type::TypeBase<TensorType, Type, TensorTypeStorage> {
  public:
   using Base::Base;
 
   static bool kindof(unsigned kind) { return kind == Types::Tensor; }
 
-  static TensorType get(Type elementType, llvm::ArrayRef<TensorDim> shape, OffsetsMap offsets, bool is_const) {
+  static TensorType get(                //
+      Type elementType,                 //
+      llvm::ArrayRef<TensorDim> shape,  //
+      const OffsetsMap& offsets,        //
+      bool is_const) {
     return Base::get(elementType.getContext(), Types::Tensor, elementType, shape, offsets, is_const);
   }
 
