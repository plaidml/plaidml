--- conflicted
+++ resolved
@@ -19,17 +19,8 @@
 enum Kinds {
   // An affine is a affine polynomial of indexes over integers
   Affine = Type::Kind::FIRST_PRIVATE_EXPERIMENTAL_1_TYPE,
-<<<<<<< HEAD
-  // A hardware device identifier
-  DeviceID,
-  // A hardware device path
-  DevicePath,
-=======
   // An executor (entity that can evaluate computations)
   Executor,
-  // A PRNG state
-  Prng,
->>>>>>> 1b18bbe8
   // A fully-sized tensor with a memory layout
   Tensor,
   // A tensor reference
