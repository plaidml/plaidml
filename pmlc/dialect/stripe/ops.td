--- conflicted
+++ resolved
@@ -8,10 +8,7 @@
 }
 
 def AffineType : Type<CPred<"$_self.isa<AffineType>()">, "Plaid Affine Type">;
-<<<<<<< HEAD
-=======
 def ExecutorType : Type<CPred<"$_self.isa<ExecutorType>()">, "Plaid Executor Type">;
->>>>>>> 72bced53
 def PrngType : Type<CPred<"$_self.isa<PrngType>()">, "Plaid PrngType">;
 def TensorType : Type<CPred<"$_self.isa<TensorType>()">, "Plaid Tensor Type">;
 def TensorRefType : Type<CPred<"$_self.isa<TensorRefType>()">, "Plaid Tensor Reference Type">;
@@ -20,11 +17,7 @@
     Op<StripeDialect, mnemonic, traits>;
 
 def AllocateOp : StripeOp<"alloc"> {
-<<<<<<< HEAD
-  let summary = "Allocate a new tensor and set it's intial shape / size";
-=======
   let summary = "Allocate a new tensor and set its intial shape / size";
->>>>>>> 72bced53
   let results = (outs TensorType:$result);
 }
 
@@ -36,15 +29,7 @@
 
 def RefineOp : StripeOp<"refine", [NoSideEffect]> {
   let summary = "Modify the offset into a tensor in an affine way";
-<<<<<<< HEAD
   let arguments = (ins TensorRefType:$in, Variadic<AffineType>:$offsets);
-=======
-  let arguments = (ins
-    TensorRefType:$in,
-    Variadic<AffineType>:$offsets,
-    DictionaryAttr:$attrs
-  );
->>>>>>> 72bced53
   let results = (outs TensorRefType:$result);
 }
 
@@ -135,14 +120,6 @@
   let arguments = (ins Variadic<AffineType>:$inputs);
 }
 
-<<<<<<< HEAD
-=======
-def AffineMeta : AffineOp<"affine_meta"> {
-  let summary = "Attach metadata to an affine";
-  let arguments = (ins AffineType:$input, DictionaryAttr:$attrs);
-}
-
->>>>>>> 72bced53
 def ParallelForOp : StripeOp<"parallel_for"> {
   let summary = "Parallel for loop";
   // At some point, we should be able to dynamically control ranges
