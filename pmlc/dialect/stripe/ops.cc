// Copyright 2019, Intel Corporation
#include "pmlc/dialect/stripe/ops.h"

#include <string>
#include <vector>

#include "mlir/IR/OpImplementation.h"
#include "mlir/IR/PatternMatch.h"
#include "mlir/Support/DebugStringHelper.h"

#include "pmlc/dialect/eltwise/util.h"
#include "pmlc/dialect/stripe/dialect.h"
#include "pmlc/dialect/stripe/rewrites.h"

namespace pmlc::dialect::stripe {

using mlir::failure;
using mlir::success;

using mlir::failure;
using mlir::success;

void AffinePolyOp::getCanonicalizationPatterns(OwningRewritePatternList& results, MLIRContext* context) {
  results.insert<SimplifyPoly>(context);
}

void RefineOp::getCanonicalizationPatterns(OwningRewritePatternList& results, MLIRContext* context) {
  results.insert<SimplifyNopRefines>(context);
}

<<<<<<< HEAD
=======
void ConstraintOp::getCanonicalizationPatterns(OwningRewritePatternList& results, MLIRContext* context) {
  results.insert<RemoveTrivialConstraints>(context);
}

void ParallelForOp::getCanonicalizationPatterns(OwningRewritePatternList& results, MLIRContext* context) {
  results.insert<InlineNoIndexParallelFors>(context);
  results.insert<RemoveRangeZeroParallelFors>(context);
  results.insert<RemoveNoSideEffectParallelFors>(context);
  results.insert<RemoveRangeOneIndexes>(context);
}

>>>>>>> 6a4ef9a4
void PrintSimple(               //
    Operation* op,              //
    OpAsmPrinter* printer,      //
    size_t count,               //
    ArrayRef<StringRef> fixed,  //
    Type otype,                 //
    bool vararg) {
  // Print the op name
  *printer << op->getName();
  if (count > 0) {
    *printer << " ";
  }
  // Print the normal (fixed) operands
  printer->printOperands(op->operand_begin(), op->operand_begin() + count);
  // If we can have varargs, print them wrapped in ()'s
  if (vararg) {
    if (count == 0) {
      *printer << " ";
    }
    *printer << "(";
    printer->printOperands(op->operand_begin() + count, op->operand_end());
    *printer << ")";
  }
  // Print the fixed attributes (which are always integers in our case)
  bool first = (count == 0);
  for (StringRef name : fixed) {
    if (!first) {
      *printer << ", ";
    } else {
      *printer << " ";
    }
    first = false;
    if (auto at = op->getAttrOfType<IntegerAttr>(name)) {
      *printer << at.getValue();
    } else if (auto at = op->getAttrOfType<ArrayAttr>(name)) {
      *printer << "[";
      for (size_t i = 0; i < at.getValue().size(); i++) {
        if (auto val = at.getValue()[i].dyn_cast<IntegerAttr>()) {
          if (i != 0) *printer << ", ";
          *printer << val.getValue();
        } else {
          throw std::runtime_error("Invalid attribute, array isn't integers");
        }
      }
      *printer << "]";
    } else {
      op->getAttr(name).dump();
      throw std::runtime_error("Invalid attribute: " + std::string(name));
    }
  }
  // Print a type (if needed)
  if (otype) {
    *printer << " : " << otype;
  }
  // Print any additional attributes
  printer->printOptionalAttrDict(op->getAttrs(), fixed);
}

template <typename T>
ParseResult ParseSimple(                                   //
    OpAsmParser* parser,                                   //
    OperationState* res,                                   //
    llvm::SmallVectorImpl<OpAsmParser::OperandType>* ops,  //
    size_t count,                                          //
    ArrayRef<StringRef> fixed,                             //
    T* out_type,                                           //
    bool vararg) {
  // Parse the normal operands, annoyingly parseOperandList doesn't
  // have an option to read exactly N operands, only to read all and verify
  for (size_t i = 0; i < count; i++) {
    if (i && parser->parseComma()) {
      return failure();
    }
    OpAsmParser::OperandType op;
    if (parser->parseOperand(op)) {
      return failure();
    }
    ops->push_back(op);
  }
  // If we can have varargs, parse them wrapped in ()'s
  if (vararg && parser->parseOperandList(*ops, -1, OpAsmParser::Delimiter::Paren)) {
    return failure();
  }
  // Parse the fixed attributes
  for (unsigned i = 0; i < fixed.size(); i++) {
    if (i && parser->parseComma()) {
      return failure();
    }
    Attribute ignore;
    if (parser->parseAttribute(ignore, fixed[i], res->attributes)) {
      return failure();
    }
  }
  // Parse a type if needed
  if (out_type) {
    if (parser->parseColon() || parser->parseType(*out_type)) {
      return failure();
    }
  }
  // Parse any additional attributes
  return parser->parseOptionalAttributeDict(res->attributes);
}

static void printTerminateOp(OpAsmPrinter* printer, TerminateOp op) {  //
  *printer << op.getOperationName();
}

static ParseResult parseTerminateOp(OpAsmParser* parser, OperationState& result) {  //
  return mlir::success();
}

static void printAllocateOp(OpAsmPrinter* printer, AllocateOp op) {
  PrintSimple(op.getOperation(), printer, 0, {}, Type(), false);
}

static ParseResult parseAllocateOp(OpAsmParser* parser, OperationState& result) {
  llvm::SmallVector<OpAsmParser::OperandType, 0> operands;
  if (ParseSimple(parser, &result, &operands, 0, {}, static_cast<Type*>(nullptr), false)) {
    return failure();
  }
  for (auto& kvp : result.attributes) {
    if (kvp.first.str() != "layout") {
      continue;
    }
    TypeAttr ta = kvp.second.dyn_cast<TypeAttr>();
    if (!ta) {
      continue;
    }
    auto layout = ta.getValue().dyn_cast<TensorType>();
    if (!layout) {
      continue;
    }
    result.addTypes(TensorRefType::get(layout.getElementType(), layout.getRank(), layout.is_const()));
  }
  return success();
}

void AllocateOp::build(Builder* builder, OperationState& result, TensorType type) {
  result.addAttribute("layout", TypeAttr::get(type));
  result.addTypes(TensorRefType::get(type));
}

static void printRefineOp(OpAsmPrinter* printer, RefineOp op) {
  PrintSimple(op.getOperation(), printer, 1, {}, op.in()->getType(), true);
}

static ParseResult parseRefineOp(OpAsmParser* parser, OperationState& result) {
  TensorRefType refType;
  llvm::SmallVector<OpAsmParser::OperandType, 8> operands;
  if (ParseSimple(parser, &result, &operands, 1, {}, &refType, true) ||  //
      parser->resolveOperand(operands[0], refType, result.operands)) {
    return failure();
  }
  auto affineType = AffineType::get(parser->getBuilder().getContext());
  for (size_t i = 1; i < operands.size(); i++) {
    if (parser->resolveOperand(operands[i], affineType, result.operands)) {
      return failure();
    }
  }
  return parser->addTypeToList(refType, result.types);
}

static void printLoadOp(OpAsmPrinter* printer, LoadOp op) {
  PrintSimple(op.getOperation(), printer, 1, {}, op.from()->getType(), false);
}

static ParseResult parseLoadOp(OpAsmParser* parser, OperationState& result) {
  TensorRefType refType;
  llvm::SmallVector<OpAsmParser::OperandType, 1> operands;
  return failure(  //
      ParseSimple(parser, &result, &operands, 1, {}, &refType, false) ||
      parser->resolveOperand(operands[0], refType, result.operands) ||
<<<<<<< HEAD
      parser->addTypeToList(refType.getElementType(), result.types));
=======
      parser->addTypeToList(eltwise::getRankedTensorType(refType.getElementType()), result.types));
>>>>>>> 6a4ef9a4
}

static void printStoreOp(OpAsmPrinter* printer, StoreOp op) {
  PrintSimple(op.getOperation(), printer, 2, {}, op.into()->getType(), false);
}

static ParseResult parseStoreOp(OpAsmParser* parser, OperationState& result) {
  TensorRefType refType;
  llvm::SmallVector<OpAsmParser::OperandType, 2> operands;
  return failure(  //
      ParseSimple(parser, &result, &operands, 2, {}, &refType, false) ||
      parser->resolveOperand(operands[0], refType, result.operands) ||
<<<<<<< HEAD
      parser->resolveOperand(operands[1], refType.getElementType(), result.operands));
=======
      parser->resolveOperand(operands[1], eltwise::getRankedTensorType(refType.getElementType()), result.operands));
>>>>>>> 6a4ef9a4
}

static void printAggregateOp(OpAsmPrinter* printer, AggregateOp op) {
  *printer << op.getOperation()->getName() << " \"";
  *printer << util::stringifyAggregationKind(op.agg());
  *printer << "\" ";
  printer->printOperand(op.into());
  *printer << " ";
  printer->printOperand(op.from());
  *printer << " : " << op.into()->getType();
  llvm::SmallVector<StringRef, 1> skip;
  skip.push_back("agg");
  printer->printOptionalAttrDict(op.getOperation()->getAttrs(), skip);
}

static ParseResult parseAggregateOp(OpAsmParser* parser, OperationState& result) {
  StringAttr agg_op_val;
  llvm::SmallVector<NamedAttribute, 1> ignore;
  auto ctx = parser->getBuilder().getContext();
  if (parser->parseAttribute(agg_op_val, mlir::NoneType::get(ctx), "agg", ignore)) {
    return failure();
  }
  auto agg_op = util::symbolizeAggregationKind(agg_op_val.getValue());
  if (!agg_op) {
    return failure();
  }
  auto agg_op_attr = parser->getBuilder().getI64IntegerAttr(static_cast<int64_t>(agg_op.getValue()));
  result.attributes.emplace_back(mlir::Identifier::get("agg", ctx), agg_op_attr);
  OpAsmParser::OperandType into;
  OpAsmParser::OperandType from;
  TensorRefType refType;
  return failure(                         //
      parser->parseOperand(into) ||       //
      parser->parseOperand(from) ||       //
      parser->parseColonType(refType) ||  //
      parser->resolveOperand(into, refType, result.operands) ||
<<<<<<< HEAD
      parser->resolveOperand(from, refType.getElementType(), result.operands));
=======
      parser->resolveOperand(from, eltwise::getRankedTensorType(refType.getElementType()), result.operands));
>>>>>>> 6a4ef9a4
}

static void printAffinePolyOp(OpAsmPrinter* printer, AffinePolyOp op) {
  PrintSimple(op.getOperation(), printer, 0, {"coeffs", "offset"}, Type(), true);
}

static ParseResult parseAffinePolyOp(OpAsmParser* parser, OperationState& result) {
  auto aff_type = AffineType::get(parser->getBuilder().getContext());
  llvm::SmallVector<OpAsmParser::OperandType, 0> operands;
  return failure(  //
      ParseSimple(parser, &result, &operands, 0, {"coeffs", "offset"}, static_cast<Type*>(nullptr), true) ||
      parser->resolveOperands(operands, aff_type, result.operands) ||  //
      parser->addTypeToList(aff_type, result.types));
}

void AffinePolyOp::build(Builder* builder, OperationState& result, const AffinePolynomial& poly) {
  llvm::SmallVector<int64_t, 8> coeffs;
  for (const auto& kvp : poly.terms) {
    result.addOperands(kvp.first);
    coeffs.push_back(kvp.second);
  }
  result.addAttribute("coeffs", builder->getI64ArrayAttr(coeffs));
  result.addAttribute("offset", builder->getI64IntegerAttr(poly.constant));
  result.addTypes(builder->getType<AffineType>());
  result.setOperandListToResizable();
}

static void printParallelForOp(OpAsmPrinter* printer, ParallelForOp op) {
  *printer << op.getOperation()->getName() << " (";
  llvm::SmallVector<StringRef, 8> skip;
  skip.push_back("ranges");
  skip.push_back("idx_names");
  auto names = op.getAttrOfType<ArrayAttr>(mlir::Identifier::get("idx_names", op.getContext()));
  for (size_t i = 0; i < op.ranges().size(); i++) {
    auto idx_name = StringAttr::get("", op.getContext());
    if (names && names.size() > i) {
      if (auto str_attr = names.getValue()[i].template dyn_cast<StringAttr>()) {
        idx_name = str_attr;
      }
    }
    *printer << idx_name << ":" << op.ranges().getValue()[i].cast<IntegerAttr>().getInt();
    if (i + 1 != op.ranges().size()) {
      *printer << ", ";
    }
  }
  *printer << ")";
  printer->printRegion(op.inner());
  printer->printOptionalAttrDict(op.getOperation()->getAttrs(), skip);
}

static ParseResult parseParallelForOp(OpAsmParser* parser, OperationState& result) {
  if (parser->parseLParen()) {
    return failure();
  }
  auto ctx = parser->getBuilder().getContext();
  llvm::SmallVector<mlir::Attribute, 8> ranges;
  llvm::SmallVector<mlir::Attribute, 8> idx_names;
  bool failed = false;
  while (!failed) {
    if (!parser->parseOptionalRParen()) {
      break;
    }
    parser->parseOptionalComma();
    StringAttr idx_name;
    IntegerAttr idx_range;
    llvm::SmallVector<NamedAttribute, 2> ignore;
    failed = (                                                                         //
        parser->parseAttribute(idx_name, mlir::NoneType::get(ctx), "name", ignore) ||  //
        parser->parseColon() ||                                                        //
        parser->parseAttribute(idx_range, Type(), "range", ignore));
    if (!failed) {
      idx_names.push_back(idx_name);
      ranges.push_back(idx_range);
    }
  }
  auto ranges_attr = ArrayAttr::get(ranges, ctx);
  auto idx_names_attr = ArrayAttr::get(idx_names, ctx);
  result.attributes.emplace_back(mlir::Identifier::get("ranges", ctx), ranges_attr);
  result.attributes.emplace_back(mlir::Identifier::get("idx_names", ctx), idx_names_attr);
  result.regions.emplace_back(new Region(nullptr));
  return failure(                                                    //
      parser->parseRegion(*result.regions.back(), {}, {}, false) ||  //
      parser->parseOptionalAttributeDict(result.attributes));
}

void ParallelForOp::build(Builder* builder, OperationState& result, ArrayRef<int64_t> ranges) {
  result.addAttribute("ranges", builder->getI64ArrayAttr(ranges));
  auto region = result.addRegion();
  Block* body = new Block();
  for (size_t i = 0; i < ranges.size(); i++) {
    body->addArgument(AffineType::get(builder->getContext()));
  }
  region->push_back(body);
  OperationState state(result.location, TerminateOp::getOperationName());
  TerminateOp::build(builder, state);
  body->push_back(Operation::create(state));
}

static void printConstraintOp(OpAsmPrinter* printer, ConstraintOp op) {
  *printer << op.getOperation()->getName() << " ";
  printer->printOperand(op.input());
  printer->printRegion(op.ge_case());
  if (!op.lt_case().empty()) {
    printer->printRegion(op.lt_case());
  }
}

static ParseResult parseConstraintOp(OpAsmParser* parser, OperationState& result) {
  auto aff_type = AffineType::get(parser->getBuilder().getContext());
  auto geRegion = new Region(nullptr);
  result.regions.emplace_back(geRegion);
  auto ltRegion = new Region(nullptr);
  result.regions.emplace_back(ltRegion);
  OpAsmParser::OperandType op;
  return failure(                                               //
      parser->parseOperand(op) ||                               //
      parser->resolveOperand(op, aff_type, result.operands) ||  //
      parser->parseRegion(*geRegion, {}, {}) ||                 //
      parser->parseOptionalRegion(*ltRegion, {}, {}));
<<<<<<< HEAD
}

void ConstraintOp::getCanonicalizationPatterns(OwningRewritePatternList& results, MLIRContext* context) {
  results.insert<RemoveTrivialConstraints>(context);
=======
>>>>>>> 6a4ef9a4
}

static void printExecuteOnOp(OpAsmPrinter* printer, ExecuteOnOp& op) {
  PrintSimple(op.getOperation(), printer, 1, {}, op.from()->getType(), false);
}

static ParseResult parseExecuteOnOp(OpAsmParser* parser, OperationState& result) {
  TensorRefType refType;
  llvm::SmallVector<OpAsmParser::OperandType, 1> operands;
  return failure(  //
      ParseSimple(parser, &result, &operands, 1, {}, &refType, false) ||
      parser->resolveOperand(operands[0], refType, result.operands));
}

#include "pmlc/dialect/stripe/ops_interfaces.cc.inc"

#define GET_OP_CLASSES
#include "pmlc/dialect/stripe/ops.cc.inc"

}  // namespace pmlc::dialect::stripe<|MERGE_RESOLUTION|>--- conflicted
+++ resolved
@@ -28,8 +28,6 @@
   results.insert<SimplifyNopRefines>(context);
 }
 
-<<<<<<< HEAD
-=======
 void ConstraintOp::getCanonicalizationPatterns(OwningRewritePatternList& results, MLIRContext* context) {
   results.insert<RemoveTrivialConstraints>(context);
 }
@@ -41,7 +39,6 @@
   results.insert<RemoveRangeOneIndexes>(context);
 }
 
->>>>>>> 6a4ef9a4
 void PrintSimple(               //
     Operation* op,              //
     OpAsmPrinter* printer,      //
@@ -214,11 +211,7 @@
   return failure(  //
       ParseSimple(parser, &result, &operands, 1, {}, &refType, false) ||
       parser->resolveOperand(operands[0], refType, result.operands) ||
-<<<<<<< HEAD
-      parser->addTypeToList(refType.getElementType(), result.types));
-=======
       parser->addTypeToList(eltwise::getRankedTensorType(refType.getElementType()), result.types));
->>>>>>> 6a4ef9a4
 }
 
 static void printStoreOp(OpAsmPrinter* printer, StoreOp op) {
@@ -231,11 +224,7 @@
   return failure(  //
       ParseSimple(parser, &result, &operands, 2, {}, &refType, false) ||
       parser->resolveOperand(operands[0], refType, result.operands) ||
-<<<<<<< HEAD
-      parser->resolveOperand(operands[1], refType.getElementType(), result.operands));
-=======
       parser->resolveOperand(operands[1], eltwise::getRankedTensorType(refType.getElementType()), result.operands));
->>>>>>> 6a4ef9a4
 }
 
 static void printAggregateOp(OpAsmPrinter* printer, AggregateOp op) {
@@ -272,11 +261,7 @@
       parser->parseOperand(from) ||       //
       parser->parseColonType(refType) ||  //
       parser->resolveOperand(into, refType, result.operands) ||
-<<<<<<< HEAD
-      parser->resolveOperand(from, refType.getElementType(), result.operands));
-=======
       parser->resolveOperand(from, eltwise::getRankedTensorType(refType.getElementType()), result.operands));
->>>>>>> 6a4ef9a4
 }
 
 static void printAffinePolyOp(OpAsmPrinter* printer, AffinePolyOp op) {
@@ -396,13 +381,6 @@
       parser->resolveOperand(op, aff_type, result.operands) ||  //
       parser->parseRegion(*geRegion, {}, {}) ||                 //
       parser->parseOptionalRegion(*ltRegion, {}, {}));
-<<<<<<< HEAD
-}
-
-void ConstraintOp::getCanonicalizationPatterns(OwningRewritePatternList& results, MLIRContext* context) {
-  results.insert<RemoveTrivialConstraints>(context);
-=======
->>>>>>> 6a4ef9a4
 }
 
 static void printExecuteOnOp(OpAsmPrinter* printer, ExecuteOnOp& op) {
