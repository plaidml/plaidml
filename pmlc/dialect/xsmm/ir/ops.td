--- conflicted
+++ resolved
@@ -208,10 +208,6 @@
   }];
 }
 
-<<<<<<< HEAD
-
-=======
->>>>>>> 680fca9d
 def XSMM_BinaryDispatchOp : XSMM_Op<"binary.dispatch", [NoSideEffect]> {
   let summary = "Generate a binary kernel for a specific tile size.";
   let arguments = (ins
@@ -227,13 +223,6 @@
   let printer = ?;
   let parser = ?;
 }
-<<<<<<< HEAD
-
-
-
-
-=======
->>>>>>> 680fca9d
  
 def XSMM_BinaryInvokeOp : XSMM_Op<"binary.invoke"> {
   let summary = "Invoke a previously generated binary kernel.";
@@ -246,17 +235,5 @@
   );
   let printer = ?;
   let parser = ?;
-<<<<<<< HEAD
-
-
-}
- 
-
-
-
-
-=======
-}
- 
->>>>>>> 680fca9d
+}
 #endif // __PML_XSMM_OPS__