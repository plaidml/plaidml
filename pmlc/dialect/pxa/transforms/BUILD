--- conflicted
+++ resolved
@@ -51,10 +51,6 @@
         "cache.h",
         "gpu_thread.h",
         "layout_utils.h",
-<<<<<<< HEAD
-        "reorder_layouts.h",
-=======
->>>>>>> 7ddfd360
         "normalize.h",
         "passes.h",
         "reorder_layouts.h",
