--- conflicted
+++ resolved
@@ -33,11 +33,8 @@
         "stencil_gemm.cc",
         "test_analysis.cc",
         "tile.cc",
-<<<<<<< HEAD
         "tileaccumlate.cc",
-=======
         "vectorize.cc",
->>>>>>> f8a7c34f
     ],
     hdrs = [
         "autotile.h",
