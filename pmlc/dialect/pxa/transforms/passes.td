--- conflicted
+++ resolved
@@ -168,7 +168,6 @@
   let constructor = "pmlc::dialect::pxa::createSimplifyWithConstraintsPass()";
 }
 
-<<<<<<< HEAD
 def ReorderLayouts : FunctionPass<"pxa-reorder-layouts"> {
   let summary = "Optimize data layouts for efficient reading";
   let description = [{
@@ -243,6 +242,4 @@
   ];
 }
 
-=======
->>>>>>> cc2af65b
 #endif // __PMLC_DIALECT_PXA_PASSES__