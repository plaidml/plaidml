#ifndef __PMLC_DIALECT_PXA_PASSES__
#define __PMLC_DIALECT_PXA_PASSES__

include "mlir/Pass/PassBase.td"

def AutoTileExample : FunctionPass<"pxa-autotile-example"> {
  let summary = "Tile all dimensions by 10";
  let constructor = "pmlc::dialect::pxa::createAutoTileExamplePass()";
}

<<<<<<< HEAD
def TileAccumulate : FunctionPass<"pxa-tile-accumulate"> {
  let summary = "Tile all dimensions by 10";
  let constructor = "pmlc::dialect::pxa::createTileAccumulatePass()";
=======
def VectorizeExample : FunctionPass<"pxa-vectorize-example"> {
  let summary = "Vectorizes with vector register of 8 elements";
  let constructor = "pmlc::dialect::pxa::createVectorizeExamplePass()";
>>>>>>> f8a7c34f
}

def Fusion : FunctionPass<"pxa-fusion"> {
  let summary = "Fuse blocks that are compatible";
  let constructor = "pmlc::dialect::pxa::createFusionPass()";
}

def Localize : FunctionPass<"pxa-localize"> {
  let summary = "Push memref allocs to innermost scope";
  let constructor = "pmlc::dialect::pxa::createLocalizePass()";
}

def MemRefDataFlowOpt : FunctionPass<"pxa-dataflow-opt"> {
  let summary = "Perform reduce/load forwarding for memrefs";
  let constructor = "pmlc::dialect::pxa::createMemRefDataFlowOptPass()";
}

def ResizeTmps : FunctionPass<"pxa-resize-tmps"> {
  let summary = "Resize temporary buffers to minimal sizes";
  let constructor = "pmlc::dialect::pxa::createResizeTmpsPass()";
}

def TestIndirectUsesIterator : Pass<"pxa-test-indirect-uses-iterator"> {
  let summary = "Trace the IndirectUsesIterator";
  let constructor = "pmlc::dialect::pxa::createTestIndirectUsesIteratorPass()";
}

def TestIndirectValuesIterator : Pass<"pxa-test-indirect-values-iterator"> {
  let summary = "Trace the IndirectValuesIterator for unit tests";
  let constructor = "pmlc::dialect::pxa::createTestIndirectValuesIteratorPass()";
}

def TestStrideInfo : Pass<"pxa-stride-info"> {
  let summary = "Report stride data for all loads/stores for unit tests";
  let constructor = "pmlc::dialect::pxa::createTestStrideInfoPass()";
}

#endif // __PMLC_DIALECT_PXA_PASSES__<|MERGE_RESOLUTION|>--- conflicted
+++ resolved
@@ -8,15 +8,14 @@
   let constructor = "pmlc::dialect::pxa::createAutoTileExamplePass()";
 }
 
-<<<<<<< HEAD
 def TileAccumulate : FunctionPass<"pxa-tile-accumulate"> {
   let summary = "Tile all dimensions by 10";
   let constructor = "pmlc::dialect::pxa::createTileAccumulatePass()";
-=======
+}
+
 def VectorizeExample : FunctionPass<"pxa-vectorize-example"> {
   let summary = "Vectorizes with vector register of 8 elements";
   let constructor = "pmlc::dialect::pxa::createVectorizeExamplePass()";
->>>>>>> f8a7c34f
 }
 
 def Fusion : FunctionPass<"pxa-fusion"> {
