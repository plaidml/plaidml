--- conflicted
+++ resolved
@@ -13,20 +13,9 @@
 
 namespace pmlc::dialect::pxa {
 
-<<<<<<< HEAD
-struct StencilPass : public mlir::FunctionPass<StencilPass> {
-  StencilPass() = default;
-  StencilPass(const StencilPass &) {}
-
-  Option<unsigned> numThreads{
-      *this, "threads",
-      llvm::cl::desc("Specifies number of threads for the stencilling pass")};
-  void runOnFunction() final;
-=======
 struct StencilCost {
   double throughput;
   unsigned startupCost;
->>>>>>> 933097fa
 };
 
 using StencilCostFunction =
