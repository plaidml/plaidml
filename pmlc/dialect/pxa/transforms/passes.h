--- conflicted
+++ resolved
@@ -27,13 +27,10 @@
 std::unique_ptr<mlir::Pass> createCachePass();
 
 std::unique_ptr<mlir::Pass>
-<<<<<<< HEAD
-createFusionPass(int64_t memoryActivityThreshold = 0,
-                 bool exactlyMatch = false);
-=======
+
 createFusionPass(int64_t memoryActivityThreshold = 0, bool exactlyMatch = false,
                  bool tiledFusion = false, int64_t loopDepth = 0);
->>>>>>> 099c2392
+
 
 std::unique_ptr<mlir::Pass> createGPUThreadPass();
 std::unique_ptr<mlir::Pass> createGPUThreadPass(unsigned maxThreads);
