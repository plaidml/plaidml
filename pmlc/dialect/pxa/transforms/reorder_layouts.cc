--- conflicted
+++ resolved
@@ -27,11 +27,8 @@
 #include "pmlc/dialect/pxa/transforms/layout_utils.h"
 #include "pmlc/dialect/pxa/transforms/pass_detail.h"
 #include "pmlc/dialect/pxa/transforms/passes.h"
-<<<<<<< HEAD
 #include "pmlc/dialect/pxa/transforms/tile.h"
-=======
 #include "pmlc/dialect/stdx/ir/ops.h"
->>>>>>> 9f4a6fca
 #include "pmlc/util/logging.h"
 #include "pmlc/util/tags.h"
 
@@ -71,7 +68,6 @@
       mlir::ModuleOp moduleOp = func.getParentOfType<mlir::ModuleOp>();
 
       IVLOG(3, "Failed to change layout in-place, inserting reorder");
-<<<<<<< HEAD
       reorderMemoryReads(createReorder, reorder, memoryDesc);
       if (memoryDesc.parallelOp.hasValue()) {
         parallelOps.insert(memoryDesc.parallelOp.getValue());
@@ -80,9 +76,7 @@
 
     for (auto parallelOp : parallelOps) {
       tileLoopNestsToAlignWithDataMaps(parallelOp);
-=======
-      reorderMemoryReads(createReorder, reorder, memoryDesc, moduleOp);
->>>>>>> 9f4a6fca
+
     }
   }
 };
@@ -583,12 +577,7 @@
 // naiveScheduleModel - implementation.
 // =============================================================================
 void reorderMemoryReads(const ReorderCreator &creator, ReorderDesc &reorderDesc,
-<<<<<<< HEAD
-                        MemoryUsageDesc &memoryDesc) {
-  IVLOG(3, "In reorderMemoryReads\n");
-=======
                         MemoryUsageDesc &memoryDesc, mlir::ModuleOp &moduleOp) {
->>>>>>> 9f4a6fca
   mlir::DenseSet<mlir::Value> memoryToReorder;
   for (MemoryReadDesc &readDesc : memoryDesc.reads) {
     PxaReadOpInterface readOp = readDesc.readOp;
@@ -636,16 +625,6 @@
     }
 
     // TODO: It should be fused location of all reads.
-<<<<<<< HEAD
-    mlir::Value reorderedMem =
-        creator(originalMem.getLoc(), builder, reorderDesc, originalMem);
-
-    IVLOG(3, "reorderedMem: " << mlir::debugString(reorderedMem));
-    IVLOG(3, "Calling replaceMemoryLayoutForReading()\n,"
-                 << mlir::debugString(reorderedMem));
-    replaceMemoryLayoutForReading(reorderedMem, originalMem, reorderDesc);
-    IVLOG(3, "Returned from replaceMemoryLayoutForReading\n");
-=======
     mlir::Value reorderedMem = creator(loc, builder, reorderDesc, memToReorder);
     replaceMemoryLayoutForReading(reorderedMem, memToReorder, reorderDesc);
 
@@ -664,7 +643,6 @@
       replaceMemoryLayoutForReading(newFiniUnpackOp.getResult(unpackIdx),
                                     originalMem, reorderDesc);
     }
->>>>>>> 9f4a6fca
   }
 }
 
