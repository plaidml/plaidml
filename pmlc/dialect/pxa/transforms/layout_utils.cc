--- conflicted
+++ resolved
@@ -5,12 +5,8 @@
 #include <list>
 
 #include "mlir/Dialect/Affine/IR/AffineOps.h"
-<<<<<<< HEAD
-#include "mlir/Support/DebugStringHelper.h"
-=======
 #include "mlir/Dialect/MemRef/IR/MemRef.h"
 
->>>>>>> fe064fe0
 #include "pmlc/dialect/pxa/ir/ops.h"
 #include "pmlc/util/logging.h"
 #include "pmlc/util/tags.h"
@@ -22,19 +18,10 @@
                           ReorderDesc &desc, mlir::Value srcMem) {
   // Allocate new memory.
   auto srcMemType = srcMem.getType().cast<mlir::MemRefType>();
-<<<<<<< HEAD
-  IVLOG(3, "srcMemType: " << mlir::debugString(srcMemType));
-  mlir::MemRefType newMemType = mlir::MemRefType::Builder(
-      desc.reorderedShape, srcMemType.getElementType());
-
-  IVLOG(3, "newMemType: " << mlir::debugString(newMemType));
-  mlir::Value newMem = builder.create<mlir::AllocOp>(loc, newMemType);
-  IVLOG(3, "newMem: " << mlir::debugString(newMem));
-=======
   mlir::MemRefType newMemType =
       mlir::MemRefType::Builder(srcMemType).setShape(desc.reorderedShape);
   mlir::Value newMem = builder.create<mlir::memref::AllocOp>(loc, newMemType);
->>>>>>> fe064fe0
+
   // Create `affine.parallel` that will perform copy with reordering.
   auto parallel = builder.create<mlir::AffineParallelOp>(
       loc, mlir::ArrayRef<mlir::Type>{newMem.getType()},
