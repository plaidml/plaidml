--- conflicted
+++ resolved
@@ -169,21 +169,13 @@
             vm.getAffineMap(), vm.getOperands());
         rop.replaceAllUsesWith(nrop.result());
       }
-<<<<<<< HEAD
-      if (auto lop = dyn_cast<pxa::AffineLoadOp>(use.getOwner())) {
-        auto map =
-            computeInnerMap(lop.getAffineMap(), lop.getMapOperands(), opBlock);
-        lop.setAttr(pxa::AffineLoadOp::getMapAttrName(),
-                    AffineMapAttr::get(map));
-=======
-      if (auto lop = dyn_cast<AffineLoadOp>(op)) {
+      if (auto lop = dyn_cast<pxa::AffineLoadOp>(op)) {
         auto vm = computeInnerValueMap(lop.getAffineMap(), lop.getMapOperands(),
                                        opBlock);
         OpBuilder replace(lop);
-        auto nlop = replace.create<AffineLoadOp>(
+        auto nlop = replace.create<pxa::AffineLoadOp>(
             lop.getLoc(), lop.getMemRef(), vm.getAffineMap(), vm.getOperands());
         lop.replaceAllUsesWith(nlop.result());
->>>>>>> d148254a
       }
     }
   }
