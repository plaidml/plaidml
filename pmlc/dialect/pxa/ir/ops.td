// Copyright 2019, Intel Corporation

#ifndef __PML_PXA_OPS__
#define __PML_PXA_OPS__

#ifndef AFFINE_OPS_BASE
include "mlir/Dialect/Affine/IR/AffineOpsBase.td"
#endif

#ifndef __PML_UTIL_ENUMS__
include "pmlc/util/enums.td"
#endif

include "mlir/Interfaces/SideEffectInterfaces.td"

def PXA_Dialect : Dialect {
  let name = "pxa";
  let cppNamespace = "pmlc::dialect::pxa";
}

class PXA_Op<string mnemonic, list<OpTrait> traits = []> :
    Op<PXA_Dialect, mnemonic, traits>;

class PXA_OpWithPP<string mnemonic, list<OpTrait> traits = []> :
    PXA_Op<mnemonic, traits> {
  let printer = [{ print$cppClass(p, *this); }];
  let parser = [{ return parse$cppClass(parser, result); }];
}

def AnyStdScalar : AnyTypeOf<[AnyFloat, AnySignlessInteger]> {}

<<<<<<< HEAD
// TODO: Add NoSideEffect
def AffineReduceOp : PXA_OpWithPP<"reduce"> {
=======
def AffineReduceOp : PXA_OpWithPP<"reduce", []> {
>>>>>>> 965908b0
  let summary = "affine reduction operation";
  let arguments = (ins
    AggregationKind:$agg,
    AnyStdScalar:$val,
    Arg<AnyMemRef, "the memref to reduce", [MemRead, MemWrite]>:$mem,
    AffineMapAttr:$map,
    Variadic<Index>:$idxs
  );
  let results = (outs AnyMemRef:$result);

  let hasCanonicalizer = 1;
  let hasFolder = 1;

  let builders = [OpBuilder<
    "OpBuilder& builder, OperationState& result, AggregationKind agg,"
    "Value val, Value mem, AffineMap map, ValueRange idxs", [{
      build(builder, result, mem.getType(), agg, val, mem, map, idxs);
    }]
  >];

  let extraClassDeclaration = [{
    Value getMemRef() { return mem(); }
    unsigned getMemRefOperandIndex() { return 1; }
    void setMemRef(Value value) { setOperand(getMemRefOperandIndex(), value); }
    MemRefType getMemRefType() { return mem().getType().cast<MemRefType>(); }
    AffineMap getAffineMap() { return map(); }
    operand_range getMapOperands() { return idxs(); }
    static StringRef getMapAttrName() { return "map"; }
    Value getValueToStore() { return val(); }
  }];
}

<<<<<<< HEAD
def AffineGemmOp : PXA_OpWithPP<"gemm"> {
  let arguments = (ins
    AnyMemRef:$c, AffineMapAttr:$cAccessMap, AffineMapAttr:$cTileMap,
    AnyMemRef:$a, AffineMapAttr:$aAccessMap, AffineMapAttr:$aTileMap,
    AnyMemRef:$b, AffineMapAttr:$bAccessMap, AffineMapAttr:$bTileMap,
    I64ArrayAttr:$tile,
    Variadic<Index>:$mapOperands);
  let results = (outs AnyMemRef:$out);

  let hasCanonicalizer = 1;

  let extraClassDeclaration = [{
    operand_range getOperandsForA();
    operand_range getOperandsForB();
    operand_range getOperandsForC();
=======
def AffineVectorReduceOp : PXA_OpWithPP<"vector_reduce", []> {
  let summary = "affine vector reduction operation";
  let arguments = (ins
    AggregationKind:$agg,
    AnyVector:$vector,
    Arg<AnyMemRef, "the memref to reduce", [MemRead, MemWrite]>:$mem,
    AffineMapAttr:$map,
    Variadic<Index>:$idxs
  );
  let results = (outs AnyMemRef:$result);

  let hasCanonicalizer = 1;
  let hasFolder = 1;

  let builders = [OpBuilder<
    "OpBuilder& builder, OperationState& result, AggregationKind agg,"
    "Value vector, Value mem, AffineMap map, ValueRange idxs", [{
      build(builder, result, mem.getType(), agg, vector, mem, map, idxs);
    }]
  >];

  let extraClassDeclaration = [{
    Value getMemRef() { return mem(); }
    unsigned getMemRefOperandIndex() { return 1; }
    void setMemRef(Value value) { setOperand(getMemRefOperandIndex(), value); }
    MemRefType getMemRefType() { return mem().getType().cast<MemRefType>(); }
    AffineMap getAffineMap() { return map(); }
    operand_range getMapOperands() { return idxs(); }
    static StringRef getMapAttrName() { return "map"; }
    Value getValueToStore() { return vector(); }
    mlir::VectorType getVectorType() {
      return vector().getType().cast<mlir::VectorType>();
    }
>>>>>>> 965908b0
  }];
}

#endif // __PML_PXA_OPS__<|MERGE_RESOLUTION|>--- conflicted
+++ resolved
@@ -29,12 +29,7 @@
 
 def AnyStdScalar : AnyTypeOf<[AnyFloat, AnySignlessInteger]> {}
 
-<<<<<<< HEAD
-// TODO: Add NoSideEffect
 def AffineReduceOp : PXA_OpWithPP<"reduce"> {
-=======
-def AffineReduceOp : PXA_OpWithPP<"reduce", []> {
->>>>>>> 965908b0
   let summary = "affine reduction operation";
   let arguments = (ins
     AggregationKind:$agg,
@@ -67,7 +62,6 @@
   }];
 }
 
-<<<<<<< HEAD
 def AffineGemmOp : PXA_OpWithPP<"gemm"> {
   let arguments = (ins
     AnyMemRef:$c, AffineMapAttr:$cAccessMap, AffineMapAttr:$cTileMap,
@@ -83,7 +77,9 @@
     operand_range getOperandsForA();
     operand_range getOperandsForB();
     operand_range getOperandsForC();
-=======
+  }];
+}
+
 def AffineVectorReduceOp : PXA_OpWithPP<"vector_reduce", []> {
   let summary = "affine vector reduction operation";
   let arguments = (ins
@@ -117,7 +113,6 @@
     mlir::VectorType getVectorType() {
       return vector().getType().cast<mlir::VectorType>();
     }
->>>>>>> 965908b0
   }];
 }
 
