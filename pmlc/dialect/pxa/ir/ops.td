// Copyright 2019, Intel Corporation

#ifndef __PML_PXA_OPS__
#define __PML_PXA_OPS__

#ifndef AFFINE_OPS_BASE
include "mlir/Dialect/Affine/IR/AffineOpsBase.td"
#endif

#ifndef __PML_UTIL_ENUMS__
include "pmlc/util/enums.td"
#endif

include "mlir/Interfaces/SideEffectInterfaces.td"

def PXA_Dialect : Dialect {
  let name = "pxa";
  let cppNamespace = "pmlc::dialect::pxa";
}

class PXA_Op<string mnemonic, list<OpTrait> traits = []> :
    Op<PXA_Dialect, mnemonic, traits>;

class PXA_OpWithPP<string mnemonic, list<OpTrait> traits = []> :
    PXA_Op<mnemonic, traits> {
  let printer = [{ print$cppClass(p, *this); }];
  let parser = [{ return parse$cppClass(parser, result); }];
}

def AnyStdScalar : AnyTypeOf<[AnyFloat, AnySignlessInteger]> {}

// TODO: Add NoSideEffect
def AffineReduceOp : PXA_OpWithPP<"reduce", []> {
  let summary = "affine reduction operation";
  let arguments = (ins
    AggregationKind:$agg,
    AnyStdScalar:$val,
    Arg<AnyMemRef, "the memref to reduce", [MemRead, MemWrite]>:$mem,
    AffineMapAttr:$map,
    Variadic<Index>:$idxs
  );
  let results = (outs AnyMemRef:$result);

  let hasCanonicalizer = 1;
  let hasFolder = 1;

  let builders = [OpBuilder<
    "OpBuilder& builder, OperationState& result, AggregationKind agg,"
    "Value val, Value mem, AffineMap map, ValueRange idxs", [{
      build(builder, result, mem.getType(), agg, val, mem, map, idxs);
    }]
  >];

  let extraClassDeclaration = [{
    Value getMemRef() { return mem(); }
    unsigned getMemRefOperandIndex() { return 2; }
    void setMemRef(Value value) { setOperand(getMemRefOperandIndex(), value); }
    MemRefType getMemRefType() { return mem().getType().cast<MemRefType>(); }
    AffineMap getAffineMap() { return map(); }
    operand_range getMapOperands() { return idxs(); }
<<<<<<< HEAD
    static StringRef getMapAttrName() { return "map"; }
=======
    Value getValueToStore() { return val(); }
>>>>>>> c58507c7
  }];
}

#endif // __PML_PXA_OPS__<|MERGE_RESOLUTION|>--- conflicted
+++ resolved
@@ -58,11 +58,8 @@
     MemRefType getMemRefType() { return mem().getType().cast<MemRefType>(); }
     AffineMap getAffineMap() { return map(); }
     operand_range getMapOperands() { return idxs(); }
-<<<<<<< HEAD
     static StringRef getMapAttrName() { return "map"; }
-=======
     Value getValueToStore() { return val(); }
->>>>>>> c58507c7
   }];
 }
 
