// Copyright 2019, Intel Corporation

#include "pmlc/dialect/pxa/ir/ops.h"

#include <string>

#include "mlir/Dialect/StandardOps/IR/Ops.h"
#include "mlir/IR/OpImplementation.h"
#include "mlir/IR/PatternMatch.h"

namespace pmlc::dialect::pxa {

using namespace mlir; // NOLINT

namespace {

template <typename Symbolizer>
ParseResult parseKeywordIntoEnumAttr(OpAsmParser &parser,
                                     OperationState &result, StringRef attrName,
                                     Type attrType, Symbolizer symbolizer) {
  llvm::SMLoc loc;
  StringRef keyword;
  if (parser.getCurrentLocation(&loc) || parser.parseKeyword(&keyword)) {
    return failure();
  }

  auto enumValue = symbolizer(keyword);
  if (!enumValue) {
    return parser.emitError(loc)
           << "'" << keyword << "' is an incorrect value of the '" << attrName
           << "' attribute";
  }

  auto intValue = static_cast<int64_t>(enumValue.getValue());
  auto attr = parser.getBuilder().getIntegerAttr(attrType, intValue);
  result.addAttribute(attrName, attr);

  return success();
}

/// Implements `map` and `operands` composition and simplification to support
/// `makeComposedAffineApply`. This can be called to achieve the same effects
/// on `map` and `operands` without creating an AffineApplyOp that needs to be
/// immediately deleted.
static void composeAffineMapAndOperands(AffineMap *map,
                                        SmallVectorImpl<Value> *operands) {
  AffineApplyNormalizer normalizer(*map, *operands);
  auto normalizedMap = normalizer.getAffineMap();
  auto normalizedOperands = normalizer.getOperands();
  canonicalizeMapAndOperands(&normalizedMap, &normalizedOperands);
  *map = normalizedMap;
  *operands = normalizedOperands;
  assert(*map);
}

/// Simplify AffineApply, AffineLoad, and AffineStore operations by composing
/// maps that supply results into them.
///
template <typename AffineOpTy>
struct SimplifyAffineOp : public OpRewritePattern<AffineOpTy> {
  using OpRewritePattern<AffineOpTy>::OpRewritePattern;

  /// Replace the affine op with another instance of it with the supplied
  /// map and mapOperands.
  void replaceAffineOp(PatternRewriter &rewriter, AffineOpTy affineOp,
                       AffineMap map, ArrayRef<Value> mapOperands) const;

  LogicalResult matchAndRewrite(AffineOpTy affineOp,
                                PatternRewriter &rewriter) const override {
<<<<<<< HEAD
    static_assert(std::is_same<AffineOpTy, AffineReduceOp>::value,
                  "affine reduce op expected");
=======
    static_assert(
        // std::is_same<AffineOpTy, AffineLoadOp>::value ||
        // std::is_same<AffineOpTy, AffinePrefetchOp>::value ||
        // std::is_same<AffineOpTy, AffineStoreOp>::value ||
        std::is_same<AffineOpTy, AffineApplyOp>::value ||
            std::is_same<AffineOpTy, AffineReduceOp>::value ||
            std::is_same<AffineOpTy, AffineVectorReduceOp>::value,
        "affine load/store/apply/reduce op expected");
>>>>>>> 965908b0
    auto map = affineOp.getAffineMap();
    AffineMap oldMap = map;
    auto oldOperands = affineOp.getMapOperands();
    SmallVector<Value, 8> resultOperands(oldOperands);
    composeAffineMapAndOperands(&map, &resultOperands);
    if (map == oldMap && std::equal(oldOperands.begin(), oldOperands.end(),
                                    resultOperands.begin()))
      return failure();

    replaceAffineOp(rewriter, affineOp, map, resultOperands);
    return success();
  }
};

<<<<<<< HEAD
=======
// Specialize the template to account for the different build signatures for
// affine load, store, reduce, vector_reduce, and apply ops.
>>>>>>> 965908b0
template <>
void SimplifyAffineOp<AffineReduceOp>::replaceAffineOp(
    PatternRewriter &rewriter, AffineReduceOp op, AffineMap map,
    ArrayRef<Value> mapOperands) const {
  rewriter.replaceOpWithNewOp<AffineReduceOp>(
      op, op.getMemRefType(), op.agg(), op.val(), op.mem(), map, mapOperands);
}

template <>
void SimplifyAffineOp<AffineVectorReduceOp>::replaceAffineOp(
    PatternRewriter &rewriter, AffineVectorReduceOp op, AffineMap map,
    ArrayRef<Value> mapOperands) const {
  rewriter.replaceOpWithNewOp<AffineVectorReduceOp>(op, op.getMemRefType(),
                                                    op.agg(), op.vector(),
                                                    op.mem(), map, mapOperands);
}

/// This is a common class used for patterns of the form
/// "someop(memrefcast) -> someop".  It folds the source of any memref_cast
/// into the root operation directly.
static LogicalResult foldMemRefCast(Operation *op) {
  bool folded = false;
  for (OpOperand &operand : op->getOpOperands()) {
    auto cast = dyn_cast_or_null<MemRefCastOp>(operand.get().getDefiningOp());
    if (cast && !cast.getOperand().getType().isa<UnrankedMemRefType>()) {
      operand.set(cast.getOperand());
      folded = true;
    }
  }
  return success(folded);
}

/// Fold reduce operations with no uses. Reduce has side effects on the heap,
/// but can still be deleted if it has zero uses.
template <typename ReduceOp>
struct SimplifyDeadReduce : public OpRewritePattern<ReduceOp> {
  using OpRewritePattern<ReduceOp>::OpRewritePattern;

  LogicalResult matchAndRewrite(ReduceOp reduce,
                                PatternRewriter &rewriter) const override {
    if (reduce.use_empty()) {
      rewriter.eraseOp(reduce);
      return success();
    }
    return failure();
  }
};
<<<<<<< HEAD

struct SimplifyAffineGemmOp : public OpRewritePattern<AffineGemmOp> {
  using OpRewritePattern<AffineGemmOp>::OpRewritePattern;

  LogicalResult matchAndRewrite(AffineGemmOp op,
                                PatternRewriter &rewriter) const override {
    auto aAccessMap = op.aAccessMap();
    auto bAccessMap = op.bAccessMap();
    auto cAccessMap = op.cAccessMap();

    SmallVector<Value, 8> aOperands(op.getOperandsForA());
    composeAffineMapAndOperands(&aAccessMap, &aOperands);
    SmallVector<Value, 8> bOperands(op.getOperandsForB());
    composeAffineMapAndOperands(&bAccessMap, &bOperands);
    SmallVector<Value, 8> cOperands(op.getOperandsForC());
    composeAffineMapAndOperands(&cAccessMap, &cOperands);

    SmallVector<Value, 8> mapOperands;
    mapOperands.append(cOperands.begin(), cOperands.end());
    mapOperands.append(aOperands.begin(), aOperands.end());
    mapOperands.append(bOperands.begin(), bOperands.end());

    if (aAccessMap == op.aAccessMap() && bAccessMap == op.bAccessMap() &&
        cAccessMap == op.cAccessMap() &&
        std::equal(mapOperands.begin(), mapOperands.end(),
                   op.mapOperands().begin()))
      return failure();

    rewriter.replaceOpWithNewOp<pxa::AffineGemmOp>(
        op, op.c().getType(),              //
        op.c(), cAccessMap, op.cTileMap(), //
        op.a(), aAccessMap, op.aTileMap(), //
        op.b(), bAccessMap, op.bTileMap(), //
        op.tile(), mapOperands);
    return success();
  }
};

=======
>>>>>>> 965908b0
} // namespace

// ---- AffineReduceOp ----

void printAffineReduceOp(OpAsmPrinter &p, AffineReduceOp op) {
  p << op.getOperation()->getName() << ' ';
  p << util::stringifyAggregationKind(op.agg()) << ' ';
  p << op.val() << ", ";
  p << op.mem() << '[';
  auto mapAttr = op.getAttrOfType<AffineMapAttr>("map");
  p.printAffineMapOfSSAIds(mapAttr, op.idxs());
  p << ']';
  p.printOptionalAttrDict(op.getAttrs(), {"agg", "map"});
  p << " : ";
  p.printType(op.mem().getType());
}

// ---- AffineVectorReduceOp ----

void printAffineVectorReduceOp(OpAsmPrinter &p, AffineVectorReduceOp op) {
  p << op.getOperation()->getName() << ' ';
  p << util::stringifyAggregationKind(op.agg()) << ' ';
  p << op.vector() << ", ";
  p << op.mem() << '[';
  auto mapAttr = op.getAttrOfType<AffineMapAttr>("map");
  p.printAffineMapOfSSAIds(mapAttr, op.idxs());
  p << ']';
  p.printOptionalAttrDict(op.getAttrs(), {"agg", "map"});
  p << " : ";
  p.printType(op.mem().getType());
  p << ", ";
  p.printType(op.vector().getType());
}

// <operation> ::= `pxa.reduce` keyword ssa-use `,` ssa-use `[` ssa-use-list `]`
//                 attribute-dict? `:` type
ParseResult parseAffineReduceOp(OpAsmParser &parser, OperationState &result) {
  auto indexTy = parser.getBuilder().getIndexType();
  auto i64Ty = parser.getBuilder().getIntegerType(64);
  MemRefType type;
  AffineMapAttr mapAttr;
  OpAsmParser::OperandType val, out;
  SmallVector<OpAsmParser::OperandType, 4> idxs;
  auto symbolizeAggregationKind = [](StringRef str) {
    return util::symbolizeAggregationKind(str);
  };
  return failure(
      parseKeywordIntoEnumAttr(parser, result, "agg", i64Ty,
                               symbolizeAggregationKind) ||
      parser.parseOperand(val) || parser.parseComma() ||
      parser.parseOperand(out) ||
      parser.parseAffineMapOfSSAIds(idxs, mapAttr, "map", result.attributes) ||
      parser.parseOptionalAttrDict(result.attributes) ||
      parser.parseColonType(type) || parser.addTypeToList(type, result.types) ||
      parser.resolveOperand(val, type.getElementType(), result.operands) ||
      parser.resolveOperand(out, type, result.operands) ||
      parser.resolveOperands(idxs, indexTy, result.operands));
}

void AffineReduceOp::getCanonicalizationPatterns(
    OwningRewritePatternList &results, MLIRContext *context) {
<<<<<<< HEAD
  results.insert<SimplifyAffineGemmOp>(context);
=======
  results.insert<SimplifyAffineOp<AffineReduceOp>,
                 SimplifyAffineOp<AffineVectorReduceOp>,
                 SimplifyDeadReduce<AffineReduceOp>,
                 SimplifyDeadReduce<AffineVectorReduceOp>>(context);
>>>>>>> 965908b0
}

OpFoldResult AffineReduceOp::fold(ArrayRef<Attribute> cstOperands) {
  /// reduce(memrefcast) -> reduce
  foldMemRefCast(*this);
  return OpFoldResult();
}

<<<<<<< HEAD
//
// ---- AffineGemmOp ----
//

AffineGemmOp::operand_range AffineGemmOp::getOperandsForA() {
  return getOperands().slice(3 + cAccessMap().getNumInputs(),
                             aAccessMap().getNumInputs());
}

AffineGemmOp::operand_range AffineGemmOp::getOperandsForB() {
  return getOperands().slice(3 + cAccessMap().getNumInputs() +
                                 aAccessMap().getNumInputs(),
                             bAccessMap().getNumInputs());
}

AffineGemmOp::operand_range AffineGemmOp::getOperandsForC() {
  return getOperands().slice(3, cAccessMap().getNumInputs());
}

void AffineGemmOp::getCanonicalizationPatterns(
    OwningRewritePatternList &results, MLIRContext *context) {
  results.insert<SimplifyAffineOp<AffineReduceOp>, SimplifyDeadReduce>(context);
}

void printAffineGemmOp(OpAsmPrinter &p, AffineGemmOp op) {
  auto funcType = FunctionType::get({op.a().getType(), op.b().getType()},
                                    {op.c().getType()}, op.getContext());
  p << op.getOperation()->getName() << ' ';
  p << op.c() << '[';
  p.printAffineMapOfSSAIds(op.cAccessMapAttr(), op.getOperandsForC());
  p << "]:";
  p.printAttribute(op.cTileMapAttr());
  p << " = " << op.a() << '[';
  p.printAffineMapOfSSAIds(op.aAccessMapAttr(), op.getOperandsForA());
  p << "]:";
  p.printAttribute(op.aTileMapAttr());
  p << ", " << op.b() << '[';
  p.printAffineMapOfSSAIds(op.bAccessMapAttr(), op.getOperandsForB());
  p << "]:";
  p.printAttribute(op.bTileMapAttr());
  p << ", " << op.tile() << " : " << funcType;
}

struct GemmOperandParser {
  OpAsmParser::OperandType operand;
  SmallVector<OpAsmParser::OperandType, 4> accessOperands;
  AffineMapAttr accessMapAttr;
  AffineMapAttr tileMapAttr;
  std::string accessMapAttrName;
  std::string tileMapAttrName;

  explicit GemmOperandParser(StringRef name)
      : accessMapAttrName(name.str() + "AccessMap"),
        tileMapAttrName(name.str() + "TileMap") {}

  ParseResult parse(OpAsmParser &parser, OperationState &result) {
    return failure(
        parser.parseOperand(operand) ||
        parser.parseAffineMapOfSSAIds(accessOperands, accessMapAttr,
                                      accessMapAttrName, result.attributes) ||
        parser.parseColon() ||
        parser.parseAttribute(tileMapAttr, tileMapAttrName, result.attributes));
  }
};

ParseResult parseAffineGemmOp(OpAsmParser &parser, OperationState &result) {
  auto &builder = parser.getBuilder();
  auto indexType = builder.getIndexType();
  auto i64Type = builder.getIntegerType(64);
  GemmOperandParser a("a"), b("b"), c("c");
  ArrayAttr tileAttr;
  FunctionType funcType;
  return failure(
      c.parse(parser, result) || parser.parseEqual() ||
      a.parse(parser, result) || parser.parseComma() ||
      b.parse(parser, result) || parser.parseComma() ||
      parser.parseAttribute(tileAttr, i64Type, "tile", result.attributes) ||
      parser.parseColonType(funcType) ||
      parser.addTypesToList(funcType.getResults(), result.types) ||
      parser.resolveOperand(c.operand, funcType.getResult(0),
                            result.operands) ||
      parser.resolveOperand(a.operand, funcType.getInput(0), result.operands) ||
      parser.resolveOperand(b.operand, funcType.getInput(1), result.operands) ||
      parser.resolveOperands(c.accessOperands, indexType, result.operands) ||
      parser.resolveOperands(a.accessOperands, indexType, result.operands) ||
      parser.resolveOperands(b.accessOperands, indexType, result.operands));
=======
// <operation> ::= `pxa.vector_reduce` keyword ssa-use `,` ssa-use `[`
// ssa-use-list `]`
//                 attribute-dict? `:` type
ParseResult parseAffineVectorReduceOp(OpAsmParser &parser,
                                      OperationState &result) {
  auto indexTy = parser.getBuilder().getIndexType();
  auto i64Ty = parser.getBuilder().getIntegerType(64);
  MemRefType memrefType;
  VectorType vectorType;
  AffineMapAttr mapAttr;
  OpAsmParser::OperandType val, out;
  SmallVector<OpAsmParser::OperandType, 4> idxs;
  auto symbolizeAggregationKind = [](StringRef str) {
    return util::symbolizeAggregationKind(str);
  };
  return failure(
      parseKeywordIntoEnumAttr(parser, result, "agg", i64Ty,
                               symbolizeAggregationKind) ||
      parser.parseOperand(val) || parser.parseComma() ||
      parser.parseOperand(out) ||
      parser.parseAffineMapOfSSAIds(idxs, mapAttr, "map", result.attributes) ||
      parser.parseOptionalAttrDict(result.attributes) ||
      parser.parseColonType(memrefType) ||
      parser.addTypeToList(memrefType, result.types) || parser.parseComma() ||
      parser.parseType(vectorType) ||
      parser.resolveOperand(val, vectorType, result.operands) ||
      parser.resolveOperand(out, memrefType, result.operands) ||
      parser.resolveOperands(idxs, indexTy, result.operands));
}

void AffineVectorReduceOp::getCanonicalizationPatterns(
    OwningRewritePatternList &results, MLIRContext *context) {
  results.insert<SimplifyAffineOp<AffineReduceOp>,
                 SimplifyAffineOp<AffineVectorReduceOp>,
                 SimplifyDeadReduce<AffineReduceOp>,
                 SimplifyDeadReduce<AffineVectorReduceOp>>(context);
}

OpFoldResult AffineVectorReduceOp::fold(ArrayRef<Attribute> cstOperands) {
  /// vectorReduce(memrefcast) -> vectorReduce
  foldMemRefCast(*this);
  return OpFoldResult();
>>>>>>> 965908b0
}

#define GET_OP_CLASSES
#include "pmlc/dialect/pxa/ir/ops.cc.inc"

PXADialect::PXADialect(mlir::MLIRContext *ctx)
    : mlir::Dialect(getDialectNamespace(), ctx) {
  addOperations<
#define GET_OP_LIST
#include "pmlc/dialect/pxa/ir/ops.cc.inc" // NOLINT
      >();
}

} // namespace pmlc::dialect::pxa<|MERGE_RESOLUTION|>--- conflicted
+++ resolved
@@ -67,19 +67,9 @@
 
   LogicalResult matchAndRewrite(AffineOpTy affineOp,
                                 PatternRewriter &rewriter) const override {
-<<<<<<< HEAD
-    static_assert(std::is_same<AffineOpTy, AffineReduceOp>::value,
-                  "affine reduce op expected");
-=======
-    static_assert(
-        // std::is_same<AffineOpTy, AffineLoadOp>::value ||
-        // std::is_same<AffineOpTy, AffinePrefetchOp>::value ||
-        // std::is_same<AffineOpTy, AffineStoreOp>::value ||
-        std::is_same<AffineOpTy, AffineApplyOp>::value ||
-            std::is_same<AffineOpTy, AffineReduceOp>::value ||
-            std::is_same<AffineOpTy, AffineVectorReduceOp>::value,
-        "affine load/store/apply/reduce op expected");
->>>>>>> 965908b0
+    static_assert(std::is_same<AffineOpTy, AffineReduceOp>::value ||
+                      std::is_same<AffineOpTy, AffineVectorReduceOp>::value,
+                  "affine reduce/vector_reduce op expected");
     auto map = affineOp.getAffineMap();
     AffineMap oldMap = map;
     auto oldOperands = affineOp.getMapOperands();
@@ -94,11 +84,6 @@
   }
 };
 
-<<<<<<< HEAD
-=======
-// Specialize the template to account for the different build signatures for
-// affine load, store, reduce, vector_reduce, and apply ops.
->>>>>>> 965908b0
 template <>
 void SimplifyAffineOp<AffineReduceOp>::replaceAffineOp(
     PatternRewriter &rewriter, AffineReduceOp op, AffineMap map,
@@ -146,7 +131,6 @@
     return failure();
   }
 };
-<<<<<<< HEAD
 
 struct SimplifyAffineGemmOp : public OpRewritePattern<AffineGemmOp> {
   using OpRewritePattern<AffineGemmOp>::OpRewritePattern;
@@ -185,8 +169,6 @@
   }
 };
 
-=======
->>>>>>> 965908b0
 } // namespace
 
 // ---- AffineReduceOp ----
@@ -202,23 +184,6 @@
   p.printOptionalAttrDict(op.getAttrs(), {"agg", "map"});
   p << " : ";
   p.printType(op.mem().getType());
-}
-
-// ---- AffineVectorReduceOp ----
-
-void printAffineVectorReduceOp(OpAsmPrinter &p, AffineVectorReduceOp op) {
-  p << op.getOperation()->getName() << ' ';
-  p << util::stringifyAggregationKind(op.agg()) << ' ';
-  p << op.vector() << ", ";
-  p << op.mem() << '[';
-  auto mapAttr = op.getAttrOfType<AffineMapAttr>("map");
-  p.printAffineMapOfSSAIds(mapAttr, op.idxs());
-  p << ']';
-  p.printOptionalAttrDict(op.getAttrs(), {"agg", "map"});
-  p << " : ";
-  p.printType(op.mem().getType());
-  p << ", ";
-  p.printType(op.vector().getType());
 }
 
 // <operation> ::= `pxa.reduce` keyword ssa-use `,` ssa-use `[` ssa-use-list `]`
@@ -248,14 +213,11 @@
 
 void AffineReduceOp::getCanonicalizationPatterns(
     OwningRewritePatternList &results, MLIRContext *context) {
-<<<<<<< HEAD
-  results.insert<SimplifyAffineGemmOp>(context);
-=======
-  results.insert<SimplifyAffineOp<AffineReduceOp>,
-                 SimplifyAffineOp<AffineVectorReduceOp>,
-                 SimplifyDeadReduce<AffineReduceOp>,
-                 SimplifyDeadReduce<AffineVectorReduceOp>>(context);
->>>>>>> 965908b0
+  results.insert<                             //
+      SimplifyAffineOp<AffineReduceOp>,       //
+      SimplifyAffineOp<AffineVectorReduceOp>, //
+      SimplifyDeadReduce<AffineReduceOp>,     //
+      SimplifyDeadReduce<AffineVectorReduceOp>>(context);
 }
 
 OpFoldResult AffineReduceOp::fold(ArrayRef<Attribute> cstOperands) {
@@ -264,7 +226,6 @@
   return OpFoldResult();
 }
 
-<<<<<<< HEAD
 //
 // ---- AffineGemmOp ----
 //
@@ -286,7 +247,7 @@
 
 void AffineGemmOp::getCanonicalizationPatterns(
     OwningRewritePatternList &results, MLIRContext *context) {
-  results.insert<SimplifyAffineOp<AffineReduceOp>, SimplifyDeadReduce>(context);
+  results.insert<SimplifyAffineGemmOp>(context);
 }
 
 void printAffineGemmOp(OpAsmPrinter &p, AffineGemmOp op) {
@@ -351,7 +312,25 @@
       parser.resolveOperands(c.accessOperands, indexType, result.operands) ||
       parser.resolveOperands(a.accessOperands, indexType, result.operands) ||
       parser.resolveOperands(b.accessOperands, indexType, result.operands));
-=======
+}
+
+// ---- AffineVectorReduceOp ----
+
+void printAffineVectorReduceOp(OpAsmPrinter &p, AffineVectorReduceOp op) {
+  p << op.getOperation()->getName() << ' ';
+  p << util::stringifyAggregationKind(op.agg()) << ' ';
+  p << op.vector() << ", ";
+  p << op.mem() << '[';
+  auto mapAttr = op.getAttrOfType<AffineMapAttr>("map");
+  p.printAffineMapOfSSAIds(mapAttr, op.idxs());
+  p << ']';
+  p.printOptionalAttrDict(op.getAttrs(), {"agg", "map"});
+  p << " : ";
+  p.printType(op.mem().getType());
+  p << ", ";
+  p.printType(op.vector().getType());
+}
+
 // <operation> ::= `pxa.vector_reduce` keyword ssa-use `,` ssa-use `[`
 // ssa-use-list `]`
 //                 attribute-dict? `:` type
@@ -394,7 +373,6 @@
   /// vectorReduce(memrefcast) -> vectorReduce
   foldMemRefCast(*this);
   return OpFoldResult();
->>>>>>> 965908b0
 }
 
 #define GET_OP_CLASSES
