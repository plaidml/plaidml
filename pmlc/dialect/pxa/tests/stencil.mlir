--- conflicted
+++ resolved
@@ -47,8 +47,6 @@
   // CHECK: affine.parallel
   // CHECK-NOT: is_gemm
 
-<<<<<<< HEAD
-=======
   // CHECK-LABEL: @no_gemm_no_stride_one_1
   func @no_gemm_no_stride_one_1(%arg0: memref<100x100xf32>, %arg1: memref<100x100xf32>, %arg2: memref<100x100xf32>) {
     affine.parallel (%i, %j, %k) = (0, 0, 0) to (100, 100, 100) {
@@ -79,7 +77,6 @@
   // CHECK: affine.parallel
   // CHECK-NOT: is_gemm
 
->>>>>>> d35d021e
   // CHECK-LABEL: @gemm_operation_rewrite_i32
   func @gemm_operation_rewrite_i32(%arg0: memref<100x100xi32>, %arg1: memref<100x100xi32>, %arg2: memref<100x100xi32>) {
     affine.parallel (%i, %j, %k) = (0, 0, 0) to (100, 100, 100) {
