--- conflicted
+++ resolved
@@ -773,14 +773,9 @@
 
     // LOAD_INDEX
     auto elementType = resultTensorType.getElementType();
-<<<<<<< HEAD
-    auto dim = indexOp.dim().getZExtValue();
-    auto loadIndexOp = rewriter.create<stripe::LoadIndexOp>(op->getLoc(), elementType, offsets[dim]);
-=======
     auto loadType = eltwise::getRankedTensorType(elementType);
     auto dim = indexOp.dim().getZExtValue();
     auto loadIndexOp = rewriter.create<stripe::LoadIndexOp>(op->getLoc(), loadType, offsets[dim]);
->>>>>>> 6a4ef9a4
 
     // STORE
     rewriter.create<stripe::StoreOp>(op->getLoc(), output, loadIndexOp.into());
