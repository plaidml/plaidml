// Copyright 2019, Intel Corporation

#include "pmlc/dialect/tile/ir/ops.h"

#include <vector>

#include "llvm/ADT/SetVector.h"

#include "mlir/ADT/TypeSwitch.h"
#include "mlir/IR/BlockAndValueMapping.h"
#include "mlir/IR/Builders.h"
#include "mlir/IR/Matchers.h"
#include "mlir/IR/PatternMatch.h"
#include "mlir/Support/DebugStringHelper.h"

#include "pmlc/dialect/eltwise/ir/util.h"
#include "pmlc/util/logging.h"
#include "pmlc/util/util.h"

namespace pmlc::dialect::tile {

using eltwise::constFoldBinaryOp;
using eltwise::constFoldUnaryOp;
using eltwise::m_One;
using eltwise::m_Zero;
using llvm::SetVector;
using llvm::SmallVector;
using mlir::AffineExpr;
using mlir::ArrayAttr;
using mlir::failure;
using mlir::FloatAttr;
using mlir::IntegerAttr;
using mlir::OpRewritePattern;
using mlir::PatternMatchResult;
using mlir::PatternRewriter;
using mlir::StringAttr;
using mlir::success;
using mlir::Value;

OpFoldResult AffineConstantOp::fold(ArrayRef<Attribute> operands) {
  IVLOG(5, "AffineConstantOp::fold");
  assert(operands.empty() && "constant has no operands");
  return getValue();
}

OpFoldResult AffineAddOp::fold(ArrayRef<Attribute> operands) {
  IVLOG(5, "AffineAddOp::fold");
  /// add(x, 0) -> x
  if (matchPattern(rhs(), m_Zero())) {
    return lhs();
  }
  return constFoldBinaryOp(operands, [](double a, double b) { return a + b; });
}

OpFoldResult AffineDivOp::fold(ArrayRef<Attribute> operands) {
  IVLOG(5, "AffineDivOp::fold");
  // Don't fold if it requires division by zero.
  if (matchPattern(rhs(), m_Zero())) {
    return {};
  }
  // div(x, 1) -> x
  if (matchPattern(rhs(), m_One())) {
    return lhs();
  }
  // div(0, x) -> 0
  if (matchPattern(lhs(), m_Zero())) {
    Builder builder(getContext());
    return builder.getZeroAttr(builder.getIntegerType(64));
  }
  return constFoldBinaryOp(operands, [](double a, double b) { return a / b; });
}

OpFoldResult AffineMulOp::fold(ArrayRef<Attribute> operands) {
  IVLOG(5, "AffineMulOp::fold");
  // mul(x, 0) -> 0
  if (matchPattern(rhs(), m_Zero())) {
    IVLOG(5, "mul(x, 0) -> 0");
    return rhs();
  }
  // mul(x, 1) -> x
  if (matchPattern(rhs(), m_One())) {
    IVLOG(5, "mul(x, 1) -> x");
    return lhs();
  }
  return constFoldBinaryOp(operands, [](double a, double b) {
    IVLOG(5, a << " * " << b << " = " << a * b);
    return a * b;
  });
}

OpFoldResult AffineNegOp::fold(ArrayRef<Attribute> operands) {
  IVLOG(5, "AffineNegOp::fold");
  return constFoldUnaryOp(operands, [](double x) { return -x; });
}

OpFoldResult AffineMaxOp::fold(ArrayRef<Attribute> operands) {
  IVLOG(5, "AffineMaxOp::fold");
  return constFoldBinaryOp(operands, [](double a, double b) { return fmax(a, b); });
}

OpFoldResult AffineMinOp::fold(ArrayRef<Attribute> operands) {
  IVLOG(5, "AffineMinOp::fold");
  return constFoldBinaryOp(operands, [](double a, double b) { return fmin(a, b); });
}

OpFoldResult AffineSubOp::fold(ArrayRef<Attribute> operands) {
  IVLOG(5, "AffineSubOp::fold");
  // sub(x, x) -> 0
  if (lhs() == rhs()) {
    IVLOG(5, "sub(x, x) -> 0");
    Builder builder(getContext());
    return builder.getZeroAttr(builder.getIntegerType(64));
  }
  /// sub(x, 0) -> x
  if (matchPattern(rhs(), m_Zero())) {
    IVLOG(5, "sub(x, 0) -> x");
    return lhs();
  }
  return constFoldBinaryOp(operands, [](double a, double b) { return a - b; });
}

OpFoldResult DimOp::fold(ArrayRef<Attribute> operands) {
  IVLOG(5, "DimOp::fold");
  return resolve();
}

template <typename T, typename R = void>
class AffineVisitor {
 protected:
  AffineVisitor() = default;

 public:
  R visit(Value value) {
<<<<<<< HEAD
    return mlir::TypeSwitch<Operation*, R>(value->getDefiningOp())
        .template Case<AffineIndexOp>([this](auto op) { return static_cast<T*>(this)->visitIndexOp(op); })
        .template Case<AffineConstantOp>([this](auto op) { return static_cast<T*>(this)->visitConstantOp(op); })
        .template Case<AffineAddOp>([this](auto op) {
          visitOperands(op.lhs(), op.rhs());
          return static_cast<T*>(this)->visitAddOp(op);
        })
        .template Case<AffineMulOp>([this](auto op) {
          visitOperands(op.lhs(), op.rhs());
          return static_cast<T*>(this)->visitMulOp(op);
        })
        .template Case<AffineDivOp>([this](auto op) {
          visitOperands(op.lhs(), op.rhs());
          return static_cast<T*>(this)->visitDivOp(op);
        })
        .template Case<AffineSubOp>([this](auto op) {
          visitOperands(op.lhs(), op.rhs());
          return static_cast<T*>(this)->visitSubOp(op);
        })
        .template Case<AffineNegOp>([this](auto op) {
          visit(op.input());
          return static_cast<T*>(this)->visitNegOp(op);
        })
        .template Case<AffineMaxOp>([this](auto op) {
          visitOperands(op.lhs(), op.rhs());
          return static_cast<T*>(this)->visitMaxOp(op);
        })
        .template Case<AffineMinOp>([this](auto op) {
          visitOperands(op.lhs(), op.rhs());
          return static_cast<T*>(this)->visitMinOp(op);
        })
        .template Case<DimOp>([this](auto op) { return static_cast<T*>(this)->visitDimOp(op); })
        .Default([](Operation* op) {
          llvm_unreachable("Unknown Affine op");
          return R();
        });
=======
    static_assert(std::is_base_of<AffineVisitor, T>::value, "Must instantiate with a derived type of AffineVisitor");
    auto defOp = value.getDefiningOp();
    if (auto op = llvm::dyn_cast<AffineIndexOp>(defOp)) {
      return static_cast<T*>(this)->visitIndexOp(op);
    } else if (auto op = llvm::dyn_cast<AffineConstantOp>(defOp)) {
      return static_cast<T*>(this)->visitConstantOp(op);
    } else if (auto op = llvm::dyn_cast<AffineAddOp>(defOp)) {
      visitOperands(op.lhs(), op.rhs());
      return static_cast<T*>(this)->visitAddOp(op);
    } else if (auto op = llvm::dyn_cast<AffineMulOp>(defOp)) {
      visitOperands(op.lhs(), op.rhs());
      return static_cast<T*>(this)->visitMulOp(op);
    } else if (auto op = llvm::dyn_cast<AffineDivOp>(defOp)) {
      visitOperands(op.lhs(), op.rhs());
      return static_cast<T*>(this)->visitDivOp(op);
    } else if (auto op = llvm::dyn_cast<AffineNegOp>(defOp)) {
      visit(op.input());
      return static_cast<T*>(this)->visitNegOp(op);
    } else if (auto op = llvm::dyn_cast<AffineSubOp>(defOp)) {
      visitOperands(op.lhs(), op.rhs());
      return static_cast<T*>(this)->visitSubOp(op);
    } else if (auto op = llvm::dyn_cast<AffineMaxOp>(defOp)) {
      visitOperands(op.lhs(), op.rhs());
      return static_cast<T*>(this)->visitMaxOp(op);
    } else if (auto op = llvm::dyn_cast<AffineMinOp>(defOp)) {
      visitOperands(op.lhs(), op.rhs());
      return static_cast<T*>(this)->visitMinOp(op);
    } else if (auto op = llvm::dyn_cast<DimOp>(defOp)) {
      return static_cast<T*>(this)->visitDimOp(op);
    }
    llvm_unreachable("Unknown Affine op");
>>>>>>> eb29630e
  }

  void visitIndexOp(AffineIndexOp op) {}
  void visitConstantOp(AffineConstantOp op) {}
  void visitAddOp(AffineAddOp op) {}
  void visitMulOp(AffineMulOp op) {}
  void visitDivOp(AffineDivOp op) {}
  void visitSubOp(AffineSubOp op) {}
  void visitNegOp(AffineNegOp op) {}
  void visitMaxOp(AffineMaxOp op) {}
  void visitMinOp(AffineMinOp op) {}
  void visitDimOp(DimOp op) {}

 private:
  void visitOperands(Value lhs, Value rhs) {
    visit(lhs);
    visit(rhs);
  }
};

struct AffineIndexCollector : public AffineVisitor<AffineIndexCollector> {
  SetVector<Value> idxs;
  void visitIndexOp(AffineIndexOp op) { idxs.insert(op.result()); }
};

struct IsFoldableVisitor : public AffineVisitor<IsFoldableVisitor> {
  bool foldable = true;
  void visitMaxOp(AffineMaxOp op) { foldable = false; }
  void visitMinOp(AffineMinOp op) { foldable = false; }

  bool is_foldable(SymbolicContractionOp op) {
    foldable = true;
    auto sinkMapOp = llvm::cast<AffineMapOp>(op.sink().getDefiningOp());
    for (auto dim : sinkMapOp.dims()) {
      visit(dim);
    }

    auto sizeMapOp = llvm::cast<AffineMapOp>(op.size().getDefiningOp());
    for (auto dim : sizeMapOp.dims()) {
      visit(dim);
    }

    for (auto src : op.srcs()) {
      auto mapOp = llvm::cast<AffineTensorMapOp>(src.getDefiningOp());
      for (auto dim : mapOp.dims()) {
        visit(dim);
      }
    }

    auto consOp = llvm::cast<AffineConstraintsOp>(op.cons().getDefiningOp());
    for (auto pair : consOp.pairs()) {
      visit(pair);
    }
    return foldable;
  }
};

struct ContractionBuilder : public AffineVisitor<ContractionBuilder, AffineExpr> {
  friend class AffineVisitor<ContractionBuilder, AffineExpr>;

 public:
  explicit ContractionBuilder(SymbolicContractionOp op) : context(op.getContext()) {
    auto sinkMapOp = llvm::cast<AffineMapOp>(op.sink().getDefiningOp());
    auto consOp = llvm::cast<AffineConstraintsOp>(op.cons().getDefiningOp());

    // first collect all the indexes
    for (auto dim : sinkMapOp.dims()) {
      collector.visit(dim);
    }

    for (auto src : op.srcs()) {
      auto mapOp = llvm::cast<AffineTensorMapOp>(src.getDefiningOp());
      for (auto dim : mapOp.dims()) {
        collector.visit(dim);
      }
    }

    for (auto pair : consOp.pairs()) {
      collector.visit(pair);
    }

    // now construct the AffineExprs
    sink = addDims(sinkMapOp.dims());

    for (auto src : op.srcs()) {
      auto mapOp = llvm::cast<AffineTensorMapOp>(src.getDefiningOp());
      addSourceMap(mapOp);
    }

    SmallVector<Value, 8> pairs(consOp.pairs());
    for (auto it = pairs.begin(); it != pairs.end(); it++) {
      auto lhs = *it++;
      auto rhs = *it;
      cons.emplace_back(mlir::simplifyAffineExpr(makeExpr(lhs), collector.idxs.size(), 0));
      cons.emplace_back(makeConstraint(lhs, rhs));
    }
  }

  std::vector<AffineMap> getSources() {
    std::vector<AffineMap> ret;
    for (auto src : srcs) {
      ret.emplace_back(makeMap(src));
    }
    return ret;
  }

  AffineMap getSink() {  //
    return makeMap(sink);
  }

  IntegerSet getConstraints() {
    if (cons.empty()) {
      return IntegerSet::getEmptySet(collector.idxs.size(), 0, context);
    }
    SmallVector<bool, 4> flags(cons.size(), false);
    return IntegerSet::get(collector.idxs.size(), 0, cons, flags);
  }

  ArrayRef<Value> getIndexes() {  //
    return collector.idxs.getArrayRef();
  }

  ArrayRef<Value> getTensors() {  //
    return llvm::makeArrayRef(tensors);
  }

 private:
  MLIRContext* context;
  AffineIndexCollector collector;
  std::vector<Value> tensors;
  std::vector<AffineExpr> sink;
  std::vector<std::vector<AffineExpr>> srcs;
  std::vector<AffineExpr> cons;

  std::vector<AffineExpr> addDims(Operation::operand_range dims) {
    std::vector<AffineExpr> exprs;
    for (auto dim : dims) {
      exprs.emplace_back(makeExpr(dim));
    }
    return exprs;
  }

  void addSourceMap(AffineTensorMapOp op) {
    tensors.emplace_back(op.tensor());
    srcs.emplace_back(addDims(op.dims()));
  }

  AffineMap makeMap(ArrayRef<AffineExpr> exprs) {
    if (exprs.size()) {
      return AffineMap::get(collector.idxs.size(), 0, exprs);
    }
    return AffineMap::get(context);
  }

  AffineExpr makeConstraint(Value lhs, Value rhs) {
    // Constraints are in the form `lhs < rhs`
    // IntegerSets are in the form `x >= 0`
    // lhs < rhs
    // -lhs > -rhs             multiply -1
    // rhs - lhs > 0           add rhs
    // rhs - lhs - 1 >= 0      subtract 1
    auto expr = makeExpr(rhs) - makeExpr(lhs) - 1;
    return mlir::simplifyAffineExpr(expr, collector.idxs.size(), 0);
  }

  AffineExpr makeExpr(Value value) {  //
    return visit(value);
  }

  AffineExpr visitIndexOp(AffineIndexOp op) {  //
    auto value = op.result();
    auto pos = std::distance(collector.idxs.begin(), llvm::find(collector.idxs, value));
    return mlir::getAffineDimExpr(pos, context);
  }

  AffineExpr visitConstantOp(AffineConstantOp op) {  //
    return mlir::getAffineConstantExpr(op.value().getSExtValue(), context);
  }

  AffineExpr visitAddOp(AffineAddOp op) {  //
    return makeExpr(op.lhs()) + makeExpr(op.rhs());
  }

  AffineExpr visitMulOp(AffineMulOp op) {  //
    return makeExpr(op.lhs()) * makeExpr(op.rhs());
  }

  AffineExpr visitSubOp(AffineSubOp op) {  //
    return makeExpr(op.lhs()) - makeExpr(op.rhs());
  }

  AffineExpr visitDivOp(AffineDivOp op) {  //
    return makeExpr(op.lhs()).floorDiv(makeExpr(op.rhs()));
  }

  AffineExpr visitNegOp(AffineNegOp op) {  //
    return -makeExpr(op.input());
  }

  AffineExpr visitMaxOp(AffineMaxOp op) {  //
    llvm_unreachable("Max op not legal in ContractionBuilder affines, this should have been folded earlier");
  }

  AffineExpr visitMinOp(AffineMinOp op) {  //
    llvm_unreachable("Min op not legal in ContractionBuilder affines, this should have been folded earlier");
  }

  AffineExpr visitDimOp(DimOp op) {  //
    if (auto attr = op.resolve()) {
      return mlir::getAffineConstantExpr(attr.getInt(), context);
    }
    llvm_unreachable("Invalid DimOp, must resolve to constant value");
  }
};

struct SymbolicContractionCanonicalizer : OpRewritePattern<SymbolicContractionOp> {
  using OpRewritePattern<SymbolicContractionOp>::OpRewritePattern;

  PatternMatchResult matchAndRewrite(SymbolicContractionOp op, PatternRewriter& rewriter) const override {
    auto sizeMapOp = llvm::cast<AffineMapOp>(op.size().getDefiningOp());
    SmallVector<Value, 4> sizeDims(sizeMapOp.dims());
    auto shape = eltwise::ComputeShape(sizeDims);
    auto sourceType = op.result().getType().cast<RankedTensorType>();
    auto resultType = RankedTensorType::get(shape, sourceType.getElementType());
    if (!resultType.hasStaticShape()) {
      return matchFailure();
    }
    IsFoldableVisitor foldable_checker;
    if (!foldable_checker.is_foldable(op)) {
      return matchFailure();
    }

    ContractionBuilder builder(op);
    auto newOp = rewriter.create<ContractionOp>(  //
        op.getLoc(),                              //
        resultType,                               //
        op.init(),                                //
        builder.getTensors(),                     //
        op.agg(),                                 //
        op.combo(),                               //
        builder.getSink(),                        //
        builder.getSources(),                     //
        builder.getConstraints(),                 //
        op.no_reduce().hasValue(),                //
        op.name().getValueOr(""));
    bool hasNames = false;
    auto idxs = builder.getIndexes();
    SmallVector<Attribute, 8> idxNames;
    for (unsigned i = 0; i < idxs.size(); i++) {
      auto idx = idxs[i];
      auto indexOp = llvm::cast<AffineIndexOp>(idx.getDefiningOp());
      if (auto attr = indexOp.getAttrOfType<StringAttr>("name")) {
        idxNames.emplace_back(attr);
        hasNames = true;
      } else {
        auto name = llvm::formatv("x{0}", i);
        idxNames.emplace_back(rewriter.getStringAttr(name.str()));
      }
    }
    if (hasNames) {
      newOp.setAttr("idxs", ArrayAttr::get(idxNames, rewriter.getContext()));
    }
    rewriter.replaceOp(op, newOp.result());

    util::UpdateFuncOpType(newOp.getOperation());

    return matchSuccess();
  }
};

void SymbolicContractionOp::getCanonicalizationPatterns(  //
    OwningRewritePatternList& results,                    //
    MLIRContext* context) {
  results.insert<SymbolicContractionCanonicalizer>(context);
}

unsigned ContractionOp::getNumTensors(CombinationKind combo) {
  switch (combo) {
    case CombinationKind::none:
      return 1;
    case CombinationKind::add:
    case CombinationKind::eq:
    case CombinationKind::mul:
      return 2;
    case CombinationKind::cond:
      return 3;
    default:
      throw std::runtime_error("Invalid combination op");
  }
}

void ContractionOp::build(     //
    Builder* builder,          //
    OperationState& result,    //
    Type resultType,           //
    Value init,                //
    ArrayRef<Value> tensors,   //
    AggregationKind agg,       //
    CombinationKind combo,     //
    AffineMap sink,            //
    ArrayRef<AffineMap> srcs,  //
    IntegerSet cons,           //
    bool no_reduce,            //
    StringRef name) {
  result.addOperands(init);
  result.addOperands(tensors);
  result.addTypes(resultType);
  result.addAttribute("agg", builder->getI64IntegerAttr(static_cast<int64_t>(agg)));
  result.addAttribute("combo", builder->getI64IntegerAttr(static_cast<int64_t>(combo)));
  result.addAttribute(getSinkAttrName(), AffineMapAttr::get(sink));
  result.addAttribute(getSourcesAttrName(), builder->getAffineMapArrayAttr(srcs));
  if (!cons.isEmptyIntegerSet()) {
    result.addAttribute(getConstraintsAttrName(), IntegerSetAttr::get(cons));
  }
  if (no_reduce) {
    result.addAttribute("no_reduce", builder->getUnitAttr());
  }
  if (name.size()) {
    result.addAttribute("name", builder->getStringAttr(name));
  }
}

void ContractionOp::setLowerBounds(ArrayRef<int64_t> bounds) {
  SmallVector<AffineExpr, 6> exprs;
  for (auto dim : bounds) {
    exprs.push_back(mlir::getAffineConstantExpr(dim, getContext()));
  }
  auto map = AffineMap::get(/*dimCount=*/0, /*symbolCount=*/0, exprs);
  setAttr(getLowerBoundsAttrName(), AffineMapAttr::get(map));
}

void ContractionOp::setUpperBounds(ArrayRef<int64_t> bounds) {
  SmallVector<AffineExpr, 6> exprs;
  for (auto dim : bounds) {
    exprs.push_back(mlir::getAffineConstantExpr(dim, getContext()));
  }
  auto map = AffineMap::get(/*dimCount=*/0, /*symbolCount=*/0, exprs);
  setAttr(getUpperBoundsAttrName(), AffineMapAttr::get(map));
}

void ContractionOp::setSink(AffineMap sink) {  //
  setAttr(getSinkAttrName(), AffineMapAttr::get(sink));
}

void ContractionOp::setSources(ArrayRef<AffineMap> srcs) {
  SmallVector<Attribute, 4> attrs;
  for (auto src : srcs) {
    attrs.push_back(AffineMapAttr::get(src));
  }
  setAttr(getSourcesAttrName(), ArrayAttr::get(attrs, getContext()));
}

void ContractionOp::setConstraints(IntegerSet cons) {
  if (cons.isEmptyIntegerSet()) {
    removeAttr(getConstraintsAttrName());
  } else {
    setAttr(getConstraintsAttrName(), IntegerSetAttr::get(cons));
  }
}

//
// --- GatherOp ---
//

struct GatherCanonicalizer : public OpRewritePattern<GatherOp> {
  using OpRewritePattern<GatherOp>::OpRewritePattern;

  PatternMatchResult matchAndRewrite(GatherOp gatherOp, PatternRewriter& rewriter) const override {
    IVLOG(5, "IndexCanonicalizer::matchAndRewrite> " << mlir::debugString(gatherOp));
    auto op = gatherOp.getOperation();
    SmallVector<Value, 2> operands(op->getOperands());
    auto resultType = GatherOp::getResultType(operands);
    if (resultType == gatherOp.result().getType()) {
      return Pattern::matchFailure();
    }
    auto newOp = rewriter.create<GatherOp>(op->getLoc(), resultType, gatherOp.tensor(), gatherOp.dims());
    rewriter.replaceOp(op, {newOp});
    util::UpdateFuncOpType(newOp.getOperation());
    return Pattern::matchSuccess();
  }
};

void GatherOp::getCanonicalizationPatterns(OwningRewritePatternList& results, MLIRContext* context) {
  results.insert<GatherCanonicalizer>(context);
}

Type GatherOp::getResultType(ArrayRef<Value> operands) {
  IVLOG(5, "GatherOp::getResultType>")
  if (operands.size() != 2) {
    throw std::runtime_error("GatherOp requires 2 operands");
  }
  auto tensor = operands[0];
  auto tensorType = eltwise::getRankedTensorType(tensor.getType());
  auto tensorElementType = tensorType.getElementType();
  if (!tensorType.getRank()) {
    throw std::runtime_error("'gather' requires first operand to have at least one dimension.");
  }
  auto index = operands[1];
  auto indexType = eltwise::getRankedTensorType(index.getType());
  auto indexElementType = indexType.getElementType().dyn_cast<ScalarType>();
  if (!indexElementType || indexElementType.type() != eltwise::DataType::i32) {
    throw std::runtime_error("'gather' requires the data type for the second argument to be i32.");
  }
  SmallVector<int64_t, 4> shape;
  auto tensorShape = tensorType.getShape();
  auto indexShape = indexType.getShape();
  for (size_t i = 0; i < indexShape.size(); i++) {
    shape.push_back(indexShape[i]);
  }
  for (size_t i = 1; i < tensorShape.size(); i++) {
    shape.push_back(tensorShape[i]);
  }
  auto resultType = RankedTensorType::get(shape, tensorElementType);
  IVLOG(6, "  resultType: " << mlir::debugString(resultType));
  return resultType;
}

//
// ---- IndexOp ----
//

struct IndexCanonicalizer : public OpRewritePattern<IndexOp> {
  using OpRewritePattern<IndexOp>::OpRewritePattern;

  PatternMatchResult matchAndRewrite(IndexOp indexOp, PatternRewriter& rewriter) const override {
    IVLOG(5, "IndexCanonicalizer::matchAndRewrite> " << mlir::debugString(indexOp));
    auto op = indexOp.getOperation();
    SmallVector<Value, 2> operands(op->getOperands());
    auto resultType = IndexOp::getResultType(operands);
    if (resultType == indexOp.result().getType()) {
      return Pattern::matchFailure();
    }
    auto dim = indexOp.getAttrOfType<IntegerAttr>("dim");
    auto newOp = rewriter.create<IndexOp>(op->getLoc(), resultType, indexOp.tensor(), dim);
    rewriter.replaceOp(op, {newOp});
    util::UpdateFuncOpType(newOp.getOperation());
    return Pattern::matchSuccess();
  }
};

void IndexOp::getCanonicalizationPatterns(OwningRewritePatternList& results, MLIRContext* context) {
  results.insert<IndexCanonicalizer>(context);
}

Type IndexOp::getResultType(ArrayRef<Value> operands) {
  IVLOG(5, "IndexOp::getResultType>")
  for (auto operand : operands) {
    IVLOG(6, "  operand: " << mlir::debugString(operand));
  }
  if (operands.size() != 1) {
    throw std::runtime_error("IndexOp requires 1 operand");
  }
  auto tensor = operands.front();
  auto tensorType = eltwise::getRankedTensorType(tensor.getType());
  auto elementType = ScalarType::get(tensor.getContext(), eltwise::DataType::i32);
  IVLOG(6, "  elementType: " << mlir::debugString(elementType));
  auto resultType = RankedTensorType::get(tensorType.getShape(), elementType);
  IVLOG(6, "  resultType: " << mlir::debugString(resultType));
  return resultType;
}

//
// ---- PrngOp ----
//

struct PrngCanonicalizer : public OpRewritePattern<PrngOp> {
  using OpRewritePattern<PrngOp>::OpRewritePattern;

  PatternMatchResult matchAndRewrite(PrngOp prngOp, PatternRewriter& rewriter) const override {
    IVLOG(5, "PrngCanonicalizer::matchAndRewrite> " << mlir::debugString(prngOp));
    auto op = prngOp.getOperation();
    SmallVector<Value, 5> operands(op->getOperands());
    auto resultType = PrngOp::getResultType(operands);
    if (resultType == prngOp.result().getType()) {
      return Pattern::matchFailure();
    }
    auto stateType = prngOp.new_state().getType();
    SmallVector<Value, 4> dims(prngOp.dims());
    auto newOp = rewriter.create<PrngOp>(op->getLoc(), resultType, stateType, prngOp.state(), dims);
    rewriter.replaceOp(op, {newOp.result(), newOp.new_state()});
    util::UpdateFuncOpType(newOp.getOperation());
    return Pattern::matchSuccess();
  }
};

void PrngOp::getCanonicalizationPatterns(OwningRewritePatternList& results, MLIRContext* context) {
  results.insert<PrngCanonicalizer>(context);
}

Type PrngOp::getResultType(ArrayRef<Value> operands) {
  IVLOG(5, "PrngOp::getResultType>")
  if (operands.size() < 1) {
    throw std::runtime_error("PrngOp requires at least one operand");
  }
  auto state = operands.front();
  auto dims = operands.drop_front();
  auto shape = eltwise::ComputeShape(dims);
  auto elementType = ScalarType::get(state.getContext(), DataType::f32);
  return RankedTensorType::get(shape, elementType);
}

//
// ---- ReshapeOp ----
//

struct ReshapeCanonicalizer : public OpRewritePattern<ReshapeOp> {
  using OpRewritePattern<ReshapeOp>::OpRewritePattern;

  PatternMatchResult matchAndRewrite(ReshapeOp reshapeOp, PatternRewriter& rewriter) const override {
    IVLOG(5, "ReshapeCanonicalizer::matchAndRewrite> " << mlir::debugString(reshapeOp));
    auto op = reshapeOp.getOperation();
    SmallVector<Value, 5> operands(op->getOperands());
    auto resultType = ReshapeOp::getResultType(operands);
    if (resultType == reshapeOp.result().getType()) {
      return Pattern::matchFailure();
    }
    SmallVector<Value, 4> dims(reshapeOp.dims());
    auto newOp = rewriter.create<ReshapeOp>(op->getLoc(), resultType, reshapeOp.tensor(), dims);
    rewriter.replaceOp(op, {newOp});
    util::UpdateFuncOpType(newOp.getOperation());
    return Pattern::matchSuccess();
  }
};

void ReshapeOp::getCanonicalizationPatterns(OwningRewritePatternList& results, MLIRContext* context) {
  results.insert<ReshapeCanonicalizer>(context);
}

Type ReshapeOp::getResultType(ArrayRef<Value> operands) {
  IVLOG(5, "ReshapeOp::getResultType>")
  if (operands.size() < 2) {
    throw std::runtime_error("ReshapeOp requires at least 2 operands");
  }
  auto tensor = operands.front();
  auto dims = operands.drop_front();
  auto tensorType = eltwise::getRankedTensorType(tensor.getType());
  auto elementType = tensorType.getElementType();
  auto shape = eltwise::ComputeShape(dims);
  return RankedTensorType::get(shape, elementType);
}

//
// --- ScatterOp ---
//

struct ScatterCanonicalizer : public OpRewritePattern<ScatterOp> {
  using OpRewritePattern<ScatterOp>::OpRewritePattern;

  PatternMatchResult matchAndRewrite(ScatterOp scatterOp, PatternRewriter& rewriter) const override {
    IVLOG(5, "IndexCanonicalizer::matchAndRewrite> " << mlir::debugString(scatterOp));
    auto op = scatterOp.getOperation();
    SmallVector<Value, 3> operands(op->getOperands());
    auto resultType = ScatterOp::getResultType(operands);
    if (resultType == scatterOp.result().getType()) {
      return Pattern::matchFailure();
    }
    auto newOp =
        rewriter.create<ScatterOp>(op->getLoc(), resultType, scatterOp.tensor(), scatterOp.dims(), scatterOp.other());
    rewriter.replaceOp(op, {newOp});
    util::UpdateFuncOpType(newOp.getOperation());
    return Pattern::matchSuccess();
  }
};

void ScatterOp::getCanonicalizationPatterns(OwningRewritePatternList& results, MLIRContext* context) {
  results.insert<ScatterCanonicalizer>(context);
}

Type ScatterOp::getResultType(ArrayRef<Value> operands) {
  IVLOG(5, "ScatterOp::getResultType>")
  if (operands.size() != 3) {
    throw std::runtime_error("ScatterOp requires 3 operands");
  }
  auto tensor = operands[0];
  auto tensorType = eltwise::getRankedTensorType(tensor.getType());
  auto tensorElementType = tensorType.getElementType();
  const auto& tensorShape = tensorType.getShape();
  if (!tensorType.getRank()) {
    throw std::runtime_error("'scatter' requires first operand to have at least one dimension.");
  }
  auto index = operands[1];
  auto indexType = eltwise::getRankedTensorType(index.getType());
  auto indexElementType = indexType.getElementType().dyn_cast<ScalarType>();
  if (!indexElementType || indexElementType.type() != eltwise::DataType::i32) {
    throw std::runtime_error("'scatter' requires the data type for the second argument to be i32.");
  }
  auto other = operands[2];
  auto otherType = eltwise::getRankedTensorType(other.getType());
  const auto& otherShape = otherType.getShape();
  SmallVector<int64_t, 4> shape{otherShape[0]};
  for (unsigned i = indexType.getRank(); i < tensorType.getRank(); i++) {
    shape.emplace_back(tensorShape[i]);
  }
  auto resultType = RankedTensorType::get(shape, tensorElementType);
  IVLOG(6, "  resultType: " << mlir::debugString(resultType));
  return resultType;
}

//
// ---- ShapeOp ----
//

struct ShapeCanonicalizer : public OpRewritePattern<ShapeOp> {
  using OpRewritePattern<ShapeOp>::OpRewritePattern;

  PatternMatchResult matchAndRewrite(ShapeOp shapeOp, PatternRewriter& rewriter) const override {
    IVLOG(5, "ShapeCanonicalizer::matchAndRewrite> " << mlir::debugString(shapeOp));
    auto op = shapeOp.getOperation();
    SmallVector<Value, 1> operands(op->getOperands());
    auto resultType = ShapeOp::getResultType(operands);
    if (resultType == shapeOp.result().getType()) {
      return Pattern::matchFailure();
    }
    auto newOp = rewriter.create<ShapeOp>(op->getLoc(), resultType, shapeOp.tensor());
    rewriter.replaceOp(op, {newOp});
    util::UpdateFuncOpType(newOp.getOperation());
    return Pattern::matchSuccess();
  }
};

void ShapeOp::getCanonicalizationPatterns(OwningRewritePatternList& results, MLIRContext* context) {
  results.insert<ShapeCanonicalizer>(context);
}

Type ShapeOp::getResultType(ArrayRef<Value> operands) {
  IVLOG(5, "ShapeOp::getResultType>")
  if (operands.size() != 1) {
    throw std::runtime_error("ShapeOp requires 1 operand");
  }
  auto tensor = operands[0];
  auto tensorType = eltwise::getRankedTensorType(tensor.getType());
  auto elementType = ScalarType::get(tensor.getContext(), eltwise::DataType::i32);  // TODO: index type?
  return RankedTensorType::get({tensorType.getRank()}, elementType);
}

// ---- DimOp ----

IntegerAttr DimOp::resolve() {  //
  auto type = tensor().getType().dyn_cast<mlir::TensorType>();
  if (!type) {
    return {};
  }
  auto size = type.getDimSize(dim().getSExtValue());
  if (mlir::ShapedType::isDynamic(size)) {
    return {};
  }
  auto indexType = mlir::IndexType::get(getContext());
  return IntegerAttr::get(indexType, size);
}

void printDimOp(OpAsmPrinter* printer, DimOp op) {  //
  *printer << op.getOperation()->getName() << ' ';
  printer->printOperand(op.tensor());
  *printer << '[' << op.dim().getZExtValue() << ']';
}

ParseResult parseDimOp(OpAsmParser* parser, OperationState& result) {
  auto indexType = parser->getBuilder().getIndexType();
  OpAsmParser::OperandType tensor;
  IntegerAttr dim;
  Type type;
  if (parser->parseOperand(tensor) ||                                      //
      parser->parseLSquare() ||                                            //
      parser->parseAttribute(dim, indexType, "dim", result.attributes) ||  //
      parser->parseRSquare() ||                                            //
      parser->parseColonType(type) ||                                      //
      parser->resolveOperand(tensor, type, result.operands)) {
    return failure();
  }
  result.addTypes(indexType);
  return success();
}

LogicalResult verifyDimOp(DimOp op) {  //
  return success();
}

// ---- AffineConstantOp ----

void printAffineConstantOp(OpAsmPrinter* printer, AffineConstantOp op) {  //
  *printer << op.getOperation()->getName() << ' ' << op.value().getZExtValue();
}

ParseResult parseAffineConstantOp(OpAsmParser* parser, OperationState& result) {
  auto indexType = parser->getBuilder().getIndexType();
  IntegerAttr value;
  if (parser->parseAttribute(value, indexType, "value", result.attributes)) {
    return failure();
  }
  result.addTypes(indexType);
  return success();
}

LogicalResult verifyAffineConstantOp(AffineConstantOp op) {  //
  return success();
}

// ---- AffineIndexOp ----

void printAffineIndexOp(OpAsmPrinter* printer, AffineIndexOp op) {  //
  *printer << op.getOperation()->getName() << ' ' << op.id().getSExtValue();
}

ParseResult parseAffineIndexOp(OpAsmParser* parser, OperationState& result) {
  IntegerAttr id;
  if (parser->parseAttribute(id, "id", result.attributes)) {
    return failure();
  }
  auto indexType = parser->getBuilder().getIndexType();
  result.addTypes(indexType);
  return success();
}

LogicalResult verifyAffineIndexOp(AffineIndexOp op) {  //
  return success();
}

// ---- AffineTensorMapOp ----

void printAffineTensorMapOp(OpAsmPrinter* printer, AffineTensorMapOp op) {
  *printer << op.getOperation()->getName() << ' ';
  printer->printOperand(op.tensor());
  *printer << '[';
  printer->printOperands(op.dims());
  *printer << ']';
}

ParseResult parseAffineTensorMapOp(OpAsmParser* parser, OperationState& result) {
  auto indexType = parser->getBuilder().getIndexType();
  OpAsmParser::OperandType tensor;
  SmallVector<OpAsmParser::OperandType, 4> dims;
  Type type;
  if (parser->parseOperand(tensor) ||                                    //
      parser->parseOperandList(dims, OpAsmParser::Delimiter::Square) ||  //
      parser->parseColonType(type) ||                                    //
      parser->resolveOperand(tensor, type, result.operands) ||           //
      parser->resolveOperands(dims, indexType, result.operands)) {
    return failure();
  }
  result.addTypes(AffineTensorMapType::get(result.getContext()));
  return success();
}

LogicalResult verifyAffineTensorMapOp(AffineTensorMapOp op) {  //
  return success();
}

// ---- AffineMapOp ----

void printAffineMapOp(OpAsmPrinter* printer, AffineMapOp op) {
  *printer << op.getOperation()->getName() << ' ';
  printer->printOperands(op.dims());
}

ParseResult parseAffineMapOp(OpAsmParser* parser, OperationState& result) {
  auto indexType = parser->getBuilder().getIndexType();
  SmallVector<OpAsmParser::OperandType, 4> dims;
  if (parser->parseOperandList(dims) ||  //
      parser->resolveOperands(dims, indexType, result.operands)) {
    return failure();
  }
  result.addTypes(AffineMapType::get(result.getContext()));
  return success();
}

LogicalResult verifyAffineMapOp(AffineMapOp op) {  //
  return success();
}

// ---- AffineConstraintsOp ----

void printAffineConstraintsOp(OpAsmPrinter* printer, AffineConstraintsOp op) {
  *printer << op.getOperation()->getName() << ' ';
  *printer << '(';
  printer->printOperands(op.pairs());
  *printer << ')';
}

ParseResult parseAffineConstraintsOp(OpAsmParser* parser, OperationState& result) {
  auto indexType = parser->getBuilder().getIndexType();
  SmallVector<OpAsmParser::OperandType, 4> dims;
  if (parser->parseOperandList(dims, OpAsmParser::Delimiter::Paren) ||  //
      parser->resolveOperands(dims, indexType, result.operands)) {
    return failure();
  }
  result.addTypes(AffineConstraintsType::get(result.getContext()));
  return success();
}

LogicalResult verifyAffineConstraintsOp(AffineConstraintsOp op) {  //
  return success();
}

// ---- SymbolicContractionOp ----

void printSymbolicContractionOp(OpAsmPrinter* printer, SymbolicContractionOp op) {  //
  *printer << op.getOperation()->getName() << ' ';
  *printer << util::stringifyAggregationKind(op.agg());
  *printer << ", ";
  *printer << util::stringifyCombinationKind(op.combo());
  *printer << ", ";
  printer->printOperand(op.init());
  *printer << ", ";
  printer->printOperand(op.cons());
  *printer << ", ";
  printer->printOperand(op.size());
  *printer << ", ";
  printer->printOperand(op.sink());
  *printer << ", ";
  printer->printOperands(op.srcs());
  *printer << " : ";
  printer->printType(op.init().getType());
  *printer << " -> ";
  printer->printType(op.result().getType());
}

ParseResult parseSymbolicContractionOp(OpAsmParser* parser, OperationState& result) {
  StringRef strAgg;
  StringRef strCombo;
  OpAsmParser::OperandType init;
  Type initType;
  OpAsmParser::OperandType cons;
  auto consType = AffineConstraintsType::get(result.getContext());
  OpAsmParser::OperandType size;
  auto mapType = AffineMapType::get(result.getContext());
  OpAsmParser::OperandType sink;
  auto tmapType = AffineTensorMapType::get(result.getContext());
  SmallVector<OpAsmParser::OperandType, 3> srcs;
  Type resultType;
  if (parser->parseKeyword(&strAgg) ||     //
      parser->parseComma() ||              //
      parser->parseKeyword(&strCombo) ||   //
      parser->parseComma() ||              //
      parser->parseOperand(init) ||        //
      parser->parseComma() ||              //
      parser->parseOperand(cons) ||        //
      parser->parseComma() ||              //
      parser->parseOperand(size) ||        //
      parser->parseComma() ||              //
      parser->parseOperand(sink) ||        //
      parser->parseComma() ||              //
      parser->parseOperandList(srcs) ||    //
      parser->parseColonType(initType) ||  //
      parser->parseArrow() ||              //
      parser->parseType(resultType)) {
    return failure();
  }

  if (parser->resolveOperand(init, initType, result.operands) ||
      parser->resolveOperand(cons, consType, result.operands) ||
      parser->resolveOperand(size, mapType, result.operands) ||
      parser->resolveOperand(sink, mapType, result.operands) ||
      parser->resolveOperands(srcs, tmapType, result.operands)) {
    return failure();
  }

  auto agg = util::symbolizeAggregationKind(strAgg);
  if (!agg) {
    failure();
  }
  result.addAttribute("agg", parser->getBuilder().getI64IntegerAttr(static_cast<int64_t>(agg.getValue())));

  auto combo = util::symbolizeCombinationKind(strCombo);
  if (!combo) {
    failure();
  }
  result.addAttribute("combo", parser->getBuilder().getI64IntegerAttr(static_cast<int64_t>(combo.getValue())));

  result.addTypes(resultType);
  return success();
}

LogicalResult verifySymbolicContractionOp(SymbolicContractionOp op) {  //
  return success();
}

// ---- ContractionOp ----

unsigned ContractionOp::getNumTensors() {  //
  return getNumTensors(combo());
}

unsigned ContractionOp::getNumSymbols() {  //
  return getNumOperands() - 1 - getNumTensors();
}

Value ContractionOp::getTensor(unsigned i) {  //
  return *std::next(operands().begin(), i);
}

Value ContractionOp::getSymbol(unsigned i) {  //
  return *std::next(operands().begin(), getNumTensors() + i);
}

void printContractionOp(OpAsmPrinter* printer, ContractionOp op) {
  SmallVector<StringRef, 3> elidedAttrs = {"agg", "combo", "name"};
  // if (op.cons().hasValue() && op.cons().getValue().isEmptyIntegerSet()) {
  //   elidedAttrs.emplace_back("cons");
  // }
  *printer << op.getOperation()->getName() << ' ';
  *printer << util::stringifyAggregationKind(op.agg());
  *printer << ", ";
  *printer << util::stringifyCombinationKind(op.combo());
  *printer << ", ";
  printer->printOperand(op.init());
  auto numTensors = op.getNumTensors();
  for (unsigned i = 0; i < numTensors; i++) {
    *printer << ", ";
    printer->printOperand(op.getTensor(i));
  }
  auto numSymbols = op.getNumSymbols();
  if (numSymbols) {
    *printer << " [";
    for (unsigned i = 0; i < numSymbols; i++) {
      if (i) {
        *printer << ", ";
      }
      printer->printOperand(op.getSymbol(i));
    }
    *printer << ']';
  }
  printer->printOptionalAttrDict(op.getAttrs(), elidedAttrs);
  *printer << " : ";
  printer->printType(op.init().getType());
  *printer << ", ";
  for (unsigned i = 0; i < numTensors; i++) {
    if (i) {
      *printer << ", ";
    }
    printer->printType(op.getTensor(i).getType());
  }
  *printer << " -> ";
  printer->printType(op.result().getType());
}

ParseResult parseContractionOp(OpAsmParser* parser, OperationState& result) {
  StringRef strAgg;
  StringRef strCombo;
  OpAsmParser::OperandType init;
  SmallVector<OpAsmParser::OperandType, 3> tensors;
  SmallVector<OpAsmParser::OperandType, 8> symbols;
  SmallVector<Type, 4> types;
  Type resultType;
  if (parser->parseKeyword(&strAgg) ||    //
      parser->parseComma() ||             //
      parser->parseKeyword(&strCombo) ||  //
      parser->parseComma() ||             //
      parser->parseOperand(init) ||       //
      parser->parseComma()) {
    return failure();
  }

  auto agg = util::symbolizeAggregationKind(strAgg);
  if (!agg) {
    return failure();
  }
  result.addAttribute("agg", parser->getBuilder().getI64IntegerAttr(static_cast<int64_t>(agg.getValue())));

  auto combo = util::symbolizeCombinationKind(strCombo);
  if (!combo) {
    return failure();
  }
  result.addAttribute("combo", parser->getBuilder().getI64IntegerAttr(static_cast<int64_t>(combo.getValue())));

  auto numTensors = ContractionOp::getNumTensors(combo.getValue());
  if (parser->parseOperandList(tensors, numTensors) ||                              //
      parser->parseOperandList(symbols, OpAsmParser::Delimiter::OptionalSquare) ||  //
      parser->parseOptionalAttrDict(result.attributes) ||                           //
      parser->parseColonTypeList(types) ||                                          //
      parser->parseArrow() ||                                                       //
      parser->parseType(resultType)) {
    return failure();
  }

  auto loc = parser->getCurrentLocation();
  auto indexType = parser->getBuilder().getIndexType();
  auto tensorTypes = llvm::makeArrayRef(types).drop_front();
  if (parser->resolveOperand(init, types.front(), result.operands) ||
      parser->resolveOperands(tensors, tensorTypes, loc, result.operands) ||
      parser->resolveOperands(symbols, indexType, result.operands)) {
    return failure();
  }

  result.addTypes(resultType);
  return success();
}

bool isEltwiseAny(Type type) {
  if (auto rankedTensorType = type.dyn_cast<RankedTensorType>()) {
    auto elementType = rankedTensorType.getElementType();
    if (elementType.isa<IndexType>()) {
      return true;
    }
    if (auto scalarType = elementType.dyn_cast<ScalarType>()) {
      if (scalarType.type() != DataType::invalid) {
        return true;
      }
    }
  }
  return false;
}

LogicalResult verifyContractionOp(ContractionOp op) {
  auto numTensors = op.getNumTensors();
  auto numSymbols = op.getNumSymbols();
  SmallVector<Value, 8> variadic(op.operands());
  if (variadic.size() < numTensors) {
    return op.emitOpError("combo '") << util::stringifyCombinationKind(op.combo()) << "' requires " << numTensors
                                     << " tensor operands";
  }
  auto shape = op.shape();
  auto resultType = op.result().getType().cast<RankedTensorType>();
  if (!resultType.hasStaticShape() && !shape.hasValue()) {
    return op.emitOpError("attribute 'shape' is required when result type is dynamic");
  }
  unsigned expectedSymbols = op.sink().getNumSymbols();
  if (shape.hasValue()) {
    expectedSymbols += shape->getNumSymbols();
  }
  for (auto src : op.srcs()) {
    auto map = src.cast<AffineMapAttr>();
    expectedSymbols += map.getValue().getNumSymbols();
  }
  if (op.cons().hasValue()) {
    expectedSymbols += op.cons().getValue().getNumSymbols();
  }
  if (expectedSymbols != numSymbols) {
    return op.emitOpError("has incorrect number of symbols: expected ")
           << expectedSymbols << " but found " << numSymbols;
  }
  for (unsigned i = 0; i < numTensors; i++) {
    auto type = op.getTensor(i).getType();
    if (!isEltwiseAny(type)) {
      return op.emitOpError("tensor #") << i << " must be eltwise-any, but got " << type;
    }
  }
  for (unsigned i = 0; i < numSymbols; i++) {
    auto type = op.getSymbol(i).getType();
    if (!type.isa<IndexType>()) {
      return op.emitOpError("symbol #") << i << " must be index, but got " << type;
    }
  }
  return success();
}

// ---- AffineBinaryOp ----

template <typename AffineBinaryOp>
void printAffineBinaryOp(OpAsmPrinter* printer, AffineBinaryOp op) {
  *printer << op.getOperation()->getName() << ' ';
  printer->printOperands(op.getOperands());
}

ParseResult parseAffineBinaryOp(OpAsmParser* parser, OperationState& result) {
  auto indexType = parser->getBuilder().getIndexType();
  OpAsmParser::OperandType lhs;
  OpAsmParser::OperandType rhs;
  if (parser->parseOperand(lhs) ||                                //
      parser->parseComma() ||                                     //
      parser->parseOperand(rhs) ||                                //
      parser->resolveOperand(lhs, indexType, result.operands) ||  //
      parser->resolveOperand(rhs, indexType, result.operands)) {
    return failure();
  }
  result.addTypes(IndexType::get(result.getContext()));
  return success();
}

#include "pmlc/dialect/tile/ir/interfaces.cc.inc"

#define GET_OP_CLASSES
#include "pmlc/dialect/tile/ir/ops.cc.inc"

}  // namespace pmlc::dialect::tile<|MERGE_RESOLUTION|>--- conflicted
+++ resolved
@@ -35,6 +35,7 @@
 using mlir::PatternRewriter;
 using mlir::StringAttr;
 using mlir::success;
+using mlir::TypeSwitch;
 using mlir::Value;
 
 OpFoldResult AffineConstantOp::fold(ArrayRef<Attribute> operands) {
@@ -131,8 +132,7 @@
 
  public:
   R visit(Value value) {
-<<<<<<< HEAD
-    return mlir::TypeSwitch<Operation*, R>(value->getDefiningOp())
+    return TypeSwitch<Operation*, R>(value.getDefiningOp())
         .template Case<AffineIndexOp>([this](auto op) { return static_cast<T*>(this)->visitIndexOp(op); })
         .template Case<AffineConstantOp>([this](auto op) { return static_cast<T*>(this)->visitConstantOp(op); })
         .template Case<AffineAddOp>([this](auto op) {
@@ -168,39 +168,6 @@
           llvm_unreachable("Unknown Affine op");
           return R();
         });
-=======
-    static_assert(std::is_base_of<AffineVisitor, T>::value, "Must instantiate with a derived type of AffineVisitor");
-    auto defOp = value.getDefiningOp();
-    if (auto op = llvm::dyn_cast<AffineIndexOp>(defOp)) {
-      return static_cast<T*>(this)->visitIndexOp(op);
-    } else if (auto op = llvm::dyn_cast<AffineConstantOp>(defOp)) {
-      return static_cast<T*>(this)->visitConstantOp(op);
-    } else if (auto op = llvm::dyn_cast<AffineAddOp>(defOp)) {
-      visitOperands(op.lhs(), op.rhs());
-      return static_cast<T*>(this)->visitAddOp(op);
-    } else if (auto op = llvm::dyn_cast<AffineMulOp>(defOp)) {
-      visitOperands(op.lhs(), op.rhs());
-      return static_cast<T*>(this)->visitMulOp(op);
-    } else if (auto op = llvm::dyn_cast<AffineDivOp>(defOp)) {
-      visitOperands(op.lhs(), op.rhs());
-      return static_cast<T*>(this)->visitDivOp(op);
-    } else if (auto op = llvm::dyn_cast<AffineNegOp>(defOp)) {
-      visit(op.input());
-      return static_cast<T*>(this)->visitNegOp(op);
-    } else if (auto op = llvm::dyn_cast<AffineSubOp>(defOp)) {
-      visitOperands(op.lhs(), op.rhs());
-      return static_cast<T*>(this)->visitSubOp(op);
-    } else if (auto op = llvm::dyn_cast<AffineMaxOp>(defOp)) {
-      visitOperands(op.lhs(), op.rhs());
-      return static_cast<T*>(this)->visitMaxOp(op);
-    } else if (auto op = llvm::dyn_cast<AffineMinOp>(defOp)) {
-      visitOperands(op.lhs(), op.rhs());
-      return static_cast<T*>(this)->visitMinOp(op);
-    } else if (auto op = llvm::dyn_cast<DimOp>(defOp)) {
-      return static_cast<T*>(this)->visitDimOp(op);
-    }
-    llvm_unreachable("Unknown Affine op");
->>>>>>> eb29630e
   }
 
   void visitIndexOp(AffineIndexOp op) {}
