// Copyright 2019, Intel Corporation

#pragma once

#include <memory>
#include <vector>

#include "llvm/ADT/ArrayRef.h"
#include "llvm/ADT/StringRef.h"

<<<<<<< HEAD
#include "mlir/IR/StandardTypes.h"

#include "pmlc/dialect/stripe/types.h"
=======
>>>>>>> 256fcb94
#include "pmlc/dialect/tile/program.h"
#include "pmlc/util/enums.h"
#include "tile/base/shape.h"

namespace mlir {
class Value;
class Operation;
}  // namespace mlir

namespace pmlc::dialect::tile {

using DataType = vertexai::tile::DataType;

struct Shape {
  DataType elementType;
  llvm::ArrayRef<int64_t> dims;
};

class TileBuilder {
  struct Impl;

 public:
  TileBuilder();
  ~TileBuilder();

  void Destroy(mlir::Value* value);

  mlir::RankedTensorType MakeRankedTensorType(DataType dtype, llvm::ArrayRef<int64_t> dims);
  void BindTensorDims(mlir::Value* from, llvm::ArrayRef<mlir::Value**> into);
  mlir::RankedTensorType ComputeShape(mlir::Value* tensor);
  void BindShape(mlir::Value* tensor, mlir::RankedTensorType type);

  stripe::TensorType MakeTensorType(DataType dtype, llvm::ArrayRef<int64_t> sizes, llvm::ArrayRef<int64_t> strides);
  stripe::TensorType IntoTensorType(mlir::RankedTensorType type);

  llvm::StringRef GetStringValue(mlir::Value* value);
  int64_t GetIntegerValue(mlir::Value* value);
  double GetFloatValue(mlir::Value* value);
  std::vector<mlir::Value*> GetTupleElements(mlir::Value* value);

  std::vector<mlir::Value*> ComputeGradients(llvm::ArrayRef<mlir::Value*> wrt, mlir::Value* loss);
  mlir::Value* Clone(mlir::Value* value);

  mlir::Value* MakeNoneOp();
  mlir::Value* MakeStringOp(llvm::StringRef value);
  mlir::Value* MakeTupleOp(llvm::ArrayRef<mlir::Value*> elts);

  mlir::Value* MakeScalarConstantOp(int64_t value);
  mlir::Value* MakeScalarConstantOp(double value);
  mlir::Value* MakePrimitiveOp(llvm::StringRef fn, llvm::ArrayRef<mlir::Value*> args);
  mlir::Value* MakeDimOp(mlir::Value* tensor, unsigned dim);
<<<<<<< HEAD
  mlir::Value* MakePlaceholderOp(mlir::RankedTensorType type, vertexai::tile::BufferPtr buffer, llvm::StringRef name);
=======
  mlir::Value* MakePlaceholderOp(DataType dtype, llvm::ArrayRef<int64_t> dims, vertexai::tile::BufferPtr buffer,
                                 llvm::StringRef name);
>>>>>>> 256fcb94
  mlir::Value* MakeAffineConstantOp(int64_t value);
  mlir::Value* MakeAffineIndexOp(llvm::StringRef name = "");
  mlir::Value* MakeAffineAddOp(llvm::ArrayRef<mlir::Value*> args);
  mlir::Value* MakeAffineSubOp(llvm::ArrayRef<mlir::Value*> args);
  mlir::Value* MakeAffineMulOp(llvm::ArrayRef<mlir::Value*> args);
  mlir::Value* MakeAffineDivOp(llvm::ArrayRef<mlir::Value*> args);
  mlir::Value* MakeAffineNegOp(llvm::ArrayRef<mlir::Value*> args);
  mlir::Value* MakeAffineMaxOp(llvm::ArrayRef<mlir::Value*> args);
  mlir::Value* MakeAffineMinOp(llvm::ArrayRef<mlir::Value*> args);
  mlir::Value* MakeAffineSourceIndexMapOp(mlir::Value* tensor, llvm::ArrayRef<mlir::Value*> idxs);
  mlir::Value* MakeAffineSinkIndexMapOp(llvm::ArrayRef<mlir::Value*> idxs);
  mlir::Value* MakeAffineSizeMapOp(llvm::ArrayRef<mlir::Value*> sizes);

  mlir::Value* MakeContractionOp(         //
      util::AggregationKind agg,          //
      util::CombinationKind combo,        //
      llvm::ArrayRef<mlir::Value*> srcs,  //
      mlir::Value* sink,                  //
      mlir::Value* sizes,                 //
      llvm::StringRef name);

  void AddConstraint(mlir::Value* cion, mlir::Value* lhs, mlir::Value* rhs);
  void SetUseDefault(mlir::Value* cion, mlir::Value* defaultValue);

  std::shared_ptr<TileProgram> MakeProgram(  //
      llvm::StringRef name,                  //
      llvm::ArrayRef<mlir::Value*> inputs,   //
      llvm::ArrayRef<mlir::Value*> outputs,  //
      llvm::MutableArrayRef<mlir::Value*> new_outputs);

 private:
  std::unique_ptr<Impl> impl;
};

}  // namespace pmlc::dialect::tile<|MERGE_RESOLUTION|>--- conflicted
+++ resolved
@@ -8,12 +8,8 @@
 #include "llvm/ADT/ArrayRef.h"
 #include "llvm/ADT/StringRef.h"
 
-<<<<<<< HEAD
 #include "mlir/IR/StandardTypes.h"
-
 #include "pmlc/dialect/stripe/types.h"
-=======
->>>>>>> 256fcb94
 #include "pmlc/dialect/tile/program.h"
 #include "pmlc/util/enums.h"
 #include "tile/base/shape.h"
@@ -65,12 +61,7 @@
   mlir::Value* MakeScalarConstantOp(double value);
   mlir::Value* MakePrimitiveOp(llvm::StringRef fn, llvm::ArrayRef<mlir::Value*> args);
   mlir::Value* MakeDimOp(mlir::Value* tensor, unsigned dim);
-<<<<<<< HEAD
   mlir::Value* MakePlaceholderOp(mlir::RankedTensorType type, vertexai::tile::BufferPtr buffer, llvm::StringRef name);
-=======
-  mlir::Value* MakePlaceholderOp(DataType dtype, llvm::ArrayRef<int64_t> dims, vertexai::tile::BufferPtr buffer,
-                                 llvm::StringRef name);
->>>>>>> 256fcb94
   mlir::Value* MakeAffineConstantOp(int64_t value);
   mlir::Value* MakeAffineIndexOp(llvm::StringRef name = "");
   mlir::Value* MakeAffineAddOp(llvm::ArrayRef<mlir::Value*> args);
@@ -97,7 +88,6 @@
 
   std::shared_ptr<TileProgram> MakeProgram(  //
       llvm::StringRef name,                  //
-      llvm::ArrayRef<mlir::Value*> inputs,   //
       llvm::ArrayRef<mlir::Value*> outputs,  //
       llvm::MutableArrayRef<mlir::Value*> new_outputs);
 
