// Copyright 2019, Intel Corporation

#pragma once

#include <memory>
#include <vector>

#include "llvm/ADT/ArrayRef.h"
#include "llvm/ADT/StringRef.h"

<<<<<<< HEAD
#include "mlir/IR/StandardTypes.h"
#include "pmlc/dialect/stripe/types.h"
=======
>>>>>>> 543e9103
#include "pmlc/dialect/tile/program.h"
#include "pmlc/util/enums.h"
#include "tile/base/shape.h"

namespace mlir {
class Value;
class Operation;
}  // namespace mlir

namespace pmlc::dialect::tile {

using DataType = vertexai::tile::DataType;

struct Shape {
  DataType elementType;
  llvm::ArrayRef<int64_t> dims;
};

class TileBuilder {
  struct Impl;

 public:
  TileBuilder();
  ~TileBuilder();

  void Destroy(mlir::Value* value);

  mlir::RankedTensorType MakeRankedTensorType(DataType dtype, llvm::ArrayRef<int64_t> dims);
  void BindTensorDims(mlir::Value* from, llvm::ArrayRef<mlir::Value**> into);
  mlir::RankedTensorType ComputeShape(mlir::Value* tensor);
  void BindShape(mlir::Value* tensor, mlir::RankedTensorType type);

  stripe::TensorType MakeTensorType(DataType dtype, llvm::ArrayRef<int64_t> sizes, llvm::ArrayRef<int64_t> strides);
  stripe::TensorType IntoTensorType(mlir::RankedTensorType type);

  llvm::StringRef GetStringValue(mlir::Value* value);
  int64_t GetIntegerValue(mlir::Value* value);
  double GetFloatValue(mlir::Value* value);
  std::vector<mlir::Value*> GetTupleElements(mlir::Value* value);

  std::vector<mlir::Value*> ComputeGradients(llvm::ArrayRef<mlir::Value*> wrt, mlir::Value* loss);
  mlir::Value* Clone(mlir::Value* value);

  mlir::Value* MakeNoneOp();
  mlir::Value* MakeStringOp(llvm::StringRef value);
  mlir::Value* MakeTupleOp(llvm::ArrayRef<mlir::Value*> elts);

  mlir::Value* MakeScalarConstantOp(int64_t value);
  mlir::Value* MakeScalarConstantOp(double value);
  mlir::Value* MakePrimitiveOp(llvm::StringRef fn, llvm::ArrayRef<mlir::Value*> args);
  mlir::Value* MakeCastOp(mlir::Value* tensor, DataType dtype);
  mlir::Value* MakeDimOp(mlir::Value* tensor, unsigned dim);
<<<<<<< HEAD
  mlir::Value* MakePlaceholderOp(mlir::RankedTensorType type, vertexai::tile::BufferPtr buffer, llvm::StringRef name);
=======
  mlir::Value* MakePlaceholderOp(DataType dtype, llvm::ArrayRef<int64_t> dims, vertexai::tile::BufferPtr buffer,
                                 llvm::StringRef name);
>>>>>>> 543e9103
  mlir::Value* MakeAffineConstantOp(int64_t value);
  mlir::Value* MakeAffineIndexOp(llvm::StringRef name = "");
  mlir::Value* MakeAffineAddOp(llvm::ArrayRef<mlir::Value*> args);
  mlir::Value* MakeAffineSubOp(llvm::ArrayRef<mlir::Value*> args);
  mlir::Value* MakeAffineMulOp(llvm::ArrayRef<mlir::Value*> args);
  mlir::Value* MakeAffineDivOp(llvm::ArrayRef<mlir::Value*> args);
  mlir::Value* MakeAffineNegOp(llvm::ArrayRef<mlir::Value*> args);
  mlir::Value* MakeAffineMaxOp(llvm::ArrayRef<mlir::Value*> args);
  mlir::Value* MakeAffineMinOp(llvm::ArrayRef<mlir::Value*> args);
  mlir::Value* MakeAffineSourceIndexMapOp(mlir::Value* tensor, llvm::ArrayRef<mlir::Value*> idxs);
  mlir::Value* MakeAffineSinkIndexMapOp(llvm::ArrayRef<mlir::Value*> idxs);
  mlir::Value* MakeAffineSizeMapOp(llvm::ArrayRef<mlir::Value*> sizes);

  mlir::Value* MakeContractionOp(         //
      util::AggregationKind agg,          //
      util::CombinationKind combo,        //
      llvm::ArrayRef<mlir::Value*> srcs,  //
      mlir::Value* sink,                  //
      mlir::Value* sizes,                 //
      llvm::StringRef name);

  void AddConstraint(mlir::Value* cion, mlir::Value* lhs, mlir::Value* rhs);
  void SetUseDefault(mlir::Value* cion, mlir::Value* defaultValue);

  std::shared_ptr<TileProgram> MakeProgram(  //
      llvm::StringRef name,                  //
      llvm::ArrayRef<mlir::Value*> outputs,  //
      llvm::MutableArrayRef<mlir::Value*> new_outputs);

 private:
  std::unique_ptr<Impl> impl;
};

}  // namespace pmlc::dialect::tile<|MERGE_RESOLUTION|>--- conflicted
+++ resolved
@@ -8,11 +8,9 @@
 #include "llvm/ADT/ArrayRef.h"
 #include "llvm/ADT/StringRef.h"
 
-<<<<<<< HEAD
 #include "mlir/IR/StandardTypes.h"
+
 #include "pmlc/dialect/stripe/types.h"
-=======
->>>>>>> 543e9103
 #include "pmlc/dialect/tile/program.h"
 #include "pmlc/util/enums.h"
 #include "tile/base/shape.h"
@@ -65,12 +63,7 @@
   mlir::Value* MakePrimitiveOp(llvm::StringRef fn, llvm::ArrayRef<mlir::Value*> args);
   mlir::Value* MakeCastOp(mlir::Value* tensor, DataType dtype);
   mlir::Value* MakeDimOp(mlir::Value* tensor, unsigned dim);
-<<<<<<< HEAD
   mlir::Value* MakePlaceholderOp(mlir::RankedTensorType type, vertexai::tile::BufferPtr buffer, llvm::StringRef name);
-=======
-  mlir::Value* MakePlaceholderOp(DataType dtype, llvm::ArrayRef<int64_t> dims, vertexai::tile::BufferPtr buffer,
-                                 llvm::StringRef name);
->>>>>>> 543e9103
   mlir::Value* MakeAffineConstantOp(int64_t value);
   mlir::Value* MakeAffineIndexOp(llvm::StringRef name = "");
   mlir::Value* MakeAffineAddOp(llvm::ArrayRef<mlir::Value*> args);
