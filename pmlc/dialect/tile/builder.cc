--- conflicted
+++ resolved
@@ -49,20 +49,16 @@
 using mlir::RankedTensorType;
 using mlir::Type;
 using mlir::UnknownLoc;
-<<<<<<< HEAD
+using mlir::Value;
 using util::AggregationKind;
 using util::CombinationKind;
-=======
-using mlir::Value;
->>>>>>> cfa51206
 
 struct DomainInfo {
   BlockAndValueMapping mapping;
 };
 
-<<<<<<< HEAD
 using ContractionKey = std::pair<AggregationKind, CombinationKind>;
-=======
+
 struct UniqueNamer {
   std::set<std::string> names;
 
@@ -76,7 +72,6 @@
     return next;
   }
 };
->>>>>>> cfa51206
 
 struct TileBuilder::Impl {
   MLIRContext context;
@@ -115,7 +110,6 @@
   }
 };
 
-<<<<<<< HEAD
 std::map<ContractionKey, std::string> TileBuilder::Impl::contractions{
     // assign
     {std::make_pair(AggregationKind::assign, CombinationKind::none), "=(x)"},
@@ -147,138 +141,7 @@
     {std::make_pair(AggregationKind::add, CombinationKind::cond), "+(x==y?z)"},
     {std::make_pair(AggregationKind::add, CombinationKind::eq), "+(x==y)"},
     {std::make_pair(AggregationKind::add, CombinationKind::mul), "+(x*y)"},
-=======
-  using CreateOpFunc = std::function<void(OpBuilder, BlockAndValueMapping*)>;
-
-  Operation* MakeContraction(             //
-      llvm::ArrayRef<mlir::Value*> srcs,  //
-      mlir::Value* sink,                  //
-      mlir::Value* sizes,                 //
-      CreateOpFunc fn) {
-    IVLOG(5, "TileBuilder::Impl::MakeContraction>");
-    IVLOG(5, mlir::debugString(module));
-    // Compute the sink shape of the contraction
-    llvm::SmallVector<mlir::Type, 3> types;
-    for (auto src : srcs) {
-      IVLOG(6, "  src: " << mlir::debugString(*src));
-      auto map_op = llvm::cast<AffineSourceIndexMapOp>(src->getDefiningOp());
-      types.push_back(map_op.tensor()->getType());
-    }
-    IVLOG(6, "  sink: " << mlir::debugString(*sink));
-    IVLOG(6, "  sizes: " << mlir::debugString(*sizes));
-    auto elementType = ComputeElementType(types);
-    auto size_map_op = llvm::cast<AffineSizeMapOp>(sizes->getDefiningOp());
-    llvm::SmallVector<Value*, 4> size_map_sizes(size_map_op.sizes());
-    auto shape = eltwise::ComputeShape(size_map_sizes);
-    auto tensorType = builder.getTensorType(shape, elementType);
-    auto domain = builder.create<AffineDomainOp>(builder.getUnknownLoc(), tensorType);
-    auto& info = domains[domain];
-    auto body = new Block();
-    domain.body().push_back(body);
-    llvm::SetVector<mlir::Value*> values;
-    values.insert(srcs.begin(), srcs.end());
-    values.insert(sink);
-    values.insert(sizes);
-    auto slice = util::getBackwardSlice(values, false, [](Value* value) {  //
-      return value->getType().isa<IndexType>();
-    });
-    // Find and replace each AffineIndexOp with a BlockArgument of the domain op
-    SmallVector<Attribute, 8> idxNames;
-    std::queue<mlir::Value*> worklist;
-    for (auto value : slice) {
-      auto op = value->getDefiningOp();
-      if (auto idx_op = llvm::dyn_cast<AffineIndexOp>(op)) {
-        auto arg = body->addArgument(idx_op.getType());
-        info.mapping.map(value, arg);
-        worklist.push(value);
-        if (auto attr = idx_op.getAttrOfType<StringAttr>("name")) {
-          idxNames.emplace_back(attr);
-        } else {
-          auto name = llvm::formatv("x{0}", arg->getArgNumber());
-          idxNames.emplace_back(builder.getStringAttr(name.str()));
-        }
-      }
-    }
-    domain.setAttr("idx_names", mlir::ArrayAttr::get(idxNames, &context));
-    // Move across only the values/ops that depend on AffineIndexOps
-    // First determine the transitive users of AffineIndexOps
-    std::set<Value*> belong;
-    while (worklist.size()) {
-      auto value = worklist.front();
-      worklist.pop();
-      for (auto user : value->getUsers()) {
-        auto user_value = user->getResult(0);
-        if (!belong.count(user_value)) {
-          belong.insert(user_value);
-          worklist.push(user_value);
-        }
-      }
-    }
-    // Now move across ops but do so in topologically sorted order
-    OpBuilder domain_builder(body);
-    for (auto value : slice) {
-      auto op = value->getDefiningOp();
-      if (belong.count(value) ||                    //
-          llvm::isa<AffineSourceIndexMapOp>(op) ||  //
-          llvm::isa<AffineSinkIndexMapOp>(op) ||    //
-          llvm::isa<AffineSizeMapOp>(op)) {
-        auto new_value = domain_builder.clone(*op, info.mapping)->getResult(0);
-        info.mapping.map(value, new_value);
-      }
-    }
-    fn(domain_builder, &info.mapping);
-    IVLOG(5, mlir::debugString(domain));
-    return domain.getOperation();
-  }
-
-  template <typename ConOp>
-  mlir::Value* MakeUnaryContraction(llvm::ArrayRef<mlir::Value*> srcs, mlir::Value* sink, mlir::Value* sizes) {
-    if (srcs.size() != 1) {
-      throw std::runtime_error("Unary contraction op requires 1 operand");
-    }
-    auto domain = MakeContraction({srcs[0]}, sink, sizes, [&](OpBuilder domain_builder, BlockAndValueMapping* mapping) {
-      auto new_src = mapping->lookup(srcs[0]);
-      auto new_sink = mapping->lookup(sink);
-      auto new_sizes = mapping->lookup(sizes);
-      domain_builder.create<ConOp>(builder.getUnknownLoc(), new_sizes, new_src, new_sink);
-    });
-    return domain->getResult(0);
-  }
-
-  template <typename ConOp>
-  mlir::Value* MakeBinaryContraction(llvm::ArrayRef<mlir::Value*> srcs, mlir::Value* sink, mlir::Value* sizes) {
-    if (srcs.size() != 2) {
-      throw std::runtime_error("Binary contraction op requires 2 operands");
-    }
-    auto domain =
-        MakeContraction({srcs[0], srcs[1]}, sink, sizes, [&](OpBuilder domain_builder, BlockAndValueMapping* mapping) {
-          auto new_src1 = mapping->lookup(srcs[0]);
-          auto new_src2 = mapping->lookup(srcs[1]);
-          auto new_sink = mapping->lookup(sink);
-          auto new_sizes = mapping->lookup(sizes);
-          domain_builder.create<ConOp>(builder.getUnknownLoc(), new_sizes, new_src1, new_src2, new_sink);
-        });
-    return domain->getResult(0);
-  }
-
-  template <typename ConOp>
-  mlir::Value* MakeTernaryContraction(llvm::ArrayRef<mlir::Value*> srcs, mlir::Value* sink, mlir::Value* sizes) {
-    if (srcs.size() != 3) {
-      throw std::runtime_error("Ternary contraction op requires 3 operands");
-    }
-    auto domain = MakeContraction(
-        {srcs[0], srcs[1], srcs[2]}, sink, sizes, [&](OpBuilder domain_builder, BlockAndValueMapping* mapping) {
-          auto new_src1 = mapping->lookup(srcs[0]);
-          auto new_src2 = mapping->lookup(srcs[1]);
-          auto new_src3 = mapping->lookup(srcs[2]);
-          auto new_sink = mapping->lookup(sink);
-          auto new_sizes = mapping->lookup(sizes);
-          domain_builder.create<ConOp>(builder.getUnknownLoc(), new_sizes, new_src1, new_src2, new_src3, new_sink);
-        });
-    return domain->getResult(0);
-  }
->>>>>>> cfa51206
-};
+};  // namespace pmlc::dialect::tile
 
 TileBuilder::TileBuilder() : impl(new Impl) {}
 
