// Copyright 2019, Intel Corporation

#include "pmlc/dialect/tile/builder.h"

#include <map>
#include <queue>
#include <set>
#include <string>
#include <utility>
#include <vector>

#include "llvm/ADT/SetVector.h"
#include "llvm/Support/FormatVariadic.h"

#include "mlir/Analysis/Verifier.h"
#include "mlir/Dialect/StandardOps/Ops.h"
#include "mlir/IR/Builders.h"
#include "mlir/IR/Function.h"
#include "mlir/IR/Matchers.h"
#include "mlir/IR/Module.h"
#include "mlir/IR/Operation.h"
#include "mlir/IR/Value.h"
#include "mlir/Pass/Pass.h"
#include "mlir/Pass/PassManager.h"
#include "mlir/Support/DebugStringHelper.h"
#include "mlir/Transforms/Passes.h"

#include "base/util/env.h"
#include "base/util/logging.h"
#include "pmlc/dialect/eltwise/dialect.h"
#include "pmlc/dialect/eltwise/ops.h"
#include "pmlc/dialect/tile/dialect.h"
#include "pmlc/dialect/tile/ops.h"
#include "pmlc/dialect/tile/program.h"
#include "pmlc/util/slice.h"
#include "pmlc/util/util.h"
#include "tile/base/shape.h"

namespace pmlc::dialect::tile {

using eltwise::ScalarConstantOp;
using eltwise::ScalarType;
using llvm::ArrayRef;
using llvm::SmallVector;
using llvm::StringRef;
using mlir::Block;
using mlir::BlockAndValueMapping;
using mlir::MLIRContext;
using mlir::ModuleOp;
using mlir::OpBuilder;
using mlir::RankedTensorType;
using mlir::Type;
using mlir::UnknownLoc;
using mlir::Value;
using util::AggregationKind;
using util::CombinationKind;
using vertexai::tile::BufferPtr;

struct DomainInfo {
  BlockAndValueMapping mapping;
};

using ContractionKey = std::pair<AggregationKind, CombinationKind>;

<<<<<<< HEAD
=======
struct UniqueNamer {
  std::set<std::string> names;

  std::string get(StringRef name) {
    auto next = name.str();
    auto [it, isUnique] = names.insert(next);
    for (unsigned i = 0; !isUnique; i++) {
      next = llvm::formatv("{0}_{1}", name, i).str();
      std::tie(it, isUnique) = names.insert(next);
    }
    return next;
  }
};

>>>>>>> 4d9b1cc1
struct TileBuilder::Impl {
  MLIRContext context;
  ModuleOp module;
  OpBuilder builder;
  std::map<AffineDomainOp, DomainInfo> domains;
  IoMap ioMap;
  static std::map<ContractionKey, std::string> contractions;
  NoneOp noneOp;

  Impl()
      : module(ModuleOp::create(UnknownLoc::get(&context))),  //
        builder(module.getBody()) {
    builder.setInsertionPointToStart(module.getBody());
  }

  Type inferElementType(ArrayRef<Type> types) {
    DataType ret = DataType::INVALID;
    for (auto type : types) {
      auto rankedTensorType = eltwise::getRankedTensorType(type);
      auto dtype = rankedTensorType.getElementType().cast<ScalarType>().type();
      ret = CommonSupertype(ret, dtype);
    }
    return builder.getType<ScalarType>(ret);
  }

  const mlir::AbstractOperation* lookupOperation(StringRef op) {
    auto opName = eltwise::Dialect::getCanonicalOpName(op);
    auto abstractOp = mlir::AbstractOperation::lookup(opName, &context);
    if (!abstractOp) {
      opName = tile::Dialect::getCanonicalOpName(op);
      abstractOp = mlir::AbstractOperation::lookup(opName, &context);
      if (!abstractOp) {
        throw std::runtime_error("Unknown op: " + op.str());
      }
    }
    return abstractOp;
  }
};

std::map<ContractionKey, std::string> TileBuilder::Impl::contractions{
    // assign
    {std::make_pair(AggregationKind::assign, CombinationKind::none), "=(x)"},
    {std::make_pair(AggregationKind::assign, CombinationKind::add), "=(x+y)"},
    {std::make_pair(AggregationKind::assign, CombinationKind::cond), "=(x==y?z)"},
    {std::make_pair(AggregationKind::assign, CombinationKind::eq), "=(x==y)"},
    {std::make_pair(AggregationKind::assign, CombinationKind::mul), "=(x*y)"},
    // max
    {std::make_pair(AggregationKind::max, CombinationKind::none), ">(x)"},
    {std::make_pair(AggregationKind::max, CombinationKind::add), ">(x+y)"},
    {std::make_pair(AggregationKind::max, CombinationKind::cond), ">(x==y?z)"},
    {std::make_pair(AggregationKind::max, CombinationKind::eq), ">(x==y)"},
    {std::make_pair(AggregationKind::max, CombinationKind::mul), ">(x*y)"},
    // min
    {std::make_pair(AggregationKind::min, CombinationKind::none), "<(x)"},
    {std::make_pair(AggregationKind::min, CombinationKind::add), "<(x+y)"},
    {std::make_pair(AggregationKind::min, CombinationKind::cond), "<(x==y?z)"},
    {std::make_pair(AggregationKind::min, CombinationKind::eq), "<(x==y)"},
    {std::make_pair(AggregationKind::min, CombinationKind::mul), "<(x*y)"},
    // prod
    {std::make_pair(AggregationKind::mul, CombinationKind::none), "*(x)"},
    {std::make_pair(AggregationKind::mul, CombinationKind::add), "*(x+y)"},
    {std::make_pair(AggregationKind::mul, CombinationKind::cond), "*(x==y?z)"},
    {std::make_pair(AggregationKind::mul, CombinationKind::eq), "*(x==y)"},
    {std::make_pair(AggregationKind::mul, CombinationKind::mul), "*(x*y)"},
    // sum
    {std::make_pair(AggregationKind::add, CombinationKind::none), "+(x)"},
    {std::make_pair(AggregationKind::add, CombinationKind::add), "+(x+y)"},
    {std::make_pair(AggregationKind::add, CombinationKind::cond), "+(x==y?z)"},
    {std::make_pair(AggregationKind::add, CombinationKind::eq), "+(x==y)"},
    {std::make_pair(AggregationKind::add, CombinationKind::mul), "+(x*y)"},
};

TileBuilder::TileBuilder() : impl(new Impl) {}

TileBuilder::~TileBuilder() = default;

void TileBuilder::Destroy(Value* value) {
  IVLOG(5, "TileBuilder::Destroy> value");
  // impl->ioMap.erase(value);
  // TODO: fix memory mgmt issues, once purely MLIR path is complete
  // if (value && value->use_empty()) {
  //   auto op = value->getDefiningOp();
  //   if (op && op->use_empty()) {
  //     op->erase();
  //   }
  // }
}

stripe::TensorType TileBuilder::MakeTensorType(  //
    DataType dtype,                              //
    llvm::ArrayRef<int64_t> sizes,               //
    llvm::ArrayRef<int64_t> strides) {
  auto cls = mlir::Identifier::get(stripe::kAddressClassIdentifier, &impl->context);
  llvm::SmallVector<stripe::TensorDim, 4> dims;
  for (unsigned i = 0; i < sizes.size(); i++) {
    dims.emplace_back(stripe::TensorDim{sizes[i], strides[i], cls});
  }
  auto elementType = impl->builder.getType<ScalarType>(dtype);
  return stripe::TensorType::get(elementType, dims, stripe::OffsetsMap{}, false);
}

stripe::TensorType TileBuilder::IntoTensorType(mlir::RankedTensorType type) {
  auto shape = type.getShape();
  auto cls = mlir::Identifier::get(stripe::kAddressClassIdentifier, type.getContext());
  llvm::SmallVector<stripe::TensorDim, 4> newShape(shape.size(), stripe::TensorDim{0, 0, cls});
  int64_t stride = 1;
  for (int i = shape.size() - 1; i >= 0; i--) {
    newShape[i].stride = stride;
    newShape[i].size = shape[i];
    stride *= shape[i];
  }
  return stripe::TensorType::get(type.getElementType(), newShape, stripe::OffsetsMap{}, false);
}

void TileBuilder::BindShape(mlir::Value* tensor, mlir::RankedTensorType type) {  //
  tensor->setType(type);
}

void TileBuilder::BindTensorDims(Value* from, ArrayRef<Value**> intos) {
  if (!from) {
    throw std::runtime_error("BindTensorDim: from == nullptr");
  }
  IVLOG(5, "TileBuilder::BindTensorDim> from: " << mlir::debugString(*from));
  for (unsigned i = 0; i < intos.size(); i++) {
    auto into = intos[i];
    if (!into) {
      throw std::runtime_error("BindTensorDim: into == nullptr");
    }
    if (*into) {
      IVLOG(6, "into: " << mlir::debugString(**into));
      auto fromType = from->getType().dyn_cast<RankedTensorType>();
      if (!fromType) {
        throw std::runtime_error("Unexpected type");
      }
      auto fromSize = fromType.getDimSize(i);
      if (!mlir::ShapedType::isDynamic(fromSize)) {
        auto op = (*into)->getDefiningOp();
        if (!op) {
          throw std::runtime_error("No defining op");
        }
        if (auto const_op = llvm::dyn_cast<AffineConstantOp>(op)) {
          auto attr = const_op.getValue().dyn_cast<IntegerAttr>();
          if (!attr) {
            throw std::runtime_error("Expected IntegerAttr for value of AffineConstantOp");
          }
          IVLOG(6, "dim: " << i << ", from: " << fromSize << ", into: " << attr.getInt());
          if (fromSize != attr.getInt()) {
            std::string str;
            llvm::raw_string_ostream os(str);
            os << llvm::formatv("bind_dims() mismatch on dim {0}. from: {1}, into: {2}", i, fromSize, attr.getInt());
            throw std::runtime_error(os.str());
          }
        }
      }
    }
    *into = MakeDimOp(from, i);
  }
}

RankedTensorType TileBuilder::ComputeShape(Value* tensor) {
  IVLOG(5, "TileBuilder::ComputeShape>");
  auto type = tensor->getType().dyn_cast<RankedTensorType>();
  if (!type) {
    throw std::runtime_error("Only tensor types are supported");
  }
  if (type.hasStaticShape()) {
    return type;
  }
  SmallVector<Value*, 1> outputs{tensor};
  auto program = MakeProgram("compute_shape", outputs, outputs);
  return outputs[0]->getType().dyn_cast<RankedTensorType>();
}

Value* TileBuilder::MakeCastOp(Value* tensor, DataType dtype) {
  IVLOG(5, "TileBuilder::MakeCastOp> " << to_string(dtype));
  IVLOG(6, "  arg: " << mlir::debugString(*tensor));
  auto elementType = impl->builder.getType<ScalarType>(dtype);
  auto tensorType = eltwise::getRankedTensorType(tensor->getType());
  auto resultType = RankedTensorType::get(tensorType.getShape(), elementType);
  return impl->builder.create<eltwise::CastOp>(impl->builder.getUnknownLoc(), resultType, tensor).result();
}

Value* TileBuilder::MakePrimitiveOp(StringRef fn, ArrayRef<Value*> args) {
  IVLOG(5, "TileBuilder::MakePrimitiveOp> " << fn.str());
  for (auto arg : args) {
    IVLOG(6, "  arg: " << mlir::debugString(*arg));
  }
  if (fn == "index") {
    if (args.size() != 2) {
      throw std::runtime_error("index op expects 2 operands");
    }
    auto tensor = args[0];
    auto dim = args[1];
    auto resultType = IndexOp::getResultType(args.take_front());
    IntegerAttr dimAttr;
    if (!m_Constant(&dimAttr).match(dim->getDefiningOp())) {
      throw std::runtime_error("index op expect argument 2 to be a constant integer");
    }
    auto op = impl->builder.create<IndexOp>(impl->builder.getUnknownLoc(), resultType, tensor, dimAttr);
    return op.result();
  }
  auto abstractOp = impl->lookupOperation(fn);
  auto genericBuilder = abstractOp->getInterface<util::GenericBuilder>();
  if (!genericBuilder) {
    throw std::runtime_error("Unknown intrinsic: " + fn.str());
  }
  auto type = impl->builder.getType<ScalarType>(DataType::FLOAT32);  // TODO
  auto op = genericBuilder->create(&impl->builder, impl->builder.getUnknownLoc(), type, args);
  return op->getResult(0);
}

Value* TileBuilder::Clone(Value* value) {
  IVLOG(5, "TileBuilder::Clone> " << mlir::debugString(*value));
  return impl->builder.clone(*value->getDefiningOp())->getResult(0);
}

Value* TileBuilder::MakeNoneOp() {
  IVLOG(5, "TileBuilder::MakeNoneOp>");
  if (!impl->noneOp) {
    auto type = impl->builder.getNoneType();
    impl->noneOp = impl->builder.create<NoneOp>(impl->builder.getUnknownLoc(), type);
  }
  return impl->noneOp.result();
}

Value* TileBuilder::MakeStringOp(StringRef value) {
  IVLOG(5, "TileBuilder::MakeStringOp> " << value.str());
  auto type = StringType::get(&impl->context);
  auto attr = impl->builder.getStringAttr(value);
  return impl->builder.create<StringOp>(impl->builder.getUnknownLoc(), type, attr).result();
}

llvm::StringRef TileBuilder::GetStringValue(mlir::Value* value) {
  if (auto op = llvm::dyn_cast_or_null<StringOp>(value->getDefiningOp())) {
    return op.getValue().getValue();
  }
  throw std::runtime_error("Expected StringOp");
}

Value* TileBuilder::MakeTupleOp(ArrayRef<Value*> elts) {
  IVLOG(5, "TileBuilder::MakeTupleOp> elts: " << elts.size());
  std::vector<Type> types;
  for (auto elt : elts) {
    types.push_back(elt->getType());
  }
  auto tupleType = impl->builder.getTupleType(types);
  return impl->builder.create<TupleOp>(impl->builder.getUnknownLoc(), tupleType, elts).result();
}

std::vector<Value*> TileBuilder::GetTupleElements(Value* value) {
  IVLOG(5, "TileBuilder::GetTupleElements> " << mlir::debugString(*value));
  if (auto op = llvm::dyn_cast_or_null<TupleOp>(value->getDefiningOp())) {
    return std::vector<Value*>(op.elts().begin(), op.elts().end());
  }
  throw std::runtime_error("Expected TupleOp");
}

Value* TileBuilder::MakeScalarConstantOp(int64_t value) {
  IVLOG(5, "TileBuilder::MakeScalarConstantOp> " << value);
  auto type = impl->builder.getType<ScalarType>(DataType::INTX);
  return impl->builder.create<ScalarConstantOp>(impl->builder.getUnknownLoc(), type, value).result();
}

int64_t TileBuilder::GetIntegerValue(mlir::Value* value) {
  if (auto op = llvm::dyn_cast_or_null<ScalarConstantOp>(value->getDefiningOp())) {
    return op.getIntAttr().getInt();
  }
  throw std::runtime_error("Expected ScalarConstantOp");
}

Value* TileBuilder::MakeScalarConstantOp(double value) {
  IVLOG(5, "TileBuilder::MakeScalarConstantOp> " << value);
  auto type = impl->builder.getType<ScalarType>(DataType::FLOATX);
  return impl->builder.create<ScalarConstantOp>(impl->builder.getUnknownLoc(), type, value).result();
}

double TileBuilder::GetFloatValue(mlir::Value* value) {
  if (auto op = llvm::dyn_cast_or_null<ScalarConstantOp>(value->getDefiningOp())) {
    return op.getFloatAttr().getValueAsDouble();
  }
  throw std::runtime_error("Expected ScalarConstantOp");
}

Value* TileBuilder::MakeDimOp(Value* tensor, unsigned dim) {
  IVLOG(5, "TileBuilder::MakeDimOp> tensor: " << mlir::debugString(*tensor) << ", dim: " << dim);
  return impl->builder.create<DimOp>(impl->builder.getUnknownLoc(), tensor, dim).result();
}

RankedTensorType TileBuilder::MakeRankedTensorType(DataType dtype, ArrayRef<int64_t> dims) {
  IVLOG(5, "TileBuilder::MakeRankedTensorType> " << to_string(dtype));
  auto elementType = impl->builder.getType<ScalarType>(dtype);
  // Convert dims: PlaidML semantics use 0 for unknown size, MLIR uses -1.
  SmallVector<int64_t, 4> shape(dims.begin(), dims.end());
  for (auto& dim : shape) {
    if (dim == 0) {
      dim = -1;
    }
  }
  return RankedTensorType::get(shape, elementType);
}

Value* TileBuilder::MakePlaceholderOp(RankedTensorType type, BufferPtr buffer, StringRef name) {
  IVLOG(5, "TileBuilder::MakePlaceholderOp> " << name.str() << ": " << mlir::debugString(type));
  auto op = impl->builder.create<PlaceholderOp>(impl->builder.getUnknownLoc(), type);
  if (!name.empty()) {
    op.setAttr("name", impl->builder.getStringAttr(name));
  }
  if (buffer) {
    impl->ioMap.emplace(op.result(), buffer);
  }
  return op.result();
}

Value* TileBuilder::MakeAffineConstantOp(int64_t value) {
  IVLOG(5, "TileBuilder::MakeAffineConstantOp> " << value);
  return impl->builder.create<AffineConstantOp>(impl->builder.getUnknownLoc(), value).result();
}

Value* TileBuilder::MakeAffineIndexOp(StringRef name) {
  IVLOG(5, "TileBuilder::MakeAffineIndexOp> " << name.str());
  auto op = impl->builder.create<AffineIndexOp>(impl->builder.getUnknownLoc());
  if (!name.empty()) {
    op.setAttr("name", impl->builder.getStringAttr(name));
  }
  return op.result();
}

Value* TileBuilder::MakeAffineAddOp(ArrayRef<Value*> args) {
  IVLOG(5, "TileBuilder::MakeAffineAddOp>");
  return impl->builder.create<AffineAddOp>(impl->builder.getUnknownLoc(), args).result();
}

Value* TileBuilder::MakeAffineSubOp(ArrayRef<Value*> args) {
  IVLOG(5, "TileBuilder::MakeAffineSubOp>");
  return impl->builder.create<AffineSubOp>(impl->builder.getUnknownLoc(), args).result();
}

Value* TileBuilder::MakeAffineMulOp(ArrayRef<Value*> args) {
  IVLOG(5, "TileBuilder::MakeAffineMulOp>");
  return impl->builder.create<AffineMulOp>(impl->builder.getUnknownLoc(), args).result();
}

Value* TileBuilder::MakeAffineDivOp(ArrayRef<Value*> args) {
  IVLOG(5, "TileBuilder::MakeAffineDivOp>");
  return impl->builder.create<AffineDivOp>(impl->builder.getUnknownLoc(), args).result();
}

Value* TileBuilder::MakeAffineNegOp(ArrayRef<Value*> args) {
  IVLOG(5, "TileBuilder::MakeAffineNegOp>");
  return impl->builder.create<AffineNegOp>(impl->builder.getUnknownLoc(), args).result();
}

Value* TileBuilder::MakeAffineMaxOp(ArrayRef<Value*> args) {
  IVLOG(5, "TileBuilder::MakeAffineMaxOp>");
  return impl->builder.create<AffineMaxOp>(impl->builder.getUnknownLoc(), args).result();
}

Value* TileBuilder::MakeAffineMinOp(ArrayRef<Value*> args) {
  IVLOG(5, "TileBuilder::MakeAffineMinOp>");
  return impl->builder.create<AffineMinOp>(impl->builder.getUnknownLoc(), args).result();
}

Value* TileBuilder::MakeAffineSourceIndexMapOp(Value* tensor, ArrayRef<Value*> idxs) {
  IVLOG(5, "TileBuilder::MakeAffineSourceIndexMapOp>");
  return impl->builder.create<AffineSourceIndexMapOp>(impl->builder.getUnknownLoc(), tensor, idxs).result();
}

Value* TileBuilder::MakeAffineSinkIndexMapOp(ArrayRef<Value*> idxs) {
  IVLOG(5, "TileBuilder::MakeAffineSinkIndexMapOp>");
  return impl->builder.create<AffineSinkIndexMapOp>(impl->builder.getUnknownLoc(), idxs).result();
}

Value* TileBuilder::MakeAffineSizeMapOp(ArrayRef<Value*> sizes) {
  IVLOG(5, "TileBuilder::MakeAffineSizeMapOp>");
  return impl->builder.create<AffineSizeMapOp>(impl->builder.getUnknownLoc(), sizes).result();
}

void TileBuilder::AddConstraint(Value* cion, Value* lhs, Value* rhs) {
  IVLOG(5, "TileBuilder::AddConstraint>");
  auto op = cion->getDefiningOp();
  auto domainOp = llvm::dyn_cast_or_null<AffineDomainOp>(op);
  if (!domainOp) {
    throw std::runtime_error("add_constraint can only be specified on a contraction.");
  }

  auto& region = domainOp.body();
  auto src = &region.front();
  OpBuilder builder(src->getTerminator());

  // Get a backward slice to trace the transitive defs of the lhs and rhs.
  auto& info = impl->domains[domainOp];
  llvm::SetVector<Value*> values;
  values.insert(lhs);
  values.insert(rhs);
  auto slice = util::getBackwardSlice(values, false, [](Value* value) {  //
    return value->getType().isa<IndexType>();
  });

  // Previously, some values will have already been cloned into the AffineDomainOp
  // However, there might be other ops that this constraint introduced that needs
  // to be cloned into the AffineDomainOp.
  for (auto value : slice) {
    if (!info.mapping.contains(value)) {
      IVLOG(5, "clone: " << mlir::debugString(*value));
      auto op = value->getDefiningOp();
      auto newValue = builder.clone(*op, info.mapping)->getResult(0);
      info.mapping.map(value, newValue);
    }
  }

  // Create the ConstraintOp as a parent of the existing terminator.
  auto constraintOp = builder.create<ConstraintOp>(op->getLoc(), info.mapping.lookup(lhs), info.mapping.lookup(rhs));
  auto it = std::prev(src->end(), 1);
  auto block = builder.createBlock(&constraintOp.body());
  auto& dst = block->getOperations();
  dst.splice(dst.end(), src->getOperations(), it, src->end());
}

void TileBuilder::SetUseDefault(Value* cion, Value* defaultValue) {
  IVLOG(2, "TileBuilder::SetUseDefault>");
  auto op = cion->getDefiningOp();
  auto domainOp = llvm::dyn_cast_or_null<AffineDomainOp>(op);
  if (!domainOp) {
    throw std::runtime_error("use_default can only be specified on a contraction.");
  }
  auto terminator = domainOp.body().front().getTerminator();
  while (!llvm::isa<ContractionOp>(terminator)) {
    terminator = terminator->getRegion(0).front().getTerminator();
  }
  SmallVector<Value*, 6> operands{terminator->getOperands()};
  operands.emplace_back(defaultValue);
  terminator->setOperands(operands);
}

void TileBuilder::SetNoReduce(mlir::Value* cion, bool no_reduce) {
  IVLOG(2, "TileBuilder::SetNoReduce> " << no_reduce);
  auto op = cion->getDefiningOp();
  auto domainOp = llvm::dyn_cast_or_null<AffineDomainOp>(op);
  if (!domainOp) {
    throw std::runtime_error("no_reduce can only be specified on a contraction.");
  }
  domainOp.setAttr("no_reduce", impl->builder.getBoolAttr(no_reduce));
}

Value* TileBuilder::MakeContractionOp(  //
    util::AggregationKind agg,          //
    util::CombinationKind combo,        //
    ArrayRef<Value*> srcs,              //
    Value* sink,                        //
    Value* sizes,                       //
    StringRef name) {
  IVLOG(5, "TileBuilder::MakeContractionOp> " << util::stringifyAggregationKind(agg).str() << ":"
                                              << util::stringifyCombinationKind(combo).str()
                                              << ", name: " << name.str());
  IVLOG(5, mlir::debugString(impl->module));
  auto it = Impl::contractions.find(std::make_pair(agg, combo));
  if (it == Impl::contractions.end()) {
    throw std::runtime_error("Unsupported contraction");
  }
  auto abstractOp = impl->lookupOperation(it->second);
  auto contractionBuilder = abstractOp->getInterface<tile::ContractionOp>();
  if (!contractionBuilder) {
    throw std::runtime_error("Unsupported contraction");
  }
  // Compute the sink shape of the contraction
  SmallVector<Type, 3> types;
  for (auto src : srcs) {
    IVLOG(6, "  src: " << mlir::debugString(*src));
    auto map_op = llvm::cast<AffineSourceIndexMapOp>(src->getDefiningOp());
    types.push_back(map_op.tensor()->getType());
  }
  IVLOG(6, "  sink: " << mlir::debugString(*sink));
  IVLOG(6, "  sizes: " << mlir::debugString(*sizes));
  auto elementType = impl->inferElementType(types);
  auto size_map_op = llvm::cast<AffineSizeMapOp>(sizes->getDefiningOp());
  SmallVector<Value*, 4> size_map_sizes(size_map_op.sizes());
  auto shape = eltwise::ComputeShape(size_map_sizes);
  auto tensorType = impl->builder.getTensorType(shape, elementType);
  auto domainOp = impl->builder.create<AffineDomainOp>(impl->builder.getUnknownLoc(), tensorType, BoolAttr{});
  auto& info = impl->domains[domainOp];
  auto body = new Block();
  domainOp.body().push_back(body);
  llvm::SetVector<Value*> values;
  values.insert(srcs.begin(), srcs.end());
  values.insert(sink);
  values.insert(sizes);
  auto slice = util::getBackwardSlice(values, false, [](Value* value) {  //
    return value->getType().isa<IndexType>();
  });
  // Find and replace each AffineIndexOp with a BlockArgument of the domain op
  SmallVector<Attribute, 8> idxNames;
  std::queue<Value*> worklist;
  for (auto value : slice) {
    auto op = value->getDefiningOp();
    if (auto indexOp = llvm::dyn_cast_or_null<AffineIndexOp>(op)) {
      auto arg = body->addArgument(indexOp.getType());
      info.mapping.map(value, arg);
      worklist.push(value);
      if (auto attr = indexOp.getAttrOfType<StringAttr>("name")) {
        idxNames.emplace_back(attr);
      } else {
        auto name = llvm::formatv("x{0}", arg->getArgNumber());
        idxNames.emplace_back(impl->builder.getStringAttr(name.str()));
      }
    }
  }
  if (!name.empty()) {
    domainOp.setAttr("name", impl->builder.getStringAttr(name));
  }
  domainOp.setAttr("idx_names", mlir::ArrayAttr::get(idxNames, &impl->context));
  // Move across only the values/ops that depend on AffineIndexOps
  // First determine the transitive users of AffineIndexOps
  std::set<Value*> belong;
  while (worklist.size()) {
    auto value = worklist.front();
    worklist.pop();
    for (auto user : value->getUsers()) {
      auto user_value = user->getResult(0);
      if (!belong.count(user_value)) {
        belong.insert(user_value);
        worklist.push(user_value);
      }
    }
  }
  // Now move across ops but do so in topologically sorted order
  OpBuilder domainBuilder(body);
  for (auto value : slice) {
    auto op = value->getDefiningOp();
    if (belong.count(value) ||                    //
        llvm::isa<AffineSourceIndexMapOp>(op) ||  //
        llvm::isa<AffineSinkIndexMapOp>(op) ||    //
        llvm::isa<AffineSizeMapOp>(op)) {
      auto new_value = domainBuilder.clone(*op, info.mapping)->getResult(0);
      info.mapping.map(value, new_value);
    }
  }
  auto new_sizes = info.mapping.lookup(sizes);
  auto new_sink = info.mapping.lookup(sink);
  SmallVector<Value*, 3> new_srcs;
  for (auto src : srcs) {
    new_srcs.emplace_back(info.mapping.lookup(src));
  }
  contractionBuilder->create(&domainBuilder, impl->builder.getUnknownLoc(), new_sizes, new_srcs, new_sink);
  IVLOG(5, mlir::debugString(domainOp));
  return domainOp.result();
}

std::shared_ptr<TileProgram> TileBuilder::MakeProgram(  //
    StringRef name,                                     //
    ArrayRef<Value*> outputs,                           //
    llvm::MutableArrayRef<Value*> new_outputs) {
  IVLOG(5, "TileBuilder::MakeProgram> " << name.str());
  IVLOG(6, mlir::debugString(impl->module));
  // Compute the result types
  std::vector<Type> resultTypes(outputs.size());
  llvm::SetVector<Value*> values;
  for (unsigned i = 0; i < outputs.size(); i++) {
    if (!outputs[i]) {
      throw std::runtime_error("Invalid output");
    }
    resultTypes[i] = outputs[i]->getType();
    if (values.count(outputs[i]) || llvm::isa<PlaceholderOp>(outputs[i]->getDefiningOp())) {
      values.insert(MakePrimitiveOp("ident", {outputs[i]}));
    } else {
      values.insert(outputs[i]);
    }
  }
  auto slice = util::getBackwardSlice(values, true);
  // Compute the input types
  std::vector<Type> inputTypes;
  for (auto value : slice) {
    auto op = value->getDefiningOp();
    if (auto placeholderOp = llvm::dyn_cast_or_null<PlaceholderOp>(op)) {
      inputTypes.push_back(placeholderOp.result()->getType());
    }
  }
  // Construct a module
  auto loc = mlir::UnknownLoc::get(&impl->context);
  auto module = ModuleOp::create(loc);
  auto program = std::make_shared<TileProgram>(module);
  // Construct a function to represent the entire program
  auto funcType = mlir::FunctionType::get(inputTypes, resultTypes, &impl->context);
  auto funcOp = mlir::FuncOp::create(loc, name, funcType, {});
  funcOp.addEntryBlock();
  OpBuilder builder(funcOp.getBody());
  std::set<std::string> names;
  auto attrName = Dialect::getDialectAttrName("name");
  unsigned argcnt = 0;
  for (auto value : slice) {
    auto it = impl->ioMap.find(value);
    if (it != impl->ioMap.end()) {
      program->ioMap.emplace(it->first, it->second);
    }
    auto op = value->getDefiningOp();
    // Only copy over top-level ops (those owned by the workspace module)
    if (op && op->getBlock() == impl->module.getBody()) {
      if (auto placeholderOp = llvm::dyn_cast<PlaceholderOp>(op)) {
        // Replace placeholders with block arguments
        auto new_value = funcOp.getArgument(argcnt++);
        if (auto attr = placeholderOp.getAttrOfType<StringAttr>("name")) {
          auto uniqueName = util::getUniqueName(&names, attr.getValue());
          auto uniqueAttr = builder.getStringAttr(uniqueName);
          funcOp.setArgAttr(new_value->getArgNumber(), attrName, uniqueAttr);
        }
        IVLOG(5, "BlockArgument mapping: " << value << " -> " << new_value);
        program->mapper.map(value, new_value);
      } else {
        auto new_value = builder.clone(*op, program->mapper)->getResult(0);
        IVLOG(5, "mapping: " << value << " -> " << new_value);
        program->mapper.map(value, new_value);
      }
    }
  }
  // Add a final ReturnOp
  std::vector<Value*> rets;
  for (unsigned i = 0; i < values.size(); i++) {
    rets.emplace_back(program->mapper.lookup(values[i]));
  }
  auto returnOp = builder.create<mlir::ReturnOp>(loc, rets);
  // Attach the function to the module
  module.push_back(funcOp);
  IVLOG(5, mlir::debugString(module));
  if (failed(mlir::verify(module))) {
    throw std::runtime_error("Module verification error");
  }
  // Do some optimization passes
  mlir::PassManager pm(&impl->context);
  pm.addPass(mlir::createCanonicalizerPass());
  pm.addPass(mlir::createCSEPass());
  auto result = pm.run(module);
  if (failed(result)) {
    throw std::runtime_error("Optimization passes failure");
  }
  for (unsigned i = 0; i < returnOp.getNumOperands(); i++) {
    new_outputs[i] = returnOp.getOperand(i);
  }
  IVLOG(2, "TileBuilder::MakeProgram>" << mlir::debugString(module));
  return program;
}

std::vector<Value*> TileBuilder::ComputeGradients(ArrayRef<Value*> wrt, Value* loss) {
  // TODO
  return wrt;
}

}  // namespace pmlc::dialect::tile<|MERGE_RESOLUTION|>--- conflicted
+++ resolved
@@ -62,23 +62,6 @@
 
 using ContractionKey = std::pair<AggregationKind, CombinationKind>;
 
-<<<<<<< HEAD
-=======
-struct UniqueNamer {
-  std::set<std::string> names;
-
-  std::string get(StringRef name) {
-    auto next = name.str();
-    auto [it, isUnique] = names.insert(next);
-    for (unsigned i = 0; !isUnique; i++) {
-      next = llvm::formatv("{0}_{1}", name, i).str();
-      std::tie(it, isUnique) = names.insert(next);
-    }
-    return next;
-  }
-};
-
->>>>>>> 4d9b1cc1
 struct TileBuilder::Impl {
   MLIRContext context;
   ModuleOp module;
