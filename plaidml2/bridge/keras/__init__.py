# Copyright 2019 Intel Corporation.

import functools
import inspect
import logging
import math
import os
from collections import defaultdict
from contextlib import contextmanager

import six

import numpy as np
import scipy.stats
import plaidml2 as plaidml
import plaidml2.edsl as edsl
import plaidml2.exec as plaidml_exec
import plaidml2.op as plaidml_op
import plaidml2.settings as plaidml_settings
from keras.backend.common import epsilon, floatx, image_data_format
from keras.backend.common import set_floatx as keras_set_floatx

logger = logging.getLogger(__name__)

# Keras needs us to keep track of unique IDs for prefix strings
# (for use with get_uid and reset_uids)
_UID_PREFIX_DICT = defaultdict(int)

_NAME_SCOPE_STACK = []

_CONV_DATA_FORMAT = ['channels_first', 'channels_last']

_in_train_phase = None  # Will be initialized on first use

_device = plaidml_settings.get('PLAIDML_DEVICE')


def _prepend_name_scope(name, default):
    if name:
        r = '/'.join(_NAME_SCOPE_STACK + [name])
    else:
        r = '/'.join(_NAME_SCOPE_STACK + [default])
        r += '/' + str(get_uid(r))
    return r


def _normalize_axis(axis, ndims, name=''):
    negative_axis_given = False
    normalized_axis = axis + ndims if axis < 0 else axis
    if normalized_axis < 0 or ndims <= normalized_axis:
        name_str = 'for {} op '.format(name) if name else ''
        raise RuntimeError(
            'Axis out of range {}(axis {} requested for tensors with {} dimensions)'.format(
                name_str, axis, ndims))
    return normalized_axis


def _normalize_data_format(data_format):
    if data_format is None:
        data_format = image_data_format()
    if data_format == 'channels_last':
        return 'nxc'
    if data_format == 'channels_first':
        return 'ncx'
    if data_format in ['nxc', 'ncx']:
        return data_format
    raise ValueError('Unrecognized data_format "{}"'.format(data_format))


def _normalize_padding(padding):
    if padding == 'same':
        return 'same_upper'
    if padding in ['same_lower', 'same_upper', 'valid', 'full']:
        return padding
    raise ValueError('Unrecognized padding type "{}"'.format(padding))


def _log_call(func):
    '''A decorator that logs the call of the wrapped function'''

    def wrapper(*args, **kwargs):
        # Call the requested function regardless
        return func(*args, **kwargs)

    return wrapper


class _Executable(object):

    def __init__(self, name, inputs, outputs, updates):
        self._inputs = inputs
        self.program = edsl.Program(name, outputs, updates=updates)
        self.binder = plaidml_exec.Binder(self.program)
        self.exectuable = self.binder.compile()

    def __call__(self, inputs):
        for tensor, data in zip(self._inputs, inputs):
            buffer = self.binder.input(tensor)
            data = np.array(data, dtype=buffer.shape.dtype.into_numpy())
            buffer.copy_from_ndarray(data)
        self.executable.run()
        return [self.binder.output(x.ref).as_ndarray() for x in self.program.outputs()]


class _Function(object):

    def __init__(self, inputs, outputs, updates, name):
        self._name = name
        self._inputs = inputs
        self._outputs = outputs
        self._updates = updates
        self._cache = {}

    def __call__(self, inputs):
        logger.debug('_Function: {}({})'.format(self._name, inputs))
<<<<<<< HEAD
        inputs = [np.array(x) if isinstance(x, (six.integer_types, float)) else x for x in inputs]
=======
        inputs = [
            np.array(inp) if isinstance(inp, (six.integer_types, float)) else inp for inp in inputs
        ]
        # NOTE: need fully resolved shape here
>>>>>>> 44988be6
        input_shapes = tuple([x.shape for x in inputs])
        # logger.debug('_Function: {}({})'.format(self._name, input_shapes))
        exe = self._cache.get(input_shapes)
        if not exe:
            exe = self._compile(inputs)
            self._cache[input_shapes] = exe
        return exe(inputs)

    def _compile(self, inputs):
        for node, data in zip(self._inputs, inputs):
            dtype = node.tensor.shape.dtype
            # NOTE: need fully resolved shape here
            shape = edsl.LogicalShape(dtype, data.shape)
            node.tensor.bind(shape)
        inputs = [x.tensor for x in self._inputs]
        outputs = [x.tensor for x in self._outputs]
        updates = [(x[0].tensor, x[1].tensor) for x in self._updates]
        return _Executable(self._name, inputs, outputs, updates)


def _create_var(name, value):
    dtype = plaidml.DType.from_numpy(value.dtype)
    shape = edsl.LogicalShape(dtype, value.shape)
    tensor_shape = plaidml.TensorShape(dtype, value.shape)
    buffer = plaidml.Buffer(_device, tensor_shape)
    buffer.copy_from_ndarray(value)
    return edsl.Tensor(shape=shape, name=name, buffer=buffer)


class _KerasNode(object):

    def __init__(self, opname, name=None, shape=None, tensor=None, value=None):
        self.opname = opname
        self.name = _prepend_name_scope(name, opname)
        if value is not None:
            tensor = _create_var(self.name, value)
        elif tensor is None:
            tensor = edsl.Tensor(shape=shape, name=self.name)
        # logger.debug('_KerasNode({})'.format(tensor))
        self.tensor = tensor

    def __repr__(self):
        return str(self.tensor)

    def __str__(self):
        return self.name

    def eval(self):
        return get_value(self)

    @property
    def _keras_shape(self):
        try:
            return self.__keras_shape
        except AttributeError:
            return int_shape(self)

    @_keras_shape.setter
    def _keras_shape(self, shape):
        self.__keras_shape = shape

    def __getitem__(self, key):
        logger.debug('__getitem__(self: {}, key: {})'.format(self, key))
        # Any _RawTensorDims are to be forwarded
        raw_tensor_dims = getattr(self, '_RawTensorDims', None)
        if raw_tensor_dims is not None:
            raw_tensor_dims = raw_tensor_dims[key]
        if isinstance(key, slice) or isinstance(key, six.integer_types) or isinstance(
                key, type(Ellipsis)):
            key = (key,)
        if not isinstance(key, tuple):
            raise ValueError('Cannot index PlaidML tensors using type {}'.format(type(key)))
        if key.count(Ellipsis) > 1:
            raise ValueError('Cannot use multiple ellipses in a slice (given {})'.format(key))
        # Fill in ellipsis
        try:
            ellipsis_idx = key.index(Ellipsis)
        except ValueError:
            ellipsis_idx = None
        I = self.tensor
        ndims = I.shape.ndims
        extension_length = ndims - len(key)
        if ellipsis_idx is not None:
            # The ellipsis is counted in the length of the key, but does not persist as an axis for slicing, so undo that count
            extension_length += 1
            if extension_length < 0:
                raise ValueError('Slice key too long. Tensor has {} dimensions, key is {}'.format(
                    ndims, key))
            key = tuple(
                list(key[:ellipsis_idx]) + [slice(None, None, None)] * extension_length +
                list(key[ellipsis_idx + 1:]))
        else:
            key = tuple(list(key) + [slice(None, None, None)] * extension_length)
        ret = _KerasNode('slice', tensor=plaidml_op.slice_of(I, key))
        if raw_tensor_dims is not None:
            ret._RawTensorDims = raw_tensor_dims
        return ret

    def __neg__(self):
        return _KerasNode('neg', tensor=-self.tensor)

    def __add__(self, other):
        return self.__binary_op('add', other, lambda x, y: x + y)

    def __radd__(self, other):
        return self.__binary_op('add', other, lambda x, y: y + x)

    def __sub__(self, other):
        return self.__binary_op('sub', other, lambda x, y: x - y)

    def __rsub__(self, other):
        return self.__binary_op('sub', other, lambda x, y: y - x)

    def __mul__(self, other):
        return self.__binary_op('mul', other, lambda x, y: x * y)

    def __rmul__(self, other):
        return self.__binary_op('mul', other, lambda x, y: y * x)

    def __div__(self, other):
        return self.__binary_op('div', other, lambda x, y: x / y)

    def __rdiv__(self, other):
        return self.__binary_op('div', other, lambda x, y: y / x)

    def __truediv__(self, other):
        return self.__binary_op('div', other, lambda x, y: x / y)

    def __rtruediv__(self, other):
        return self.__binary_op('div', other, lambda x, y: y / x)

    def __ge__(self, other):
        return self.__binary_op('cmp_ge', other, lambda x, y: x >= y)

    def __gt__(self, other):
        return self.__binary_op('cmp_gt', other, lambda x, y: x > y)

    def __le__(self, other):
        return self.__binary_op('cmp_le', other, lambda x, y: x <= y)

    def __lt__(self, other):
        return self.__binary_op('cmp_lt', other, lambda x, y: x < y)

    def __binary_op(self, op, other, fn):
        logger.debug('{}(self: {}, other: {})'.format(op, self, other))
        if isinstance(other, _KerasNode):
            other = other.tensor
        if isinstance(other, np.ndarray):
            other = variable(other).tensor
        return _KerasNode(op, tensor=fn(self.tensor, other))


_k_rng_size = 2048


def _make_rng_state(seed=None):
    if seed:
        np.random.seed(seed)

    rng_init = np.empty((3, _k_rng_size), dtype=np.uint32)
    rng_init[0] = np.random.randint(1, 2**32, (_k_rng_size,), dtype=np.uint32)
    rng_init[1] = np.random.randint(7, 2**32, (_k_rng_size,), dtype=np.uint32)
    rng_init[2] = np.random.randint(15, 2**32, (_k_rng_size,), dtype=np.uint32)
    rng_state = variable(rng_init, dtype='uint32')

    return rng_state


def _report_unimplemented(name):
    report = (
        'The Keras backend function \'{}\' is not yet implemented in ' +
        'plaidml2. You can help us prioritize by letting us know if this ' +
        'function is important to you, and as always, contributions are welcome!').format(name)
    raise NotImplementedError(report)


class PlaidMLKerasException(Exception):
    pass


@_log_call
def abs(x):
    return _KerasNode('abs', tensor=plaidml_op.abs(x.tensor))


@_log_call
def all(x, axis=None, keepdims=False):
    return _KerasNode('all', tensor=plaidml_op.all(x.tensor, axis, keepdims))


@_log_call
def any(x, axis=None, keepdims=False):
    return _KerasNode('any', tensor=plaidml_op.any(x.tensor, axis, keepdims))


@_log_call
def arange(start, stop=None, step=1, dtype='int32'):
    if isinstance(dtype, plaidml.DType):
        dtype = dtype.into_numpy()
    return variable(np.arange(start, stop, step, dtype), dtype=dtype)


@_log_call
def argmax(x, axis=-1):
    return _KerasNode('argmax', tensor=plaidml_op.argmax(x.tensor, axis))


@_log_call
def argmin(x, axis=-1):
    return argmax(-x, axis=axis)


@_log_call
def backend():
    return 'plaidml2'


@_log_call
def batch_dot(x, y, axes=None, name=None):
    X = x.tensor
    Y = y.tensor
    if isinstance(axes, six.integer_types):
        axes = (axes, axes)
    if axes is None:
        axes = (X.shape.ndims - 1, Y.shape.ndims - 2)
    PLAIDML_BATCHDOT_TF_BEHAVIOR = os.getenv('PLAIDML_BATCHDOT_TF_BEHAVIOR')
    if PLAIDML_BATCHDOT_TF_BEHAVIOR:
        _report_unimplemented('batch_dot')
    else:
        # replicate theano/documentation-specified behavior
        first_dim = edsl.TensorDim()
        first_idx = edsl.TensorIndex()
        batch_dim = edsl.TensorDim()
        batch_idx = edsl.TensorIndex()
        xdims = edsl.TensorDims(X.shape.ndims)
        xdims[0] = first_dim
        xdims[axes[0]] = batch_dim
        xidxs = edsl.TensorIndexes(X.shape.ndims)
        xidxs[0] = first_idx
        xidxs[axes[0]] = batch_idx
        ydims = edsl.TensorDims(Y.shape.ndims)
        ydims[0] = first_dim
        ydims[axes[1]] = batch_dim
        yidxs = edsl.TensorIndexes(Y.shape.ndims)
        yidxs[0] = first_idx
        yidxs[axes[1]] = batch_idx
        odims = [xdims[N] for N in range(len(xdims)) if N != axes[0]
                ] + [ydims[N] for N in range(1, len(ydims)) if N != axes[1]]
        oidxs = [xidxs[N] for N in range(len(xidxs)) if N != axes[0]
                ] + [yidxs[N] for N in range(1, len(yidxs)) if N != axes[1]]
        X.bind_dims(*xdims)
        Y.bind_dims(*ydims)
        O = edsl.TensorOutput(*odims)
        O[oidxs] += X[xidxs] * Y[yidxs]
    if len(odims) == 1:
        O = plaidml_op.expand_dims(O, 1)
    return _KerasNode('batch_dot', tensor=O)


@_log_call
def batch_flatten(x):
    I = x.tensor
    I_dims = edsl.TensorDims(I.shape.ndims)
    I.bind_dims(*I_dims)
    if len(I_dims) == 1:
        return reshape(x, [I_dims[0], 1])
    if len(I_dims) == 2:
        return x
    return reshape(x, [I_dims[0]] + [functools.reduce((lambda x, y: x * y), I_dims[1:])])


@_log_call
def batch_get_value(xs):
    return [get_value(x) for x in xs]


@_log_call
def batch_set_value(tuples):
    for pair in tuples:
        set_value(pair[0], pair[1])


@_log_call
def batch_normalization(x, mean, var, beta, gamma, axis=-1, epsilon=1e-3):
    # gamma == scale
    # beta == offset
    # The `axis` parameter is only used to tell TF the format of a fused batchnorm,
    # so we ignore it.
    denom = sqrt(var + epsilon)
    if gamma is not None and beta is not None:
        return ((x - mean) * gamma / denom) + beta
    elif gamma is not None:
        return ((x - mean) * gamma / denom)
    elif beta is not None:
        return ((x - mean) / denom) + beta
    else:
        return ((x - mean) / denom)


@_log_call
def bias_add(x, bias, data_format=None):
    if data_format is None:
        data_format = image_data_format()
    if data_format not in _CONV_DATA_FORMAT:
        raise PlaidMLKerasException(
            'Unrecognized data_format given to bias_add: "{}"; '.format(data_format) +
            'only "channels_first" and "channels_last" recognized.')
    if ndim(x) > 2:
        if data_format == 'channels_first':
            # FIXME: tensor.shape is expensive
            try:
                bias_dims = bias.tensor.shape.dims
            except AttributeError:
                bias_dims = bias.shape
            x += reshape(bias, (1, bias_dims[0]) + (1,) * (ndim(x) - 2))
        elif data_format == 'channels_last':
            x += bias
    else:
        x += bias
    return x


@_log_call
def binary_crossentropy(target, output, from_logits=False):
    if from_logits:
        output = sigmoid(output)
    return _KerasNode('binary_crossentropy',
                      tensor=plaidml_op.binary_crossentropy(target.tensor, output.tensor,
                                                            epsilon()))


@_log_call
def cast(x, dtype):
    # Not clear what datatypes Keras supports.
    # Each backend appears to implement support for its own subset of some assumed
    # but undocumented pool of possible numeric types. Perhaps this pool may be
    # the array element scalar type names defined by Numpy?
    # Tensorflow supports:
    #  float16, float32, float64, int16, int32, int64, uint8, uint16
    # Scipy offers
    # Not sure where 'bool' comes from; scipy uses 'bool_' and 'bool8'.

    # TODO: deal with aribtrary python values
    # x = ptile.Value.from_python_value(x)

    try:
        dtype = plaidml.DType.from_numpy(dtype)
    except ValueError:
        raise PlaidMLKerasException('Unsupported cast (%s -> %s)' % (x.shape.dtype, dtype))

    if x.tensor.shape.dtype == dtype:
        return x

    return _KerasNode('cast', tensor=edsl.cast(x.tensor, dtype))


@_log_call
def categorical_crossentropy(target, output, from_logits=False):
    if from_logits:
        output = softmax(output)
    elif output.opname != 'softmax':
        output /= sum(output, axis=(-1,), keepdims=True)
        output = clip(output, epsilon(), 1.0 - epsilon())
    T = target.tensor
    O = output.tensor
    ndims = O.shape.ndims
    fixed_dims = edsl.TensorDims(ndims - 1)
    fixed_idxs = edsl.TensorIndexes(ndims - 1)
    Y = edsl.TensorDim()
    y = edsl.TensorIndex()
    input_dims = fixed_dims + [Y]
    O.bind_dims(*input_dims)
    T.bind_dims(*input_dims)
    LO = edsl.log(O)
    TR = edsl.TensorOutput(*fixed_dims)
    TR[fixed_idxs] += T[fixed_idxs + [y]] * LO[fixed_idxs + [y]]
    R = -TR
    return _KerasNode('categorical_crossentropy', tensor=R)


@_log_call
def ceil(x):
    return _KerasNode('ceil', tensor=edsl.ceil(x.tensor))


@_log_call
def clear_session():
    global _in_train_phase
    _in_train_phase = None


@_log_call
def clip(x, min_val, max_val):
    return _KerasNode('clip',
                      tensor=plaidml_op.clip(x.tensor,
                                             variable(min_val).tensor,
                                             variable(max_val).tensor))


@_log_call
def concatenate(tensors, axis=-1):
    tensor_vals = [x.tensor for x in tensors]
    return _KerasNode('concatenate', tensor=plaidml_op.concatenate(tensor_vals, axis))


@_log_call
def constant(value, dtype=None, shape=None, name=None):
    if shape is None:
        if isinstance(value, np.ndarray):
            shape = value.shape
        elif isinstance(value, list) or isinstance(value, tuple):
            shape = (len(value),)
        else:
            shape = (1,)
    np_value = np.full(shape, value, dtype=dtype or floatx())
    return _KerasNode('constant', name=name, value=np_value)


@_log_call
def cos(x):
    return _KerasNode('cos', tensor=edsl.cos(x.tensor))


@_log_call
def conv(x,
         kernel,
         strides=None,
         padding='valid',
         data_format=None,
         dilation_rate=None,
         channelwise=False):
    if channelwise:
        group_layout = 'in_C'
        autogroup_mode = 'max'
    else:
        group_layout = 'none'
        autogroup_mode = 'ungrouped'
    rank = x.tensor.shape.ndims - 2
    if strides is None:
        strides = tuple(1 for _ in range(rank))
    if dilation_rate is None:
        dilation_rate = tuple(1 for _ in range(rank))
    return _KerasNode(
        'conv',
        tensor=plaidml_op.convolution(
            x.tensor,
            kernel.tensor,
            strides,
            dilation_rate,
            [1] * len(strides),
            [],
            1,
            _normalize_padding(padding),
            [],
            _normalize_data_format(data_format),
            'xck',
            group_layout,
            False,  # winograd_allowed
            cur_name(),
            autogroup_mode,
            'none',
            []))


@_log_call
def conv_transpose(x, kernel, output_shape, strides, padding, data_format, dilation_rate):
    # Keras gives every dim on the output_shape, but PlaidML expects to infer the channel dims; so restrict to spatial dims
    data_format = _normalize_data_format(data_format)
    if data_format == 'nxc':
        output_shape = output_shape[1:-1]
    elif data_format == 'ncx':
        output_shape = output_shape[2:]
    else:
        raise ValueError('Could not parse data_format "{}"'.format(data_format))
    rank = x.tensor.shape.ndims - 2
    if strides is None:
        strides = tuple(1 for _ in range(rank))
    if dilation_rate is None:
        dilation_rate = tuple(1 for _ in range(rank))
    return _KerasNode(
        'conv',
        tensor=plaidml_op.convolution(
            x.tensor,
            kernel.tensor,
            strides,
            dilation_rate,
            [1] * len(strides),
            [],
            1,
            _normalize_padding(padding),
            [],
            data_format,
            'xck',
            'none',
            False,  # winograd_allowed
            cur_name(),
            'ungrouped',
            'data',
            output_shape))


@_log_call
def conv1d(x, kernel, strides=1, padding='valid', data_format=None, dilation_rate=1):
    if padding == 'causal':
        left_pad = dilation_rate * (int_shape(kernel)[0] - 1)
        x = temporal_padding(x, (left_pad, 0))
        padding = 'valid'
    return conv(x, kernel, (strides,), padding, data_format, (dilation_rate,))


@_log_call
def conv2d(x, kernel, strides=(1, 1), padding='valid', dilation_rate=(1, 1), data_format=None):
    if isinstance(strides, six.integer_types):
        strides = (strides,) * 2
    if isinstance(dilation_rate, six.integer_types):
        dilation_rate = (dilation_rate,) * 2
    return conv(x, kernel, strides, padding, data_format, dilation_rate)


@_log_call
def conv2d_transpose(x,
                     kernel,
                     output_shape,
                     strides=(1, 1),
                     padding='valid',
                     data_format=None,
                     dilation_rate=(1, 1)):
    if isinstance(strides, six.integer_types):
        strides = (strides,) * 2
    if isinstance(dilation_rate, six.integer_types):
        dilation_rate = (dilation_rate,) * 2
    return conv_transpose(x, kernel, output_shape, strides, padding, data_format, dilation_rate)


@_log_call
def conv3d(x,
           kernel,
           strides=(1, 1, 1),
           padding='valid',
           dilation_rate=(1, 1, 1),
           data_format=None):
    if isinstance(strides, six.integer_types):
        strides = (strides,) * 3
    if isinstance(dilation_rate, six.integer_types):
        dilation_rate = (dilation_rate,) * 3
    return conv(x, kernel, strides, padding, data_format, dilation_rate)


@_log_call
def conv3d_transpose(x,
                     kernel,
                     output_shape,
                     strides=(1, 1, 1),
                     padding='valid',
                     data_format=None,
                     dilation_rate=(1, 1, 1)):
    if isinstance(strides, six.integer_types):
        strides = (strides,) * 3
    if isinstance(dilation_rate, six.integer_types):
        dilation_rate = (dilation_rate,) * 3
    return conv_transpose(x, kernel, output_shape, strides, padding, data_format, dilation_rate)


@_log_call
def count_params(x):
    result = 1
    for dim in x.tensor.shape.int_dims:
        result *= dim
    return result


@_log_call
def ctc_batch_cost(y_true, y_pred, input_length, label_length):
    _report_unimplemented('ctc_batch_cost')


@_log_call
def ctc_decode(y_pred, input_length, greedy=True, beam_width=100, top_paths=1):
    _report_unimplemented('ctc_decode')


@_log_call
def ctc_label_dense_to_sparse(labels, label_lengths):
    _report_unimplemented('ctc_label_dense_to_sparse')


@_log_call
def cumprod(x, axis=0):
    return _KerasNode('cumprod', tensor=plaidml_op.cumprod(x.tensor, axis))


@_log_call
def cumsum(x, axis=0):
    return _KerasNode('cumsum', tensor=plaidml_op.cumsum(x.tensor, axis))


@_log_call
def cur_name():
    if len(_NAME_SCOPE_STACK):
        return _NAME_SCOPE_STACK[0]
    return ''


@_log_call
def depthwise_conv2d(x,
                     kernel,
                     strides=(1, 1),
                     padding='valid',
                     data_format=None,
                     dilation_rate=(1, 1)):
    return conv(x, kernel, strides, padding, data_format, dilation_rate, channelwise=True)


@_log_call
def dot(x, y, name=None):
    return _KerasNode('dot', tensor=plaidml_op.dot(x.tensor, y.tensor), name=name)


@_log_call
def dropout(x, level, noise_shape=None, seed=None):
    I = x.tensor
    if noise_shape is not None and len(noise_shape) != I.shape.ndims:
        raise ValueError('noise_shape ndims doesn\'t match input ndims')
    if noise_shape is None:
        shape = edsl.TensorDims(I.shape.ndims)
        I.bind_dims(*shape)
    else:
        shape = noise_shape
    rng_state = _make_rng_state(seed)
    R = 1.0 - level
    M = 1.0 / R
    T = edsl.prng(rng_state.tensor, shape)
    O = edsl.select(T < R, I * M, 0.0)
    return _KerasNode('dropout', tensor=O)


@_log_call
def dtype(x):
    return x.tensor.shape.dtype.into_numpy()


@_log_call
def elu(x, alpha=1.0):
    return _KerasNode('elu', name='elu', tensor=plaidml_op.elu(x.tensor, alpha))


@_log_call
def equal(x, y):
    if isinstance(x, _KerasNode):
        x = x.tensor
    if isinstance(x, np.ndarray):
        x = variable(x).tensor
    if isinstance(y, _KerasNode):
        y = y.tensor
    if isinstance(y, np.ndarray):
        y = variable(y).tensor
    return _KerasNode('equal', tensor=(x == y))


@_log_call
def exp(x):
    return _KerasNode('exp', tensor=edsl.exp(x.tensor))


@_log_call
def eval(x):
    return get_value(x)


@_log_call
def expand_dims(x, axis=-1, name=None):
    return _KerasNode('expand_dims', name=name, tensor=plaidml_op.expand_dims(x.tensor, axis))


@_log_call
def eye(size, dtype=None, name=None):
    if dtype is None:
        dtype = floatx()
    elif isinstance(dtype, plaidml.DType):
        dtype = dtype.into_numpy()
    return variable(np.eye(size, dtype=dtype), name=name, dtype=dtype)


@_log_call
def flatten(x):
    I = x.tensor
    I_dims = edsl.TensorDims(I.shape.ndims)
    I.bind_dims(*I_dims)
    O_dim = functools.reduce(lambda x, y: x * y, I_dims)
    return reshape(x, [O_dim])


@_log_call
def floor(x):
    return _KerasNode('floor', tensor=edsl.floor(x.tensor))


@_log_call
def foldl(fn, elems, initializer=None, name=None):
    _report_unimplemented('foldl')


@_log_call
def foldr(fn, elems, initializer=None, name=None):
    _report_unimplemented('foldr')


# No _log_call as this does specialized logging
def function(inputs, outputs, updates=None, name=None):
    logger.debug('function(name: {})'.format(name))
    logger.debug('  inputs:')
    for input in inputs:
        logger.debug('    {}'.format(input))
    logger.debug('  outputs:')
    for output in outputs:
        logger.debug('    {}'.format(output))
    if updates:
        logger.debug('  updates:')
        for update in updates:
            logger.debug('    {}'.format(update))
    if updates is None:
        updates = []
    if name is None:
        name = ''
    return _Function(inputs, outputs, updates, name)


@_log_call
def gather(x, indicies):
    return _KerasNode('gather', tensor=edsl.gather(x.tensor, indicies.tensor))


@_log_call
def get_uid(prefix=''):
    _UID_PREFIX_DICT[prefix] += 1
    return _UID_PREFIX_DICT[prefix]


@_log_call
def get_value(x):
    if x.tensor._buffer:
        return x.tensor._buffer.as_ndarray()
    inputs = []
    fn = _Function(inputs, [x], [], name='get_value')
    outputs = fn(inputs)
    return outputs[0]


@_log_call
def get_variable_shape(x):
    return x._keras_shape


@_log_call
def gradients(loss, variables):
    grads = edsl.gradients(loss.tensor, [x.tensor for x in variables])
    return [_KerasNode('gradients', tensor=x) for x in grads]


@_log_call
def greater(x, y):
    return x > y


@_log_call
def greater_equal(x, y):
    return x >= y


@_log_call
def hard_sigmoid(x):
    return _KerasNode('hard_sigmoid',
                      name='hard_sigmoid',
                      tensor=plaidml_op.hard_sigmoid(x.tensor, 0.2))


@_log_call
def identity(x):
    return _KerasNode('identity', tensor=edsl.ident(x.tensor))


@_log_call
def in_test_phase(x, alt, training=None):
    # Note that this flips 'alt' and 'x'
    return in_train_phase(alt, x, training=training)


@_log_call
def in_top_k(predictions, targets, k):
    _report_unimplemented('in_top_k')


@_log_call
def in_train_phase(x, alt, training=None):
    if training is None:
        training = learning_phase()
        uses_learning_phase = True
    else:
        uses_learning_phase = False

    cx = x() if callable(x) else x
    calt = alt() if callable(alt) else alt

    if training is 1 or training is True:
        return cx
    elif training is 0 or training is False:
        return calt
    else:
        o = switch(training, cx, calt)
        if uses_learning_phase:
            o._uses_learning_phase = True
        return o


@_log_call
def int_shape(x):
    return tuple(None if x == 0 else x for x in x.tensor.shape.int_dims)


@_log_call
def is_keras_tensor(x):
    if not is_tensor(x):
        raise ValueError()
    return hasattr(x, '_keras_history')


@_log_call
def is_placeholder(x):
    if not is_tensor(x):
        return False
    return x.opname == 'placeholder'


@_log_call
def is_sparse(x):
    return False


@_log_call
def is_tensor(x):
    return isinstance(x, _KerasNode)


@_log_call
def l2_normalize(x, axis):
    norm = sqrt(sum(square(x), axis=axis, keepdims=True))
    return x / norm


@_log_call
def learning_phase():
    # Initialize _in_train_phase if this is the first use
    global _in_train_phase
    if _in_train_phase is None:
        _in_train_phase = placeholder(ndim=0, dtype='bool')
    return _in_train_phase


@_log_call
def less(x, y):
    return x < y


@_log_call
def less_equal(x, y):
    return x <= y


@_log_call
def local_conv1d(inputs, kernel, kernel_size, strides, data_format=None):
    _report_unimplemented('local_conv1d')


@_log_call
def local_conv2d(inputs, kernel, kernel_size, strides, output_shape, data_format=None):
    _report_unimplemented('local_conv2d')


@_log_call
def log(x):
    return _KerasNode('log', tensor=edsl.log(x.tensor))


@_log_call
def logsumexp(x, axis=None, keepdims=False):
    return log(sum(exp(x), axis=axis, keepdims=keepdims))


@_log_call
def manual_variable_initialization(value):
    _report_unimplemented('manual_variable_initialization')


@_log_call
def map_fn(fn, elems, name=None, dtype=None):
    _report_unimplemented('map_fn')


@_log_call
def max(x, axis=None, keepdims=False):
    return _KerasNode('max', tensor=plaidml_op.max(x.tensor, axis, keepdims))


@_log_call
def maximum(x, y):
    return _KerasNode('maximum', tensor=plaidml_op.maximum(x.tensor, y.tensor))


@_log_call
def mean(x, axis=None, keepdims=False):
    return _KerasNode('mean', tensor=plaidml_op.mean(x.tensor, axis, keepdims))


@_log_call
def min(x, axis=None, keepdims=False):
    return _KerasNode('min', tensor=plaidml_op.min(x.tensor, axis, keepdims))


@_log_call
def minimum(x, y):
    return _KerasNode('minimum', tensor=plaidml_op.minimum(x.tensor, y.tensor))


@_log_call
def moving_average_update(x, value, momentum):
    return (x, x * momentum + value * (1. - momentum))


# No _log_call as this manages logging specially
@contextmanager
def name_scope(name):
    _NAME_SCOPE_STACK.append(name)
    logger.debug('name_scope({}), push: {}'.format(name, _NAME_SCOPE_STACK))
    yield
    _NAME_SCOPE_STACK.pop()
    logger.debug('name_scope({}), pop: {}'.format(name, _NAME_SCOPE_STACK))


@_log_call
def ndim(x):
    return len(x._keras_shape)


@_log_call
def not_equal(lhs, rhs):
    if isinstance(lhs, _KerasNode):
        lhs = lhs.tensor
    if isinstance(lhs, np.ndarray):
        lhs = variable(lhs).tensor
    if isinstance(rhs, _KerasNode):
        rhs = rhs.tensor
    if isinstance(rhs, np.ndarray):
        rhs = variable(rhs).tensor
    return _KerasNode('not_equal', tensor=(lhs != rhs))


@_log_call
def normalize_batch_in_training(x, gamma, beta, reduction_axes, epsilon=1e-3):
    I = x.tensor
    ndims = I.shape.ndims
    if reduction_axes == None:
        raw_axes = [ndims - 1]
    else:
        raw_axes = reduction_axes
    axes = [_normalize_axis(x, ndims, 'normalize_batch_in_training') for x in raw_axes]
    m = mean(x, axis=axes, keepdims=True)
    v = var(x, axis=axes, keepdims=True)

    # We reshape beta & gamma to the target shape; this discards shape information on beta & gamma but matches the behavior with the TF backend
    dims = edsl.TensorDims(ndims)
    I.bind_dims(*dims)
    for ax in axes:
        dims[ax] = 1
    if beta is not None:
        beta = reshape(beta, dims)
    if gamma is not None:
        gamma = reshape(gamma, dims)

    normalized_tensor = batch_normalization(x=x,
                                            mean=m,
                                            var=v,
                                            beta=beta,
                                            gamma=gamma,
                                            epsilon=epsilon)

    # squeeze the mean and variance in all cases, that's what TF does
    m = squeeze(m)
    v = squeeze(v)

    return normalized_tensor, m, v


@_log_call
def one_hot(indices, num_classes):
    #Note: does not error check for entries in indices that are >= num_classes
    count = variable(np.array(range(num_classes)), dtype='int32').tensor
    I = indices.tensor
    I_ndims = I.shape.ndims
    I_dims = edsl.TensorDims(I_ndims)
    I_idxs = edsl.TensorIndexes(I_ndims)
    C = edsl.TensorDim()
    c = edsl.TensorIndex()
    O_dims = I_dims + [C]
    O_idxs = I_idxs + [c]
    I.bind_dims(*I_dims)
    count.bind_dims(C)
    O = edsl.TensorOutput(*O_dims)
    O[O_idxs] = I[I_idxs] == count[c]
    return _KerasNode('one_hot', name='one_hot', tensor=O)


@_log_call
def ones(shape, dtype=None, name=None):
    value = np.full(shape, 1, dtype=dtype or floatx())
    return _KerasNode('ones', name=name, value=value)


@_log_call
def ones_like(x, dtype=None, name=None):
    value = np.full((1), 1, dtype=dtype or floatx())
    one = _create_var('a_one', value)
    I = x.tensor
    ndim = I.shape.ndims
    dims = edsl.TensorDims(ndim)
    idxs = edsl.TensorIndexes(ndim)
    I.bind_dims(*dims)
    O = edsl.TensorOutput(*dims)
    O[idxs] = one[0]
    return _KerasNode('ones_like', name=name, tensor=O)


@_log_call
def permute_dimensions(x, pattern=None):
    return _KerasNode('permute_dimensions', tensor=plaidml_op.transpose(x.tensor, pattern))


@_log_call
def placeholder(shape=None, ndim=None, dtype=None, sparse=False, name=None):
    dtype = plaidml.DType.from_numpy(dtype or floatx())
    # TODO: Need to support empty shapes; once supported, convert below to `if _ is not None`
    if shape is not None:
        return _KerasNode('placeholder', shape=edsl.LogicalShape(dtype, shape), name=name)
    if ndim is not None:
        return _KerasNode('placeholder', shape=edsl.LogicalShape(dtype, [0] * ndim), name=name)
    raise ValueError()


@_log_call
def pool(x, pool_size, strides=None, padding='valid', data_format=None, pool_mode='max'):
    return _KerasNode('pool',
                      tensor=plaidml_op.pool(
                          x.tensor,
                          pool_mode,
                          pool_size,
                          strides,
                          _normalize_padding(padding),
                          tuple(),
                          _normalize_data_format(data_format),
                          False,
                          False,
                      ))


@_log_call
def pool2d(x, pool_size, strides=(1, 1), padding='valid', data_format=None, pool_mode='max'):
    return pool(x=x,
                pool_size=pool_size,
                strides=strides,
                padding=padding,
                data_format=data_format,
                pool_mode=pool_mode)


@_log_call
def pool3d(x, pool_size, strides=(1, 1, 1), padding='valid', data_format=None, pool_mode='max'):
    return pool(x=x,
                pool_size=pool_size,
                strides=strides,
                padding=padding,
                data_format=data_format,
                pool_mode=pool_mode)


@_log_call
def pow(x, a):
    return _KerasNode('pow', tensor=edsl.pow(x.tensor, a))


@_log_call
def print_tensor(x, message=''):
    _report_unimplemented('print_tensor')


@_log_call
def prod(value, axis=None, keepdims=False):
    if isinstance(value, (tuple, list)):
        # In this case, a product of the elements of the tuple/list is being requested,
        # rather than a within-tensor product
        return functools.reduce(lambda x, y: x * y, value)
    return _KerasNode('prod', tensor=plaidml_op.prod(value.tensor, axis, keepdims))


@_log_call
def random_binomial(shape, p=0.0, dtype=None, see=None):
    _report_unimplemented('random_binomial')


@_log_call
def random_normal(shape, mean=0.0, stddev=1.0, dtype=None, seed=None):
    if dtype is None:
        dtype = floatx()
    if seed:
        np.random.seed(seed)
    # TODO: We only use half of the Box-Muller here
    u1 = random_uniform(shape, dtype='float32')
    u2 = random_uniform(shape, dtype='float32')
    z0 = sqrt(-2.0 * log(u1 + (1.0 / (2**33)))) * cos(2.0 * math.pi * u2)
    z0 = stddev * z0
    z0 = z0 + mean
    if dtype != 'float32':
        z0 = cast(z0, dtype)
    return z0


@_log_call
def random_normal_variable(shape, mean, scale, dtype=None, name=None, seed=None):
    if dtype is None:
        dtype = floatx()
    elif isinstance(dtype, plaidml.DType):
        dtype = ptile.convert_pml_dtype_to_np(dtype)
    if seed:
        np.random.seed(seed)
    data = np.random.normal(mean, scale, shape).astype(dtype)
    return variable(data, dtype=dtype, name=name)


@_log_call
def random_uniform(shape, minval=0.0, maxval=1.0, dtype=None, seed=None):
    rng_state = _make_rng_state(seed)
    R = edsl.prng(rng_state.tensor, shape)
    dtype = dtype or floatx()
    if dtype != 'float32':
        R = edsl.cast(R, plaidml.DType.from_numpy(dtype))
    O = (maxval - minval) * R + minval
    return _KerasNode('random_uniform', tensor=O)


@_log_call
def random_uniform_variable(shape, low, high, dtype=None, name=None, seed=None):
    if seed:
        np.random.seed(seed)
    val = np.random.uniform(low=low, high=high, size=shape)
    return variable(val, dtype=dtype)


@_log_call
def relu(x, alpha=None, max_value=None, threshold=0.):
    return _KerasNode('relu', tensor=plaidml_op.relu(x.tensor, alpha, max_value, threshold))


@_log_call
def repeat(x, n):
    y = expand_dims(x, 1, name='repeat')
    return repeat_elements(y, n, 1)


@_log_call
def repeat_elements(x, rep, axis):
    return _KerasNode('repeat_elements',
                      name='repeat_elements',
                      tensor=plaidml_op.repeat(x.tensor, rep, axis))


@_log_call
def reset_uids():
    global _UID_PREFIX_DICT
    _UID_PREFIX_DICT.clear()


@_log_call
def reshape(x, dims):
    # TODO: This needs to be more thoroughly tested with symbolic shapes
    dims = list(dims)
    I = x.tensor
    for i, s in enumerate(dims):
        if isinstance(s, _KerasNode):
            # If using dims from a call to `shape`, they are saved directly in the _RawTensorDims attribute
            raw_dim = getattr(s, '_RawTensorDims', None)
            if isinstance(raw_dim, edsl.TensorDim):
                dims[i] = raw_dim
            else:
                raise RuntimeError('Cannot parse dimension from {} for reshape'.format(s))
        if s == -1:
            dims[i] = 'fill'
            continue
        if s == 0:
            dims[i] = 'match'
    return _KerasNode('reshape', tensor=plaidml_op.reshape(I, dims))


@_log_call
def resize_images(x, height_factor, width_factor, data_format, interpolation='nearest'):
    return _KerasNode('resize_images',
                      tensor=plaidml_op.image_resize(x.tensor, (height_factor, width_factor),
                                                     interpolation,
                                                     _normalize_data_format(data_format)))


@_log_call
def resize_volumes(x, depth_factor, height_factor, width_factor, data_format):
    data_format = _normalize_data_format(data_format)
    if data_format == 'ncx':
        ret = repeat_elements(x, depth_factor, axis=2)
        ret = repeat_elements(ret, height_factor, axis=3)
        ret = repeat_elements(ret, width_factor, axis=4)
    elif data_format == 'nxc':
        ret = repeat_elements(x, depth_factor, axis=1)
        ret = repeat_elements(ret, height_factor, axis=2)
        ret = repeat_elements(ret, width_factor, axis=3)
    else:
        raise ValueError('Invalid data_format {}'.format(data_format))
    return ret


@_log_call
def reverse(x, axes):
    return _KerasNode('reverse', name='reverse', tensor=plaidml_op.flip(x.tensor, axes))


@_log_call
def reverse_gradient(x, coeff=1.0):
    return _KerasNode('reverse_gradient', tensor=plaidml_op.scale_gradient(x.tensor, -coeff))


@_log_call
def rnn(step_function,
        inputs,
        initial_states,
        go_backwards=False,
        mask=None,
        constants=None,
        unroll=False,
        input_length=None):
    if input_length is None:
        input_length = inputs.tensor.shape.int_dims[1]
    if not isinstance(input_length, six.integer_types):
        raise NotImplementedError('rnn is not implemented for variable sized inputs')
    if mask is not None:
        raise NotImplementedError('rnn is not implemented with mask support')
    if constants is None:
        constants = list()

    def time_expand(val, ii, t, prev):
        I = val.tensor
        ndmo = I.shape.ndims - 1
        if (ndmo < 0):
            raise PlaidMLKerasException('output values must have a batch size dimension')
        dims = edsl.TensorDims(ndmo)
        idxs = edsl.TensorIndexes(ndmo)
        batch_dim = edsl.TensorDim()
        batch_idx = edsl.TensorIndex()
        I_dims = [batch_dim] + dims
        I_idxs = [batch_idx] + idxs
        I.bind_dims(*I_dims)
        O_dims = [batch_dim] + [t] + dims
        O = edsl.TensorOutput(*O_dims)
        O_idxs = [batch_idx] + [ii] + idxs
        O[O_idxs] = I[I_idxs]
        if prev is None:
            if ii != 0:
                raise RuntimeError(
                    'Generating RNN at time step {} with no previous time step'.format(ii))
        else:
            O.use_default(prev.tensor)
        return _KerasNode('time_expand', name='time_expand', tensor=O)

    states = initial_states
    output = None
    for i in range(input_length):
        if go_backwards:
            input_val = inputs[:, input_length - 1 - i]
        else:
            input_val = inputs[:, i]
        output_val, new_states = step_function(input_val, states + constants)
        output = time_expand(output_val, i, input_length, output)
        states = new_states

    return (output_val, output, states)


@_log_call
def round(x):
    return _KerasNode('round', tensor=edsl.round(x.tensor))


@_log_call
def separable_conv(x,
                   depthwise_kernel,
                   pointwise_kernel,
                   strides=None,
                   padding='valid',
                   data_format=None,
                   dilation_rate=None):
    data_format = _normalize_data_format(data_format)
    if int_shape(pointwise_kernel
                )[-2] != int_shape(depthwise_kernel)[-1] * int_shape(depthwise_kernel)[-2]:
        # FIXME: tensor.shape is expensive
        raise ValueError(
            ('Shape mismatch in separable convolution. Depthwise kernel input ' +
             'channel count must match pointwise kernel channel count times channel ' +
             'multiplier.\nReceived {} v {} * {} (from full shapes {} and ' + '{})').format(
                 pointwise_kernel.tensor.shape.dims[-2], depthwise_kernel.tensor.shape.dims[-2],
                 depthwise_kernel.tensor.shape.dims[-1], pointwise_kernel.tensor.shape,
                 depthwise_kernel.tensor.shape))
    intermediate = conv(x,
                        depthwise_kernel,
                        strides=strides,
                        padding=padding,
                        data_format=data_format,
                        dilation_rate=dilation_rate,
                        channelwise=True)
    rank = x.tensor.shape.ndims - 2
    ones = tuple(1 for _ in range(rank))
    return conv(intermediate,
                pointwise_kernel,
                strides=ones,
                padding='valid',
                data_format=data_format,
                dilation_rate=ones)


@_log_call
def separable_conv2d(x,
                     depthwise_kernel,
                     pointwise_kernel,
                     strides=(1, 1),
                     padding='valid',
                     data_format=None,
                     dilation_rate=(1, 1)):
    return separable_conv(
        x,
        depthwise_kernel,
        pointwise_kernel,
        strides,
        padding,
        data_format,
        dilation_rate,
    )


@_log_call
def set_floatx(dtype):
    keras_set_floatx(dtype)
    # plaidml.set_floatx(ptile.convert_np_dtype_to_pml(dtype))


@_log_call
def set_learning_phase(value):
    if value != 0 and value != 1:
        raise ValueError('May only set_learning_phase to 0 or 1')
    value = int(value)
    global _in_train_phase
    _in_train_phase = value


@_log_call
def set_value(x, value):
    dtype = plaidml.DType.from_numpy(value.dtype)
    tensor_shape = plaidml.TensorShape(dtype, value.shape)
    buffer = plaidml.Buffer(_device, tensor_shape)
    buffer.copy_from_ndarray(value)
    x.tensor.set_param_value(buffer)


@_log_call
def shape(x):
    ret = _KerasNode('shape', tensor=edsl.shape(x.tensor))
    # Save the TensorDims directly on the _KerasNode, where they can be extracted if needed
    ret._RawTensorDims = edsl.TensorDims(x.tensor.shape.ndims)
    x.tensor.bind_dims(*ret._RawTensorDims)
    return ret


@_log_call
def sigmoid(x):
    return _KerasNode('sigmoid', tensor=plaidml_op.sigmoid(x.tensor))


@_log_call
def sign(x):
    intermediate = _KerasNode('sign_intermediate', tensor=edsl.select((x > 0).tensor, 1., -1.))
    return _KerasNode('sign', tensor=edsl.select((x.tensor == 0.), 0., intermediate.tensor))


@_log_call
def sin(x):
    return _KerasNode('sin', tensor=edsl.sin(x.tensor))


@_log_call
def softmax(x, axis=None, name=None):
    I = x.tensor
    if name is None:
        name = 'softmax'
    if axis is None:
        axis = I.shape.ndims - 1
    y = plaidml_op.softmax(I, axis=axis)
    return _KerasNode('softmax', name=name, tensor=y)


@_log_call
def softplus(x):
    return log(1. + exp(x))


@_log_call
def softsign(x):
    return x / (1. + abs(x))


@_log_call
def sparse_categorical_crossentropy(target, output, from_logits=False):
    dims = edsl.TensorDims(output.tensor.shape.ndims)
    output.tensor.bind_dims(*dims)
    # FIXME: tensor.shape is expensive
    return categorical_crossentropy(
        reshape(one_hot(target, output.tensor.shape.int_dims[-1]), dims), output, from_logits)


@_log_call
def spatial_2d_padding(x, padding=((1, 1), (1, 1)), data_format=None):
    data_format = _normalize_data_format(data_format)
    lo_pads = [padding[i][0] for i in range(2)]
    hi_pads = [padding[i][1] for i in range(2)]
    return _KerasNode('spatial_2d_padding',
                      tensor=plaidml_op.spatial_padding(x.tensor,
                                                        lo_pads=lo_pads,
                                                        hi_pads=hi_pads,
                                                        data_layout=data_format))


@_log_call
def spatial_3d_padding(x, padding=((1, 1), (1, 1), (1, 1)), data_format=None):
    data_format = _normalize_data_format(data_format)
    lo_pads = [padding[i][0] for i in range(3)]
    hi_pads = [padding[i][1] for i in range(3)]
    return _KerasNode('spatial_2d_padding',
                      tensor=plaidml_op.spatial_padding(x.tensor,
                                                        lo_pads=lo_pads,
                                                        hi_pads=hi_pads,
                                                        data_layout=data_format))


@_log_call
def sqrt(x):
    return _KerasNode('sqrt', tensor=edsl.sqrt(x.tensor))


@_log_call
def square(x):
    return _KerasNode('square', tensor=plaidml_op.square(x.tensor))


@_log_call
def squeeze(x, axis=None):
    if axis is None:
        # Auto-squeeze the size 1 dims. Note that this never squeezes symbolic dims
        axis = []
        x_shape = int_shape(x)
        for s in range(len(x_shape)):
            if x_shape[s] == 1:
                axis.append(s)
    return _KerasNode('squeeze', tensor=plaidml_op.squeeze(x.tensor, axis))


@_log_call
def stack(x, axis=0):
    return concatenate([expand_dims(item, axis) for item in x], axis=axis)


@_log_call
def std(x, axis=None, keepdims=False):
    return sqrt(var(x, axis=axis, keepdims=keepdims))


def stop_gradient(variables):
    _report_unimplemented('stop_gradient')


@_log_call
def sum(x, axis=None, keepdims=False):
    if isinstance(x, (tuple, list)):
        # In this case, a sum of the elements of the tuple/list is being requested,
        # rather than a within-tensor sum
        return functools.reduce(lambda a, b: a + b, x)
    return _KerasNode('sum', tensor=plaidml_op.sum(x.tensor, axis, keepdims))


@_log_call
def switch(condition, then_expression, else_expression):
    return _KerasNode('switch',
                      tensor=edsl.select(condition.tensor, then_expression.tensor,
                                         else_expression.tensor))


@_log_call
def tanh(x):
    return _KerasNode('tanh', tensor=edsl.tanh(x.tensor))


@_log_call
def temporal_padding(x, padding=(1, 1)):
    data_format = _normalize_data_format(None)  # uses image_data_format()
    lo_pads = [padding[0]]
    hi_pads = [padding[1]]
    return _KerasNode('temporal_padding',
                      tensor=plaidml_op.spatial_padding(x.tensor,
                                                        lo_pads=lo_pads,
                                                        hi_pads=hi_pads,
                                                        data_layout=data_format))


@_log_call
def tile(x, n):
    return _KerasNode('tile', tensor=plaidml_op.tile(x.tensor, n))


@_log_call
def to_dense(tensor):
    _report_unimplemented('to_dense')


@_log_call
def transpose(x):
    return _KerasNode('transpose', tensor=plaidml_op.transpose(x.tensor))


@_log_call
def truncated_normal(shape, mean=0.0, stddev=1.0, dtype=None, seed=None):
    if dtype is None:
        dtype = floatx()
    if seed:
        np.random.seed(seed)
    return variable(stddev * scipy.stats.truncnorm.rvs(-2.0, 2.0, size=shape) + mean, dtype)


@_log_call
def update(x, new_x):
    return (x, new_x)


@_log_call
def update_add(x, increment):
    return (x, x + increment)


@_log_call
def update_sub(x, decrement):
    return (x, x - decrement)


@_log_call
def var(x, axis=None, keepdims=False):
    return _KerasNode('var', tensor=plaidml_op.variance(x.tensor, axis, keepdims))


@_log_call
def variable(value, dtype=None, name=None, constraint=None):
    if name is None:
        name = 'anon'
    dtype = dtype or floatx()
    if isinstance(value, _KerasNode):
        value = value.eval()
    if isinstance(value, float) or isinstance(value, six.integer_types):
        value = np.array(value, dtype=dtype)
    if isinstance(value, list) or isinstance(value, tuple):
        value = np.array(value, dtype=dtype)
    if isinstance(value, np.ndarray):
        if dtype != value.dtype:
            logger.debug(
                'Casting to requested dtype in variable, received {} and requested {}'.format(
                    value.dtype, dtype))
            value = value.astype(dtype)
        return _KerasNode('variable', name=name, value=value)
    raise TypeError('Unknown type for variable: {}'.format(type(value)))


@_log_call
def zeros(shape, dtype=None, name=None):
    value = np.full(shape, 0, dtype=dtype or floatx())
    return _KerasNode('zeros', name=name, value=value)


@_log_call
def zeros_like(x, dtype=None, name=None):
    value = np.full((1), 0, dtype=dtype or floatx())
    zero = _create_var('a_zero', value)
    I = x.tensor
    ndim = I.shape.ndims
    dims = edsl.TensorDims(ndim)
    idxs = edsl.TensorIndexes(ndim)
    I.bind_dims(*dims)
    O = edsl.TensorOutput(*dims)
    O[idxs] = zero[0]
    return _KerasNode('zeros_like', name=name, tensor=O)<|MERGE_RESOLUTION|>--- conflicted
+++ resolved
@@ -113,14 +113,7 @@
 
     def __call__(self, inputs):
         logger.debug('_Function: {}({})'.format(self._name, inputs))
-<<<<<<< HEAD
         inputs = [np.array(x) if isinstance(x, (six.integer_types, float)) else x for x in inputs]
-=======
-        inputs = [
-            np.array(inp) if isinstance(inp, (six.integer_types, float)) else inp for inp in inputs
-        ]
-        # NOTE: need fully resolved shape here
->>>>>>> 44988be6
         input_shapes = tuple([x.shape for x in inputs])
         # logger.debug('_Function: {}({})'.format(self._name, input_shapes))
         exe = self._cache.get(input_shapes)
