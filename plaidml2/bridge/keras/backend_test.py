# Copyright 2018 Intel Corporation.

import argparse
import functools
import logging
import operator
import os
import sys
import unittest
from collections import OrderedDict

# Make sure we win the race with TF to load libstdc++...
import plaidml2
from plaidml2.ffi import Error as pml2_ffi_Error

import numpy as np
import numpy.testing as npt
# Tensorflow needs some code called directly
import tensorflow
# Theano breaks on convolution if given a default optimizer
import theano
from keras.backend import floatx
from keras.backend import tensorflow_backend as tf
from keras.backend import theano_backend as th
from plaidml2.bridge import keras as pkb
from plaidml2 import edsl as edsl

theano.config.optimizer = "None"
logger = logging.getLogger(__name__)

if os.getenv('PLAIDML_VERBOSE'):
    handler = logging.StreamHandler()
    handler.setFormatter(logging.Formatter('%(asctime)s %(levelname)s %(name)s: %(message)s'))
    logger.addHandler(handler)
    logger.setLevel(logging.DEBUG)

# We have to set_floatx before the interpreter encounters any of the test
# functions, because it will execute the 'opTest' decorator as it processes
# each test function, which will execute the value-generation functions, which
# will use the value of floatx() to create test data. Changing floatx later
# will have inconsistent effects.
if __name__ == '__main__':
    parser = argparse.ArgumentParser()
    parser.add_argument('--fp16', action='store_true')
    parser.add_argument('-v', '--verbose', action='count', default=0)
    args, remainder = parser.parse_known_args()

    # plaidml._internal_set_vlog(args.verbose)
    if args.fp16:
        pkb.set_floatx('float16')
        DEFAULT_TOL = 1e-2
        DEFAULT_ATOL = 1e-5
    else:
        pkb.set_floatx('float32')
        DEFAULT_TOL = 1e-3
        DEFAULT_ATOL = 1e-8


def m(*args, **kwargs):
    dtype = kwargs.get('dtype', floatx())
    """Makes a test matrix whose dimensions are the supplied arguments."""
    total = functools.reduce(operator.mul, args, 1)
    arr = np.array(range(-2, total - 2), dtype=dtype) / 2.
    arr = np.reshape(arr, args)
    return arr


def n(*args):
    """Makes a test matrix whose dimensions are the supplied arguments.

    Differs from m only in what values it has."""
    total = functools.reduce(operator.mul, args, 1)
    arr = np.array(range(-11, total - 11), dtype=floatx())
    arr = np.reshape(arr, args)
    for i in range(5):
        if len(args) > i + 1:
            np.swapaxes(arr, 0, i + 1)
    arr = np.reshape(arr, args)
    return arr


def r(*args):
    """Makes a test matrix whose dimensions are the supplied arguments. Uniform random values"""

    return np.random.uniform(0, 1.0, args)


def _conv_inp(IN, IC, OC, IS, KS, data_format=None):
    kernel_mat_np = m(*(KS + [IC, OC]))
    if data_format == 'channels_first':
        input_mat_np = m(*([IN] + [IC] + IS))
    else:
        input_mat_np = m(*([IN] + IS + [IC]))
    inputMat = input_mat_np
    kernelMat = kernel_mat_np
    return [inputMat, kernelMat, data_format]


def _separable_conv_inp(IN, IC, OC, CM, IS, KS, data_format=None):
    depth_kernel_mat = m(*(KS + [IC, CM]))
    point_kernel_mat = m(*([1] * len(KS) + [CM * IC, OC]))
    if data_format == 'channels_first':
        input_mat = m(*([IN] + [IC] + IS))
    else:
        input_mat = m(*([IN] + IS + [IC]))
    return [input_mat, depth_kernel_mat, point_kernel_mat, data_format]


def compareForwardExact(skip_theano=True, skip_tensorflow=False):
    """Decorates test methods, checking equality under multiple backends."""

    def decorator(test_func):

        def compare(self, *args):
            if not skip_theano:
                theano_result = test_func(self, th, *args).eval()
            if not skip_tensorflow:
                tf_session = tensorflow.Session()
                tf.set_session(tf_session)
                tensorflow_result_intermediate = test_func(self, tf, *args)
                tf_session.run(tensorflow.global_variables_initializer())
                tensorflow_result = tensorflow_result_intermediate.eval(session=tf_session)
            plaidml_result = test_func(self, pkb, *args).eval()
            if not skip_theano:
                npt.assert_array_equal(plaidml_result,
                                       theano_result,
                                       err_msg='x=plaidml, y=theano')
            if not skip_tensorflow:
                npt.assert_array_equal(plaidml_result,
                                       tensorflow_result,
                                       err_msg='x=plaidml, y=tensorflow')
                tf_session.close()

        return compare

    return decorator


def compareForwardClose(epsilon=DEFAULT_TOL,
                        atol=DEFAULT_ATOL,
                        skip_theano=True,
                        skip_tensorflow=False):
    """Decorates test methods, checking near-equality under multiple backends."""

    def decorator(test_func):

        def compare(self, *args):
            if not skip_theano:
                theano_result = test_func(self, th, *args).eval()
            if not skip_tensorflow:
                tf_session = tensorflow.Session()
                tf.set_session(tf_session)
                tensorflow_result_intermediate = test_func(self, tf, *args)
                tf_session.run(tensorflow.global_variables_initializer())
                tensorflow_result = tensorflow_result_intermediate.eval(session=tf_session)
            plaidml_result = test_func(self, pkb, *args).eval()
            if not skip_theano:
                npt.assert_allclose(plaidml_result,
                                    theano_result,
                                    rtol=epsilon,
                                    atol=atol,
                                    err_msg='x=plaidml, y=theano')
            if not skip_tensorflow:
                npt.assert_allclose(plaidml_result,
                                    tensorflow_result,
                                    rtol=epsilon,
                                    atol=atol,
                                    err_msg='x=plaidml, y=tensorflow')
                tf_session.close()

        return compare

    return decorator


def compareMultiple(arguments):

    def decorator(test_func):

        def compare(*args):
            for test_arguments in arguments:
                test_func(*(args + tuple(test_arguments)))

        return compare

    return decorator


def opTest(in_data,
           tol=DEFAULT_TOL,
           atol=DEFAULT_ATOL,
           do_grads=True,
           skip_theano=True,
           skip_tensorflow=False,
           verbose=False,
           input_shapes=None):
    # If using with non-tensor parameters, all tensor params must appear before
    # all non-tensor params
    # input_shapes should be None or an iterable containing tuples
    # defining the shape for each input.
    # Use this to define symbolic shapes (None).
    def run_one_backend(self, data, test_func, b, shapes=None, *run_args):
        tf_session = tensorflow.Session()
        tf.set_session(tf_session)
        results = []
        with tf_session.as_default():
            if shapes:
                x = [b.placeholder(shape=t) for t in shapes]
            else:
                x = [b.placeholder(shape=t.shape) for t in data if hasattr(t, 'shape')]
            xv = [b.variable(t, dtype=floatx()) for t in data if hasattr(t, 'shape')]
            ps = [t for t in data if not hasattr(t, 'shape')]
            grad_funcs = test_func(self, b, *(x + ps + list(run_args)))
            funcs = test_func(self, b, *(xv + ps + list(run_args)))
            tf_session.run(tensorflow.global_variables_initializer())
            for gf, f in zip(grad_funcs, funcs):
                fr = f.eval()
                if do_grads:
                    df = b.gradients(b.mean(gf), x)
                    gfn = b.function(x, df, updates=[])
                    gr = gfn([t for t in data if hasattr(t, 'shape')])
                    try:
                        values = gr[0].values
                        dense_shape = gr[0].dense_shape
                        indices = gr[0].indices
                        result = np.zeros(dense_shape)
                        for i in indices:
                            result[i] += values[i]
                        gr[0] = result
                    except AttributeError:
                        # This wasn't an IndexedSlices object, do nothing
                        pass
                if args.verbose > 2 or verbose:
                    print('backend: ', b)
                    print('data: {}'.format(data))
                    print('fr: {}'.format(fr))
                    if do_grads:
                        print('gr: {}'.format(gr))
                if do_grads:
                    results.append((fr, gr))
                else:
                    results.append((fr,))
        tf_session.close()
        return results

    def apply(test_func):

        def output(self, *args):
            for didx, data in enumerate(in_data):
                shapes = None
                if input_shapes:
                    shapes = input_shapes[didx]
                if not skip_theano:
                    theano_results = run_one_backend(self,
                                                     data,
                                                     test_func,
                                                     th,
                                                     *args,
                                                     shapes=shapes)
                if not skip_tensorflow:
                    tensorflow_results = run_one_backend(self,
                                                         data,
                                                         test_func,
                                                         tf,
                                                         *args,
                                                         shapes=shapes)
                plaidml_results = run_one_backend(self, data, test_func, pkb, *args, shapes=shapes)
                if not skip_theano:
                    for idx, (pmlr, thr) in enumerate(zip(plaidml_results, theano_results)):
                        idx = idx + 1
                        npt.assert_allclose(
                            pmlr[0],
                            thr[0],
                            rtol=tol,
                            atol=atol,
                            err_msg='ERR: datum={}, test={}, x=plaidml, y=theano'.format(
                                didx, idx))
                        for x in range(0, len(pmlr[1])):
                            npt.assert_allclose(
                                pmlr[1][x],
                                thr[1][x],
                                rtol=tol,
                                atol=atol,
                                err_msg='ERR: datum={}, test={}, grad, x=plaidml, y=theano'.format(
                                    didx, idx))
                if not skip_tensorflow:
                    for idx, (pmlr, tfr) in enumerate(zip(plaidml_results, tensorflow_results)):
                        idx = idx + 1
                        npt.assert_allclose(
                            pmlr[0],
                            tfr[0],
                            rtol=tol,
                            atol=atol,
                            err_msg='ERR: datum={}, test={}, x=plaidml, y=tensorflow'.format(
                                didx, idx))
                        if do_grads:
                            for x in range(0, len(pmlr[1])):
                                npt.assert_allclose(
                                    pmlr[1][x],
                                    tfr[1][x],
                                    rtol=tol,
                                    atol=atol,
                                    err_msg='ERR: datum={}, test={}, grad, x=plaidml, y=tensorflow'
                                    .format(didx, idx))

        return output

    return apply


class TestBackendOps(unittest.TestCase):
    """Tests PlaidML Keras operation definitions"""

    def a_testLearningPhase(self):
        # Test name prefixed with 'a_' because this needs to run before other tests
        assert isinstance(pkb.learning_phase()._plaidml_val(), plaidml.Placeholder)
        pkb.set_learning_phase(1)
        assert isinstance(pkb.learning_phase(), int)
        npt.assert_equal(pkb.learning_phase(), 1)
        pkb.set_learning_phase(0)
        assert isinstance(pkb.learning_phase(), int)
        npt.assert_equal(pkb.learning_phase(), 0)

    @opTest([
        [m(4, 7, 3), n(4, 3), m(3, 3), n(3, 3), False],
        [m(4, 7, 3), n(4, 3), m(3, 3), n(3, 3), True],
    ])
    @unittest.skipIf(os.environ.get("USE_STRIPE", "0") == "1", "Stripe does not work for RNNs")
    def testRNN(self, b, inp, init_state, ker, r_ker, go_back):

        def step_function(inputs, states):
            prev_out = states[0]
            activation = b.relu
            h = b.dot(inputs, ker)
            output = h + b.dot(prev_out, r_ker)
            output = activation(output)
            return output, [output]

        initial_states = [init_state]
        go_backwards = go_back
        mask = None
        constants = None
        unroll = False
        input_length = None
        out_val, all_out, all_states = b.rnn(step_function=step_function,
                                             inputs=inp,
                                             initial_states=initial_states,
                                             go_backwards=go_backwards,
                                             mask=mask,
                                             constants=constants,
                                             unroll=unroll,
                                             input_length=input_length)
        result = [out_val, all_out] + list(all_states)
        return result

    @compareForwardExact()
    def testShape(self, b):
        return b.shape(b.variable(m(3, 3, 3, 3, 4)))

    def testClearSession(self):
        # If this test is run as anything other than the first test, there will
        # already be a context and device. pkb.clear_session() blows those away;
        # if a (new) context & device work after that, this test will pass, if
        # not it will fail (and probably other tests will too).
        data = m(3, 3)
        pkb.clear_session()
        x = pkb.identity(pkb.variable(data))
        npt.assert_array_equal(x.eval(), data, "x=plaidml, y=input")

    @compareForwardExact()
    def testPassthrough(self, b):
        return b.variable(m(3, 3))

    @compareForwardExact()
    def testArgmax(self, b):
        return b.argmax(b.variable(m(3, 3)))

    @compareForwardExact()
    def testArgmaxWithAxis(self, b):
        return b.argmax(b.variable(n(2, 3, 4) % 3), axis=-2)

    @compareForwardExact()
    def testArgmaxUnequal(self, b):
        x = b.variable(m(3, 2))
        y = b.variable(np.array([[2, 4], [5, -1], [3, 0]]))
        return b.equal(b.argmax(x, axis=0), b.argmax(y, axis=0))

    @compareForwardExact()
    def testArgmin(self, b):
        return b.argmin(b.variable(m(7, 2)))

    @compareForwardExact()
    def testArgminUnequal(self, b):
        x = b.variable(m(3, 2))
        y = b.variable(np.array([[2, 4], [5, -1], [3, 0]]))
        return b.equal(b.argmin(x, axis=0), b.argmin(y, axis=0))

    def testDropoutManual(self):
        # Note: Due to the probabilistic nature of dropout, and since we can't
        # just use seeds as different backends have different PRNGs, this tests
        # that we stay within expected tolerances.
        shape = (17, 22, 13, 13)
        noise_shape = (17, 22, 13, 1)
        level = 0.8
        x = pkb.variable(np.ones(shape))
        result = pkb.dropout(x, level, noise_shape).eval()
        mean = np.mean(result)
        if mean < 0.9 or mean > 1.1:
            raise RuntimeError("Unexpectedly large deviation from expected dropout level")
        for i in range(shape[0]):
            for j in range(shape[1]):
                for k in range(shape[2]):
                    if np.any(result[i, j, k]):
                        if not np.all(result[i, j, k]):
                            raise RuntimeError("Noise incorrectly shaped")
                        if abs(result[i, j, k, 0] - 1. / (1. - level)) > 0.0001:
                            raise RuntimeError("Bad normalization")

    @compareMultiple([[10], [-2, 5, 2, 'float32']])
    @compareForwardExact()
    def testArange(self, b, *args):
        return b.arange(*args)

    @opTest([
        [m(3, 3), m(3, 3)],
        [m(2, 3, 4, 5), m(2, 3, 5, 2)],
    ])
    def testDot(self, b, x, y):
        return [b.dot(x, y)]

    @unittest.skip(
        "In TF calling set_value and then evaluating doesn't seem to produce the new value. "
        "If we want to test this, we will need a more complex test.")
    @compareMultiple([[3, 4, 2], [7]])
    @compareForwardExact()
    def testSetValue(self, b, *args):  # TODO: Not yet correct
        np_old_x = m(*args)
        np_new_x = n(*args)
        print("old: {}, new: {}".format(np_old_x, np_new_x))
        x = b.variable(m(*args))
        b.set_value(x, n(*args))
        return x

    # TODO(T1046): Once Keras is updated beyond 2.0.8, re-enable TF on batch_dot tests
    @opTest(
        [
            [m(1, 2), m(1, 3, 2), (1, 2)],
            #[m(2, 3, 4, 5), m(2, 3, 5, 1), None],
            #[m(1, 2, 6, 2), m(1, 2, 2, 3), (3, 1)],
            #[m(2, 3, 3, 2), m(2, 3, 4, 3), (1, 3)],
            [m(2, 5), m(2, 5), 1],
            #[m(2, 4, 5), m(2, 5, 1), None],
        ],
        skip_tensorflow=False)
    def testBatchDot(self, b, x, y, ax):
        if ax is None:
            return [b.batch_dot(x, y)]
        else:
            return [b.batch_dot(x, y, axes=ax)]

    """
    @opTest([[m(2, 3, 4, 5)]], skip_tensorflow=False)
    def testBatchDot2(self, b, x):
        return [
            b.batch_dot(x, b.variable(m(2, 3, 5, 2))),
            b.batch_dot(x, b.variable(m(2, 6, 5, 3)), axes=(0,2))
        ]
    """

    @opTest([[m(2, 5)]])
    def testBatchDot3(self, b, x):
        return [b.batch_dot(x, b.variable(m(2, 5)), axes=1)]

    """
    @opTest([[m(2, 4, 5)]])
    def testBatchDot4(self, b, x):
        return [b.batch_dot(x, b.variable(m(2, 5, 2)))]
    """

    @opTest([[m(2, 4, 5)], [m(4)], [m(2, 3)]])
    def testBatchFlatten(self, b, x):
        return [b.batch_flatten(x)]

    @opTest([[m(2, 4, 7)]])
    def testFlatten(self, b, x):
        return [b.flatten(x)]

    @compareMultiple([[10], [3, 'int8']])
    @compareForwardExact()
    def testEye(self, b, *args):
        return b.eye(*args)

<<<<<<< HEAD
<<<<<<< HEAD
    @unittest.skip('TODO: convert to EDSL')
    def testTileIdentity(self):
        I = pkb.variable(m(3)).tensor
<<<<<<< HEAD
<<<<<<< HEAD
        # opId = pkb._KerasNode('tile_identity', name='opId', tensor=I)
        pkb.eval(I)
        return 0

    @unittest.skip('TODO: convert to EDSL - two outputs not currently supported')
=======
        N = edsl.TensorDim()
        I.bind_dims(N)
        O = edsl.TensorOutput(N)
        i = edsl.TensorIndex()
        O[i] = I[i]
        opId = pkb._KerasNode('tile_identity', name='opId', tensor=O)
        pkb.eval(opId)
=======
        # opId = pkb._KerasNode('tile_identity', name='opId', tensor=I)
        pkb.eval(I)
>>>>>>> EDSL convert backend tests
        return 0

    #@unittest.skip('TODO: convert to EDSL')
>>>>>>> EDSL convert backend_tests
    def testTwoOutputs(self):
        #x = pkb.variable(m(3))
        #op = tile.Operation('function (I[N]) -> (O1, O2) { O1 = I; O2 = I; }', [('I', x)],
        #                    [('O1', x.shape), ('O2', x.shape)])
        #output = op.outputs['O1'].eval()
        #output = op.outputs['O2'].eval()

        x = pkb.variable(m(3)).tensor
        N = edsl.TensorDim()
        x.bind_dims(N)
        O1 = edsl.TensorOutput(N)
        O2 = edsl.TensorOutput(N)
        i = edsl.TensorIndex()
        O1[i] = x[i]
        O2[i] = x[i]
        #opO1O2=pkb._KerasNode('two_outputs',name='opO1O2',tensor=(O1,O2))
        #pkb.eval(opO1O2)
        opO1 = pkb._KerasNode('two_outputs', name='opO1', tensor=(O1))
        opO2 = pkb._KerasNode('two_outputs', name='opO2', tensor=(O1))
        pkb.eval(opO1)
        pkb.eval(opO2)
        return 0

=======
>>>>>>> EDSL move tests to edsl_test.py
=======
>>>>>>> 8d4ab591
    @opTest([[m(3, 3), m(3, 3)]])
    def testAddElements(self, b, x, y):
        return [x + y]

    @opTest([[m(3, 3), m(3, 3), m(3, 3)]])
    def testAddElementsRepeated(self, b, x, y, z):
        return [x + y + z]

    @opTest([
        [m(3, 3), 1.0],
        [m(3, 3), -3.4],
    ])
    def testAddConstant(self, b, x, c):
        return [
            x + c,
            c + x,
        ]

    @opTest([[m(3, 3), m(3, 3)], [m(2, 3), m(3)]])
    def testSubElements(self, b, x, y):
        return [x - y]

    @opTest([
        [m(3, 3), 1.0],
        [m(3, 3), -3.4],
    ])
    def testSubConstant(self, b, x, c):
        return [
            x - c,
            c - x,
        ]

    @opTest([
        [m(3, 3), m(3, 3)],
        [m(2, 4), m(2, 4)],
    ])
    def testMulElements(self, b, x, y):
        return [x * y]

    @opTest([
        [m(3, 3), 2.0],
        [m(3, 3), -3.4],
    ])
    def testMulConstant(self, b, x, c):
        return [
            x * c,
            c * x,
        ]

    @opTest([
        [m(3, 3), m(3, 3)],
        [m(2, 1, 1), m(1)],
        [m(2), m(1)],
    ], skip_theano=True)
    def testDivElements(self, b, x, y):
        return [x / y]

    @opTest([
        [m(3, 3), 2.0],
        [m(3, 3), -3.4],
    ])
    def testDivConstant(self, b, x, c):
        return [
            x / c,
            c / x,
        ]

    @opTest([[m(2, 3, 2, 4)], [m(1, 1, 2, 1) + 1], [m(1, 2, 3, 1) + 4]], do_grads=False)
    def testAll(self, b, x):
        return [
            b.all(x),
            b.all(x, keepdims=True),
            b.all(x, axis=[1, 3]),
            b.all(x, axis=-1),
        ]

    @opTest([[m(2, 3, 2, 4)], [m(1, 1, 2, 1) + 1]], do_grads=False)
    def testAny(self, b, x):
        return [
            b.any(x),
            b.any(x, keepdims=True),
            b.any(x, axis=[1, 3]),
            b.any(x, axis=-1),
        ]

    @opTest([
        [m(3, 3)],
        [m(3, 3), None, True],
        [m(2, 3, 4, 5), [1, 3]],
        [m(3, 4, 5), -1],
        [m(2, 3, 4), 0],
    ])
    def testSum(self, b, x, ax=None, kd=False):
        return [b.sum(x, axis=ax, keepdims=kd)]

    # TODO(T1026): Switch to opTest once PROD AggregationOp supports derivatives
    @compareForwardExact()
    def testProd(self, b):
        return b.prod(b.variable(m(3, 3)))

    @compareForwardClose()
    def testProdOfShape(self, b):
        return b.prod(b.shape(b.variable(m(2, 3, 4))))

    # TODO(T1026): Switch to opTest once PROD AggregationOp supports derivatives
    @compareForwardExact()
    def testProdKeepdims(self, b):
        return b.prod(b.variable(m(3, 3)), keepdims=True)

    # TODO(T1026): Switch to opTest once PROD AggregationOp supports derivatives
    @compareForwardClose()
    def testProdAxis(self, b):
        return b.prod(b.variable(m(2, 3, 4, 5)), axis=[1, 3])

    # TODO(T1026): Switch to opTest once PROD AggregationOp supports derivatives
    @compareForwardClose()
    def testProdAxisNumpy(self, b):
        return b.prod(b.variable(m(2, 3, 4, 5)), axis=np.array((1, 3)))

    # TODO(T1026): Switch to opTest once PROD AggregationOp supports derivs
    @compareForwardClose()
    def testProdNegAxis(self, b):
        return b.prod(b.variable(m(3, 4, 5)), axis=-1)

    @opTest([
        [m(3, 4)],
        [m(3, 3, 2), None, True],
        [m(4, 3, 2, 1), [1, 3]],
    ])
    def testMax(self, b, x, ax=None, kd=False):
        return [b.max(x, axis=ax, keepdims=kd)]

    # T1031: This doesn't match TF/Theano on boundaries
    @opTest([[m(3, 4) - 3.3, m(3, 4) / 2.0]])
    def testMaximum(self, b, x, y):
        return [b.maximum(x, y)]

    @opTest([[m(2, 4, 3)]])
    def testMin(self, b, x):
        return [b.min(x)]

    # T1031: This doesn't match TF/Theano on boundaries
    @opTest([[m(4, 3) - 3.1, m(4, 3) / 2.0]])
    def testMinimum(self, b, x, y):
        return [b.minimum(x, y)]

    @opTest([
        [m(3, 3)],
        [m(3, 3), None, True],
        [m(2, 3, 4, 5), [1, 3]],
        [m(1, 2, 3, 4, 5), [-2, 2]],  # Note: axis -2 means next to last axis
    ])
    def testMean(self, b, x, ax=None, kd=False):
        return [b.mean(x, axis=ax, keepdims=kd)]

    # T1031: This doesn't match TF/Theano on boundaries
    @opTest([[m(3, 3), 2.0001, 5.0001]])
    def testClip(self, b, x, lo, hi):
        return [b.clip(x, lo, hi)]

    @opTest([
        [m(3, 2) + 0.0001, -2],
        [m(3, 3) - 0.0001, 0.5],
        [m(3, 4) + 0.0001, 0.1],
    ])
    def testElu(self, b, x, a=1.0):
        return [b.elu(x), b.elu(x, alpha=a)]

    # T1031: This doesn't match TF/Theano on corner
    @opTest([
        [m(3, 3) - 0.0001, 0.5, 3, 0.0],
        [m(3, 4) + 0.0001, 0.1, 5, 0.0],
        [m(3, 4) + 0.0001, 0.1, 5, 2.5],
    ])
    def testRelu(self, b, x, a=0.0, m=None, threshold=0.0):
        return [
            b.relu(x),
            b.relu(x, alpha=a),
            b.relu(x, max_value=m),
            b.relu(x, alpha=a, max_value=m),
            b.relu(x, threshold=threshold),
            b.relu(x, alpha=a, threshold=threshold),
            b.relu(x, max_value=m, threshold=threshold),
            b.relu(x, alpha=a, max_value=m, threshold=threshold),
        ]

    @opTest([[m(3, 6)]])
    def testHardSigmoid(self, b, x):
        return [b.hard_sigmoid(x)]

    @compareForwardExact()
    def testEqual(self, b):
        return b.equal(b.variable(m(3, 3)), b.variable(m(3, 3)))

    @compareForwardExact()
    def testEqualVersusNumeric(self, b):
        return b.equal(b.variable(m(3, 3)), m(3, 3))

    @compareForwardExact()
    def testNotEqual(self, b):
        return b.not_equal(b.variable(m(3, 3)), b.variable(m(3, 3)))

    @compareForwardExact()
    def testNotEqualVersusNumeric(self, b):
        return b.not_equal(b.variable(m(3, 3)), m(3, 3))

    @compareForwardExact()
    def testLess(self, b):
        return b.less(b.variable(2 * m(3, 3)), b.variable(m(3, 3)))

    @compareForwardExact()
    def testLessVersusNumeric(self, b):
        return b.less(b.variable(2 * m(3, 3)), m(3, 3))

    @compareForwardExact()
    def testLessEqual(self, b):
        return b.less_equal(b.variable(2 * m(3, 3)), b.variable(m(3, 3)))

    @compareForwardExact()
    def testLessEqualVersusNumeric(self, b):
        return b.less_equal(b.variable(2 * m(3, 3)), m(3, 3))

    @compareForwardExact()
    def testGreater(self, b):
        return b.greater(b.variable(2 * m(3, 3)), b.variable(m(3, 3)))

    @compareForwardExact()
    def testGreaterVersusNumeric(self, b):
        return b.greater(b.variable(2 * m(3, 3)), m(3, 3))

    @compareForwardExact()
    def testGreaterEqual(self, b):
        return b.greater_equal(b.variable(2 * m(3, 3)), b.variable(m(3, 3)))

    @compareForwardExact()
    def testGreaterEqualVersusNumeric(self, b):
        return b.greater_equal(b.variable(2 * m(3, 3)), m(3, 3))

    @opTest([[m(3, 3) - 0.0001]])
    def testAbs(self, b, x):
        return [b.abs(x)]

    @opTest([[m(3, 3)]])
    def testSquare(self, b, x):
        return [b.square(x)]

    @opTest([[m(2, 3) + 3], [m(2, 3, 4) + 3]])
    def testSqrt(self, b, x):
        return [b.sqrt(x)]

    @opTest([[m(1, 2, 1)], [np.sqrt(m(5, 5, 10) + 2) - 3], [np.sin(m(4, 3, 2, 1, 6))]],
            1e-02,
            skip_theano=True)
    def testSoftmax(self, b, x):
        return [
            -b.log(b.softmax(x)),
            -b.log(b.softmax(x, axis=-1)),
            -b.log(b.softmax(x, axis=1)),
        ]

    @opTest([[m(1, 3, 4)], [m(7, 19) - 10.]])
    def testSoftsign(self, b, x):
        return [b.softsign(x)]

    @opTest([[m(2, 6)], [m(2, 9, 9) - 3.1]])
    def testSoftplus(self, b, x):
        return [b.softplus(x)]

    # TODO: Enable gradients again after we fix the Stripe bug
    @opTest([[m(10, 10)]], do_grads=False)
    def testSign(self, b, x):
        return [b.sign(x)]

    @opTest([[m(10, 10)]], skip_theano=True)
    def testSigmoid(self, b, x):
        return [b.sigmoid(x)]

    @opTest([[m(2, 2)]], skip_theano=True)
    def testBinaryCrossentropy(self, b, x):
        return [
            b.binary_crossentropy(b.variable(np.array([[0, 1], [1, 0]])), x, from_logits=True),
            b.binary_crossentropy(b.variable(np.array([[0.3, 0.7], [0.1, 0.9]])),
                                  x,
                                  from_logits=False),
            b.binary_crossentropy(b.variable(np.array([[0, 0.7], [1, .3]])), b.sigmoid(x))
        ]

    @opTest([[np.array([[0, 0, 0], [0, 1, 0], [0, 0, 0]]), (m(3, 3) + 3) / 15.0],
             [np.array([0, 0, 1, 0, 0, 0]), (m(6) + 7) / 11.0]])
    def testCategoricalCrossentropy(self, b, x, y):
        return [b.categorical_crossentropy(x, y)]

    @opTest([[np.array([[0, 0, 0], [0, 0, 1], [1, 1, 0]]), (m(3, 3) + 3)]])
    def testSoftCat(self, b, x, y):
        return [b.categorical_crossentropy(x, b.softmax(y))]

    @unittest.skip(
        "Doesn't need to agree b/c what we do with garbage input is implementation detail")
    @opTest([[(m(2, 2) + 3) / 10.0, np.array([[0., 0.], [1., 2.]])]])
    def testCategoricalCrossentropyGarbageIn(self, b, x, y):
        return [b.categorical_crossentropy(x, y)]

    #TODO: Merge with general cat xentropy if we can resolve the TF problems
    @opTest([[np.array([[0, 0, 0], [0, 1, 0], [0, 0, 0]]), (m(3, 3) + 3) / 15.0]],
            atol=1e-7,
            skip_tensorflow=True)
    def testCategoricalCrossentropyLogits(self, b, x, y):
        return [b.categorical_crossentropy(x, y, from_logits=True)]

    @opTest([[m(3, 3, 10)]], skip_theano=True, tol=0.01)
    def testSparseCategoricalCrossentropy(self, b, x):
        smax = b.softmax(x)
        sbest = b.variable(np.array([[7, 8, 5], [9, 3, 8], [0, 7, 6]]))
        return [
            b.sparse_categorical_crossentropy(sbest, smax),
            b.sparse_categorical_crossentropy(sbest, smax, from_logits=True)
        ]

    @opTest([[m(1, 3, 10)]], skip_theano=True, tol=0.01)
    def testSparseCategoricalCrossentropyUnbalanced(self, b, x):
        smax = b.softmax(x)
        sbest = b.variable(np.array([[7, 8, 5]]))
        return [
            b.sparse_categorical_crossentropy(sbest, smax),
            b.sparse_categorical_crossentropy(sbest, smax, from_logits=True)
        ]

    @opTest([[m(3, 10)]], skip_theano=True, tol=0.001)
    def testSparseCategoricalCrossentropyShort(self, b, x):
        smax = b.softmax(x)
        sbest = b.variable(np.array([7, 8, 5]))
        return [
            b.sparse_categorical_crossentropy(sbest, smax),
            b.sparse_categorical_crossentropy(sbest, smax, from_logits=True)
        ]

    @opTest([[m(3, 3, 2, 10)]], skip_theano=True, tol=0.01)
    def testSparseCategoricalCrossentropyLong(self, b, x):
        smax = b.softmax(x)
        sbest = b.variable(
            np.array([[[1, 7], [2, 8], [9, 5]], [[4, 9], [0, 3], [9, 8]], [[0, 0], [6, 7], [6,
                                                                                            6]]]))
        return [
            b.sparse_categorical_crossentropy(sbest, smax),
            b.sparse_categorical_crossentropy(sbest, smax, from_logits=True)
        ]

    @opTest([[m(3, 3, 2, 1, 10)]], skip_theano=True, tol=0.01)
    def testSparseCategoricalCrossentropyXLong(self, b, x):
        smax = b.softmax(x)
        sbest = b.variable(
            np.array([[[[1], [7]], [[2], [8]], [[9], [5]]], [[[4], [9]], [[0], [3]], [[9], [8]]],
                      [[[0], [0]], [[6], [7]], [[6], [6]]]]))
        return [
            b.sparse_categorical_crossentropy(sbest, smax),
            b.sparse_categorical_crossentropy(sbest, smax, from_logits=True)
        ]

    @compareForwardExact(skip_theano=True)
    def testOneHot(self, b):
        A = b.variable(np.array([[0, 1, 2], [2, 4, 0], [0, 2, 7]]), dtype='int32')
        return b.one_hot(A, 20)

    @opTest([[m(20)], [m(7, 3)]])
    def testExp(self, b, x):
        return [b.exp(x)]

    @opTest([[m(20)], [m(2, 2, 2)]])
    def testPow(self, b, x):
        return [b.pow(x, 5)]

    @opTest([[m(20) + 3], [m(10, 3)]])
    def testLog(self, b, x):
        return [b.log(x)]

    @opTest([
        [m(3, 3)],
        [m(3, 3), None, True],
        [m(2, 3, 4, 5), [1, 3]],
        [m(3, 4, 5), -1],
        [m(2, 3, 4), 0],
    ])
    def testLogSumExp(self, b, x, ax=None, kd=False):
        return [b.logsumexp(x, axis=ax, keepdims=kd)]

    @opTest([[m(10)], [m(2, 2, 2, 3)]], 1e-2)
    def testTanh(self, b, x):
        return [b.tanh(x)]

    @compareForwardClose(.1)
    def testRandomUniformMean(self, b):
        rand = b.random_uniform((1000, 1000))
        return b.mean(rand)

    @compareForwardClose(.1)
    def testRandomUniformDev(self, b):
        rand = b.random_uniform((1000, 1000))
        mean = b.mean(rand)
        diffs = rand - mean
        return b.mean(b.square(diffs))

    @compareForwardClose(.1)
    def testRandomUniformVariableMean(self, b):
        rand = b.random_uniform_variable((1000, 1000), low=0.0, high=1.0)
        return b.mean(rand)

    @compareForwardClose(.1)
    def testRandomUniformVariableDev(self, b):
        rand = b.random_uniform_variable((1000, 1000), low=0.0, high=1.0)
        mean = b.mean(rand)
        diffs = rand - mean
        return b.mean(b.square(diffs))

    @compareForwardClose(.1)
    def testRandomNormalMean(self, b):
        rand = b.random_normal((1000, 1000), mean=42.0, stddev=0.1)
        return b.mean(rand)

    @compareForwardClose(.1)
    def testRandomNormalDev(self, b):
        rand = b.random_normal((1000, 1000), mean=42.0, stddev=0.1)
        mean = b.mean(rand)
        diffs = rand - mean
        return b.mean(b.square(diffs))

    @compareMultiple([
        [[100, 100], 5, 2],
        [[50, 50], 5, 2, 'float16'],
    ])
    @compareForwardClose(epsilon=0.2)
    def testRandomeNormalVariableMean(self, b, *args):
        return b.mean(b.random_normal_variable(*args))

    @compareForwardClose(.1)
    def testTruncatedNormalMean(self, b):
        rand = b.truncated_normal((1000, 1000), mean=42.0, stddev=0.1)
        return b.mean(rand)

    @compareForwardClose(.1, skip_theano=True)
    def testTruncatedNormalDev(self, b):
        rand = b.truncated_normal((1000, 1000), mean=42.0, stddev=0.1)
        mean = b.mean(rand)
        diffs = rand - mean
        return b.mean(b.square(diffs))

    @opTest([
        _conv_inp(IN=1, IC=16, OC=16, IS=[6, 5], KS=[3, 3]),
    ], 1e-04, skip_theano=True)
    def testWinograd(self, b, im, km, df):
        return [
            b.conv2d(im, km, padding='same') if b == pkb else b.conv2d(im, km, padding='same'),
        ]

    # Asymmetric stride examples not included for separable convolutions b/c they
    # aren't implemented in tensorflow (and theano doesn't do separable convs)
    @opTest(
        [
            _separable_conv_inp(IN=1, IC=2, OC=6, CM=3, IS=[8, 8], KS=[3, 3]),
            _separable_conv_inp(IN=4, IC=3, OC=6, CM=2, IS=[7, 9], KS=[3, 4]),
            _separable_conv_inp(IN=1, IC=2, OC=5, CM=1, IS=[10, 12], KS=[2, 5]),
            _separable_conv_inp(
                IN=2, IC=4, OC=8, CM=2, IS=[12, 12], KS=[3, 3], data_format='channels_first'),
        ],
        atol=1e-5,  # TF separable conv math is really loose, and ends up with
        # values like 2.59e-6 where a 0 should be.
        skip_theano=True)
    def testSeparableConv2d(self, b, im, dkm, pkm, df):
        return [
            b.separable_conv2d(im, dkm, pkm, padding='valid', strides=(2, 2), data_format=df),
            b.separable_conv2d(im, dkm, pkm, padding='valid', strides=(1, 1), data_format=df),
            b.separable_conv2d(im, dkm, pkm, padding='same', strides=(3, 3), data_format=df),
            b.separable_conv2d(im, dkm, pkm, padding='valid', dilation_rate=(2, 1),
                               data_format=df),
        ]

    @opTest([
        [m(1, 4, 4, 3), m(3, 3, 3, 3), 'channels_last'],
        [m(4, 8, 6, 3), m(3, 4, 3, 6), 'channels_last'],
        [m(1, 7, 11, 2), m(2, 3, 2, 5), 'channels_last'],
        [m(1, 5, 5, 1), m(3, 3, 1, 1), 'channels_last'],
        [m(1, 1, 5, 7), m(3, 3, 1, 1), 'channels_first'],
    ],
            do_grads=False,
            verbose=False,
            skip_theano=True)
    def testDepthwiseConv2d(self, b, im, km, df):
        # A number of tests are turned off due to bizarre TF behavior that seems like it must be bugged
        # (e.g. increasing spatial size of input decreasing spatial size of output)
        return [
            b.depthwise_conv2d(im,
                               km,
                               strides=(1, 1),
                               padding='same',
                               data_format=df,
                               dilation_rate=(1, 1)),
            #b.depthwise_conv2d(im, km, strides=(3, 2), padding='same', data_format=df, dilation_rate=(1, 1)),  # TF unhappy with mixed strides
            b.depthwise_conv2d(im,
                               km,
                               strides=(2, 2),
                               padding='same',
                               data_format=df,
                               dilation_rate=(1, 1)),
            b.depthwise_conv2d(im,
                               km,
                               strides=(1, 1),
                               padding='same',
                               data_format=df,
                               dilation_rate=(2, 3)),
            #b.depthwise_conv2d(im, km, strides=(2, 2), padding='same', data_format=df, dilation_rate=(2, 3)),  # TF unhappy with strides + dilation
            #b.depthwise_conv2d(im, km, strides=(2, 2), padding='same', data_format=df, dilation_rate=(2, 2)),  # TF unhappy with strides + dilation
            #b.depthwise_conv2d(im, km, strides=(2, 2), padding='valid', data_format=df, dilation_rate=(2, 2)),  # TF unhappy with strides + dilation
        ]

    @opTest(
        [
            _conv_inp(IN=1, IC=3, OC=1, IS=[8], KS=[2], data_format='channels_last'),
            _conv_inp(IN=2, IC=1, OC=4, IS=[8], KS=[3], data_format='channels_last')
        ],
        # Tensorflow doesn't support 1d convos in this order yet
        #_conv_inp(IN=4, IC=1, OC=5, IS=[9], KS=[4], data_format='channels_first')],
        1e-04,
        skip_theano=True)
    def testConv1d(self, b, im, km, df):
        return [
            b.conv1d(im, km, padding='same', data_format=df),
            b.conv1d(im, km, padding='valid', data_format=df),
            b.conv1d(im, km, padding='valid', strides=(2), data_format=df),
            b.conv1d(im, km, padding='valid', dilation_rate=3, data_format=df),
            b.conv1d(im, km, padding='same', dilation_rate=2, data_format=df),
            b.conv1d(im, km, padding='causal', dilation_rate=2, data_format=df),
        ]

    @opTest([
        _conv_inp(IN=2, IC=2, OC=4, IS=[4, 7], KS=[3, 3]),
        _conv_inp(IN=3, IC=3, OC=1, IS=[9, 8], KS=[2, 2], data_format='channels_last'),
        _conv_inp(IN=1, IC=1, OC=3, IS=[5, 4], KS=[3, 3], data_format='channels_first'),
        _conv_inp(IN=2, IC=4, OC=2, IS=[5, 5], KS=[2, 2], data_format='channels_first'),
    ],
            1e-04,
            skip_theano=True)
    def testConv2d(self, b, im, km, df):
        return [
            b.conv2d(im, km, padding='same', data_format=df),
            b.conv2d(im, km, padding='valid', data_format=df),
            b.conv2d(im, km, padding='same', strides=(2, 2), data_format=df),
            b.conv2d(im, km, padding='valid', strides=(3, 1), data_format=df),
            b.conv2d(im, km, padding='same', dilation_rate=(2, 2), data_format=df),
        ]

    @opTest(
        [[m(1, 1, 3, 1),
          m(1, 4, 1, 1), (1, 1, 9, 1), (1, 4), 'same', 'channels_last', (1, 1)],
         [m(1, 3, 3, 1),
          m(3, 3, 1, 1), (1, 5, 5, 1), (2, 2), 'same', 'channels_last', (1, 1)],
         [m(1, 2, 2, 1),
          m(3, 3, 1, 1), (1, 5, 5, 1), (2, 2), 'valid', 'channels_last', (1, 1)],
         [m(1, 5, 3, 7),
          m(5, 5, 4, 7), (1, 9, 10, 4), (1, 2), 'valid', 'channels_last', (1, 1)],
         [m(1, 5, 3, 7),
          m(5, 5, 4, 7), (1, 9, 9, 4), (1, 2), 'valid', 'channels_last', (1, 1)],
         [m(4, 8, 5, 5),
          m(3, 3, 2, 8), (4, 2, 9, 9), (2, 2), 'same', 'channels_first', (1, 1)],
         [m(4, 3, 5, 8),
          m(3, 3, 2, 8), (4, 9, 9, 2), (3, 2), 'same', 'channels_last', (1, 1)],
         [m(1, 1, 6, 1),
          m(7, 1, 1, 1), (1, 1, 22, 1), (4, 1), 'same', 'channels_first', (1, 1)],
         [m(1, 1, 4, 1),
          m(7, 1, 1, 1), (1, 1, 22, 1), (4, 1), 'valid', 'channels_first', (1, 1)],
         [m(1, 8, 9, 3),
          m(3, 2, 3, 3), (1, 8, 9, 3), (1, 1), 'same', 'channels_last', (2, 2)]],
        verbose=False,
        skip_theano=True,
    )
    def testConv2dTranspose(self, b, x, k, os, st, pd, df, dr):
        return [
            b.conv2d_transpose(x, k, os, strides=st, padding=pd, data_format=df, dilation_rate=dr)
        ]

<<<<<<< HEAD
<<<<<<< HEAD
    @opTest([[m(1, 3, 3, 1), m(1, 3, 3, 1) - 2]], skip_tensorflow=True, skip_theano=True)
<<<<<<< HEAD
=======
    #@unittest.skip('TODO: convert to EDSL')
>>>>>>> EDSL convert backend_tests
    def testDefractLong(self, b, x, k):

        I = x.tensor
        K = k.tensor
<<<<<<< HEAD
<<<<<<< HEAD
        n, x0, x1, c0, c1, co, ci, k0, k1 = edsl.TensorIndexes(9)
=======
        N = edsl.TensorDim()
        L0 = edsl.TensorDim()
        L1 = edsl.TensorDim()
        CI = edsl.TensorDim()
        LK0 = edsl.TensorDim()
        LK1 = edsl.TensorDim()
        C0 = edsl.TensorDim()
        C1 = edsl.TensorDim()
        n = edsl.TensorIndex()
        x0 = edsl.TensorIndex()
        x1 = edsl.TensorIndex()
        co = edsl.TensorIndex()
        ci = edsl.TensorIndex()
        k0 = edsl.TensorIndex()
        k1 = edsl.TensorIndex()

>>>>>>> EDSL convert backend_tests
=======
        N, L0, L1, CI, LK0, LK1, C0, C1 = edsl.TensorDims(8)
        n, x0, x1, c0, c1, co, ci, k0, k1 = edsl.TensorIndexes(9)
>>>>>>> EDSL backend_tests
        O = edsl.TensorOutput(1, 5, 5, 1)
        O[n, x0, x1, co] += (I[n, (x0 + k0 - 1) // 2,
                               (x1 + k1 - 1) // 2, ci] * K[2 - k0, 2 - k1, co, ci])
        opDefractLong = pkb._KerasNode('defract_long', name='opDefractLong', tensor=O)
        return [opDefractLong]

    @opTest([[m(3), m(3) + 1]], skip_tensorflow=True, skip_theano=True)
    def testDefract(self, b, x, k):
        I = x.tensor
        K = k.tensor
        N = edsl.TensorDim()
        M = edsl.TensorDim()
        i = edsl.TensorIndex()
        j = edsl.TensorIndex()
        I.bind_dims(N)
        K.bind_dims(M)
        O = edsl.TensorOutput(5)

        O[i] += (I[(i - j + 1) // 2] * K[j])

        opDefract = pkb._KerasNode('defract_test', name='opDefract', tensor=O)
        return [opDefract]

    @opTest([[m(3)]], skip_tensorflow=True, skip_theano=True)
    def testDefractShort(self, b, x):

        I = x.tensor
        N = edsl.TensorDim()
        i = edsl.TensorIndex()
        j = edsl.TensorIndex()
        I.bind_dims(N)
        O = edsl.TensorOutput(6)
        O[i] += (I[(i - 1) // 2])
        opDefractShort = pkb._KerasNode('defract_short_test', name='opDefractShort', tensor=O)
        return [opDefractShort]

    @opTest([[m(3), m(3) + 1]], skip_tensorflow=True, skip_theano=True, do_grads=False)
    #TODO: do_grads=False helps test pass but need a fix
    def testFunkyLayerNames(self, b, x, k):
        '''Exercises fix for plaidml bug #241

        Now that we emit keras layer names as 'pid' attribute values, in order
        to help link tile code back to its origin while debugging, we must
        reformat those names as valid tile identifiers. If we are doing that,
        this test will pass, otherwise we'll get a syntax error.'''
<<<<<<< HEAD
<<<<<<< HEAD

        I = x.tensor
        K = k.tensor
        N = edsl.TensorDim()
        M = edsl.TensorDim()
        i = edsl.TensorIndex()
        j = edsl.TensorIndex()
        I.bind_dims(N)
        K.bind_dims(M)
        O = edsl.TensorOutput(5)

        O[i] += (I[(i - j + 1) // 2] * K[j])

        opFunky = pkb._KerasNode('this-is-not an identifier',
                                 name='this-is-not an identifier',
                                 tensor=O)

=======
        A = pkb.variable(m(5, 1)).tensor
        B = pkb.variable(m(1, 5)).tensor
        L = edsl.TensorDim()
        M = edsl.TensorDim()
=======

        I = x.tensor
        K = k.tensor
>>>>>>> EDSL convert backend tests
        N = edsl.TensorDim()
        M = edsl.TensorDim()
        i = edsl.TensorIndex()
        j = edsl.TensorIndex()
        I.bind_dims(N)
        K.bind_dims(M)
        O = edsl.TensorOutput(5)

        O[i] += (I[(i - j + 1) // 2] * K[j])

        opFunky = pkb._KerasNode('this-is-not an identifier',
                                 name='this-is-not an identifier',
                                 tensor=O)
<<<<<<< HEAD
>>>>>>> EDSL convert backend_tests
=======

>>>>>>> EDSL convert backend tests
        return [opFunky]

=======
>>>>>>> EDSL move tests to edsl_test.py
=======
>>>>>>> 8d4ab591
    @opTest([_conv_inp(IN=1, IC=1, OC=1, IS=[1, 6], KS=[1, 1], data_format='channels_last')],
            1e-04,
            skip_theano=True)
    def testConv2dSpecial(self, b, im, km, df):
        '''A simplified example highlighting a bug in Keras 2.0.8 TF

        If we're not concerned with Keras 2.0.8 we probably don't need to retain this.'''
        return [b.conv2d(im, km, padding='same', strides=(2, 3), data_format=df)]

    @opTest([
        _conv_inp(IN=3, IC=1, OC=3, IS=[4, 7, 5], KS=[3, 3, 3]),
        _conv_inp(IN=3, IC=4, OC=2, IS=[3, 6, 3], KS=[2, 1, 2], data_format='channels_last'),
        _conv_inp(IN=2, IC=3, OC=1, IS=[5, 5, 3], KS=[3, 2, 2], data_format='channels_first'),
    ],
            1e-04,
            skip_theano=True)
    def testConv3d(self, b, im, km, df):
        return [
            b.conv3d(im, km, padding='same', data_format=df),
            b.conv3d(im, km, padding='same', strides=(2, 3, 3), data_format=df),
            b.conv3d(im, km, padding='valid', strides=(2, 1, 2), data_format=df),
            b.conv3d(im, km, padding='valid', dilation_rate=(1, 3, 2), data_format=df),
        ]

    @opTest(
        [
            [
                m(1, 3, 3, 3, 1),
                m(3, 3, 4, 2, 1), (1, 5, 7, 9, 2), (2, 3, 4), 'same', 'channels_last'
            ],
            [
                m(1, 1, 2, 8, 4),
                m(4, 1, 2, 1, 1), (1, 1, 7, 8, 14), (3, 1, 4), 'valid', 'channels_first'
            ],
        ],
        verbose=False,
        skip_theano=True,
    )
    def testConv3dTranspose(self, b, x, k, os, st, pd, df):
        return [b.conv3d_transpose(x, k, os, strides=st, padding=pd, data_format=df)]

    @opTest([[m(1, 4, 4, 1)], [m(1, 7, 5, 1)], [m(2, 11, 13, 3)]], skip_theano=True)
    def testAvgPool(self, b, x):
        return [
            b.pool2d(x, (2, 2), strides=(2, 2), pool_mode='avg'),
            b.pool2d(x, (3, 3), strides=(1, 1), pool_mode='avg', padding='same'),
            b.pool2d(x, (3, 4), strides=(2, 3), pool_mode='avg', padding='valid'),
        ]

    @opTest([
        [m(1, 4, 4, 1)],
        [m(1, 9, 9, 1)],
        [m(1, 8, 10, 1)],
        [m(2, 9, 11, 3)],
    ],
            skip_theano=True)
    def testMaxPool(self, b, x):
        return [
            b.pool2d(x, (2, 2), strides=(2, 2), pool_mode='max'),
            b.pool2d(x, (3, 3), strides=(1, 1), pool_mode='max'),
            b.pool2d(x, (3, 3), strides=(2, 2), pool_mode='max'),
            b.pool2d(x, (2, 2), strides=(2, 2), pool_mode='max', padding='same'),
            b.pool2d(x, (3, 3), strides=(2, 2), pool_mode='max', padding='same')
        ]

    @opTest([
        [m(3, 3, 4, 5, 2)],
        [m(1, 5, 4, 7, 1)],
    ], skip_theano=True)
    def testPool3D(self, b, x):
        return [
            b.pool3d(x, (1, 2, 2), strides=(2, 1, 2), pool_mode='max', padding='valid'),
            b.pool3d(x, (2, 2, 3), strides=(2, 3, 1), pool_mode='avg', padding='same'),
        ]

    @opTest([
        [m(1, 1, 60), (60,)],
        [m(4, 3, 70, 2), (14, 10, 6, 2)],
        [m(7, 3, 2, 4), (-1,)],
        [m(4, 4), (-1,)],
    ])
    def testReshape(self, b, x, s):
        return [b.reshape(x, s)]

    @opTest([
        [m(3)],
        #[m()],  # TODO: Need to support empty shapes for placeholders
        [m(4, 7)],
        [m(6, 3, 2, 4, 7, 1, 5)],
    ])
    def testTranspose(self, b, x):
        return [b.transpose(x)]

    @opTest([
        [m(1, 1, 60), (60,)],
        [m(4, 3, 70, 2), (14, 10, 6, 2)],
        [m(7, 3, 2, 4), (-1,)],
        [m(4, 4), (-1,)],
    ])
    def testTransposeReshape(self, b, x, s):
        return [b.reshape(b.transpose(x), s)]

    @opTest([
        [m(3), None],
        #[m(), tuple()],  # TODO: Need to support empty shapes for placeholders
        [m(4, 7), (1, 0)],
        [m(3, 6, 2, 4, 7, 1, 5), (5, 2, 0, 3, 6, 1, 4)],
    ])
    def testPermuteDimensions(self, b, x, s):
        return [b.permute_dimensions(x, pattern=s)]

    @opTest([
        [m(4, 2, 1, 3, 2), 2],
        [m(5, 3, 2, 1), -1],
    ])
    def testSqueeze(self, b, x, ax):
        return [b.squeeze(x, ax)]

    @opTest([[m(10, 10), n(10, 10), 0], [m(10, 10), n(10, 10), -1]])
    def testStack(self, b, *args):
        return [b.stack(args[:-1])]

    @compareForwardExact()
    def testZeros(self, b):
        a = b.zeros(shape=(10,))
        return a

    @compareForwardExact()
    def testOnes(self, b):
        a = b.ones(shape=(10,))
        return a

    @compareForwardExact()
    def testConstant(self, b):
        a = b.constant(5, shape=(10,))
        return a

    # Note: we skip tensorflow since init_global must be called in the middle of this function
    # for correct semantics, and Theano is sufficient.
    @compareForwardExact(skip_tensorflow=True)
    def testUpdate(self, b):
        a = b.variable(m(10, 10))
        a2 = a * a
        up = b.update(a, a2)
        f = b.function([], [], updates=[up])
        f([])
        f([])
        return a

    @compareForwardExact()
    def testRandomChanges(self, b):
        a = b.random_uniform((3, 3))
        f = b.function([], [a])
        out1 = np.copy(f([])[0])
        logger.debug('out1:\n{}'.format(out1))
        out2 = f([])[0]
        logger.debug('out2:\n{}'.format(out2))
        diff = np.abs(out1 - out2).max()
        logger.debug('diff:\n{}'.format(diff))
        if diff < .01:
            raise Exception("Random isn't random")
        return b.constant(0)

    # Note: This test assumes that our update code matches Theano's, and
    # that testing the second component of the returned update tuple is
    # sufficient. It may be worthwhile to make this test more resilient
    # to refactoring and make it test that the update portion is working
    # as expected.
    @compareForwardClose(skip_tensorflow=True)
    def testMovingAverageUpdate(self, b):
        return b.moving_average_update(b.variable(m(5, 4, 9, 3, 2)), b.variable(n(5, 4, 9, 3, 2)),
                                       0.95)[1]

    @compareForwardClose(skip_tensorflow=True, atol=1e-6)
    def testBatchNormAndUpdate(self, b):
        b.set_learning_phase(1)
        x = b.variable(n(4, 7))
        moving_mean = b.variable(m(4, 1))
        moving_var = b.variable(m(4, 1))
        beta = b.zeros([4, 1])
        gamma = b.ones([4, 1])
        normed, mean, var = b.normalize_batch_in_training(x, gamma, beta, reduction_axes=[1])
        mean_update = b.moving_average_update(moving_mean, mean, 0.01)
        var_update = b.moving_average_update(moving_var, var, 0.01)
        f = b.function([], [], updates=[mean_update, var_update])
        f([])
        return moving_var

    @opTest([[
        m(2, 3, 5),
        m(2, 3, 1) + 3,
        m(2, 3, 1) + 4,
    ]], atol=1e-7)
    def testNormalizeBatchInTrainingSimple(self, b, x, mov_avg, mov_var):
        return [(b.normalize_batch_in_training(x, mov_avg, mov_var, [2]))[0]]

    @opTest([[n(2, 3), np.array([3., 4., .7]),
              np.array([1.44, .99, .98])]],
            skip_theano=True,
            skip_tensorflow=True)
    def testNormalizeBatchInTraining(self, b, x, beta, gamma):
        return [b.normalize_batch_in_training(x, gamma, beta, [1])[0]]

    @compareForwardClose(skip_tensorflow=True)
    def testNormalizeBatchInTrainingWeirdAxis(self, b):
        return b.normalize_batch_in_training(
            b.variable(n(5, 4, 7, 3)),
            b.constant(0.8, shape=(5, 1, 7, 3)),
            b.constant(-5, shape=(5, 1, 7, 3)),
            [1],
        )[1]

    @compareForwardClose(skip_tensorflow=True)
    def testNormalizeBatchInTrainingMultiAxis(self, b):
        return b.normalize_batch_in_training(
            b.variable(n(2, 3, 5, 7, 11)),
            b.constant(11, shape=(1, 3, 1, 1, 11)),
            b.constant(0, shape=(1, 3, 1, 1, 11)),
            [0, 2, 3],
        )[2]

    @opTest([[
        n(4, 3),
        np.array([0.0, 0.1, 0.1]),
        np.array([100., 101., 50.]),
        np.array([3., 4., .7]),
        np.array([1.44, .99, .98])
    ]])
    def testBatchNormalization(self, b, x, mean, var, beta, gamma):
        return [b.batch_normalization(x, mean, var, beta, gamma)]

    @opTest([[np.array([100])]], skip_theano=True)
    def testBatchNormalizationVar(self, b, var):
        return [
            b.batch_normalization(
                b.variable(n(1, 1, 2)),
                b.variable(np.array([15])),
                var,
                None,
                None,
            ),
            b.batch_normalization(
                b.variable(n(2, 1, 1)),
                b.variable(np.array([15])),
                var,
                None,
                None,
            )
        ]

    @opTest([[np.array([15])]], skip_theano=True)
    def testBatchNormalizationMean(self, b, mean):
        return [
            b.batch_normalization(
                b.variable(n(3, 4, 5)),
                mean,
                b.variable(np.array([100])),
                None,
                None,
            )
        ]

    @compareForwardClose()
    def testBatchNormalizationOneElement(self, b):
        x = b.variable(n(1, 4, 5))
        return b.batch_normalization(
            b.variable(n(1, 4, 5)),
            b.variable(np.array([15])),
            b.variable(np.array([100])),
            b.variable(np.array([3])),
            b.variable(np.array([1.44])),
        )

    @compareForwardClose()
    def testBatchNormalizationNoBeta(self, b):
        return b.batch_normalization(
            b.variable(n(3, 4, 5)),
            b.variable(np.array([15])),
            b.variable(np.array([100])),
            None,
            b.variable(np.array([1.44])),
        )

    @compareForwardClose()
    def testBatchNormalizationNoGamma(self, b):
        return b.batch_normalization(
            b.variable(n(3, 4, 5)),
            b.variable(np.array([15])),
            b.variable(np.array([100])),
            b.variable(np.array([3])),
            None,
        )

    @opTest([
        [m(4, 6)],
        [m(4, 3, 5)],
        [m(3, 7), None, True],
        [m(2, 5, 4, 7, 3), 1],
    ], atol=1e-7)
    def testVarSimple(self, b, x, ax=None, kd=False):
        return [b.var(x, axis=ax, keepdims=kd)]

    @opTest([
        [m(3, 4)],
        [m(1, 5, 2)],
        [m(7, 2), None, True],
        [m(2, 1, 5, 7, 3), 4],
    ], atol=1e-7)
    def testStd(self, b, x, ax=None, kd=False):
        return [b.std(x, axis=ax, keepdims=kd)]

    @opTest([[m(3, 3)]])
    def testSelfMult(self, b, x):
        A = x
        return [b.dot(A, A)]

    @opTest([
        [m(3, 4), 0],
        [m(1, 3, 2, 4), [0, 2]],
        [m(1, 2, 2, 2), 3],
    ])
    def testReverse(self, b, x, ax):
        return [b.reverse(x, ax)]

    # Test vs. Theano not TF b/c TF seems to be doing something weird (perhaps
    # returning a pre-sparse-to-dense-conversion version?) with the gradient
    # and it doesn't match Theano & us.
    @opTest(
        [[np.array([[1.0, 2.0], [2.0, 7.0], [5.0, 6.0]])],
         [
             np.array([[[3., 2., 4.], [1., 0., -1.], [1.4, 2.5, 3.4], [2.4, 3.6, 4.4]],
                       [[-3., 1.1, 4.1], [3.2, -0.4, -4.], [-1.5, 2.2, 3.99], [2.114, -3.2, -4.]],
                       [[4.1, -1.2, .1234], [4.2, .943, 9.21], [43.4, 47.1, 22.],
                        [0.0, -3434., -2.4]]])
         ]],
        skip_theano=False,
        skip_tensorflow=True)
    def testGather(self, b, v):
        I = b.variable(np.array([0, 2, 1, 0], dtype='int32'), dtype='int32')
        I2 = b.variable(np.array([[2, 1], [0, 1], [1, 0], [2, 1], [0, 0]], dtype='int32'),
                        dtype='int32')
        return [b.gather(v, I)]

    @compareForwardClose()
    def testGatherLong(self, b):
        V = b.variable(np.array([[1.0, 2.0], [2.0, 7.0], [5.0, 6.0]]))
        I = b.variable(np.array([[0, 1, 1, 0], [0, 0, 0, 1], [1, 0, 1, 0]], dtype='int32'),
                       dtype='int32')
        return b.gather(V, I)

    @compareForwardClose()
    def testGatherWithA1Dim(self, b):
        V = b.variable(np.array([[1.0, 2.0], [2.0, 7.0], [5.0, 6.0]]))
        I = b.variable(np.array([[0], [1], [0]], dtype='int32'), dtype='int32')
        return b.gather(V, I)

    @compareForwardClose()
    def testGatherLong2(self, b):
        V = b.variable(np.array([[1.0, 2.0], [2.0, 7.0], [5.0, 6.0]]))
        I = b.variable(np.array([[[0, 1, 1, 0], [1, 0, 0, 1]], [[1, 0, 1, 0], [0, 0, 1, 1]]],
                                dtype='int32'),
                       dtype='int32')
        return b.gather(V, I)

    @opTest([[m(2, 3)]])
    def testRepeat(self, b, x):
        return [b.repeat(x, 4)]

    @opTest([[m(3, 2, 4, 5, 6)]])
    def testRepeatElements(self, b, x):
        return [b.repeat_elements(x, 3, 4)]

    @opTest([
        [m(4, 6, 9, 3), 3, 1, 'channels_last'],
        [m(2, 3, 12, 12), 2, 3, 'channels_first'],
    ])
    def testResizeImages(self, b, x, h, w, df):
        return [b.resize_images(x, h, w, df)]

    @opTest([
        [m(3, 2, 5, 11), 3, 1, 'channels_last'],
        [m(1, 3, 7, 5), 2, 3, 'channels_first'],
        [m(1, 1, 2, 3), 3, 4, 'channels_first'],
    ])
    def testResizeImagesBilinear(self, b, x, h, w, df):
        # Tested without ends b/c of different padding behavior from TF
        resized = b.resize_images(x, h, w, df, interpolation='bilinear')
        shp = b.get_variable_shape(x)
        if df == 'channels_first':
            return [resized[:, :, :h * shp[2] - h, :w * shp[3] - w]]
        elif df == 'channels_last':
            return [resized[:, :h * shp[1] - h, :w * shp[2] - w, :]]
        else:
            raise ValueError('Bad data format requested for test')

    @opTest([
        [m(4, 6, 5, 2, 3), 3, 1, 2, 'channels_last'],
        [m(1, 3, 2, 5, 4), 2, 3, 4, 'channels_first'],
    ])
    def testResizeVolumes(self, b, x, d, h, w, df):
        return [b.resize_volumes(x, d, h, w, df)]

    @opTest([[m(3, 5)]])
    def testL2Normalize(self, b, x):
        return [b.l2_normalize(x, axis=1)]

    @opTest([
        [m(2, 3, 4), m(2, 3, 3), m(2, 3, 1)],
        [m(3, 2, 4), m(3, 1, 4), m(3, 3, 4), 1],
    ])
    def testConcatenate(self, b, x, y, z, ax=-1):
        return [b.concatenate([x, y, z], axis=ax)]

    @opTest([
        [m(2, 3, 4), m(2, 3, 3), m(2, 3, 1)],
        [m(3, 2, 4), m(3, 1, 4), m(3, 3, 4), 1],
    ],
            input_shapes=[((2, 3, None), (2, 3, None), (2, 3, None)),
                          ((3, None, 4), (3, None, 4), (3, None, 4))],
            verbose=False)
    def testConcatenateSymbolic(self, b, x, y, z, ax=-1):
        return [b.concatenate([x, y, z], axis=ax)]

    @compareForwardExact()
    def testZerosLike(self, b):
        A = b.variable(m(3, 2, 4))
        return b.zeros_like(A)

    @compareForwardExact()
    def testOnesLike(self, b):
        A = b.variable(m(3, 2, 4))
        return b.ones_like(A)

    @opTest([
        [m(3, 2, 4), 1],
        [m(2, 5, 3)],
    ])
    def testExpandDims(self, b, x, ax=-1):
        return [b.expand_dims(x, ax)]

    @opTest([
        [m(3, 2, 4), [1, 7, 3]],
        [m(2, 3, 1), [2, 1, 4]],
    ])
    def testTile(self, b, x, n):
        return [b.tile(x, n)]

    @opTest([[m(34)]])
    def testSliceBasic(self, b, x):
        return [b.exp(x[2:30]), b.log(x[:5]), b.tanh(x[-4:]), b.sqrt(x[-1])]

    @opTest([
        [m(4, 3, 3, 2, 5)],
        [m(5, 4, 4, 3, 6)],
        [m(6, 5, 5, 4, 7)],
    ])
    def testSliceMessy(self, b, x):
        return [
            x[-1::-3, :2:2, -3:-2, ::-1, -1:-6:-2],
            x[2::-1, 0:2:1, 1, :1, 1:5:2],
        ]

    @opTest([[m(2, 3, 2)]])
    def testSliceShort(self, b, x):
        return [x[1]]

    @opTest([[m(2, 3, 4, 5)], [m(2, 1, 2)]])
    def testSliceEllipsis(self, b, x):
        return [x[..., 1], x[-1, ..., 0, ::-1], x[...]]

    def testConvParameterRankExceptions(self):
        A = pkb.variable(m(2, 3, 1))
        B = pkb.variable(m(1, 2, 1))
        C = pkb.variable(m(2, 2, 2, 1))
        with self.assertRaises(pml2_ffi_Error):
            pkb.conv(A, C)
        with self.assertRaises(pml2_ffi_Error):
            pkb.conv(A, B, strides=(2, 3))
        with self.assertRaises(pml2_ffi_Error):
            pkb.conv(A, B, dilation_rate=(1, 1))

<<<<<<< HEAD
<<<<<<< HEAD
    @unittest.skipIf(
        os.environ.get("USE_STRIPE", "0") == "1",
        "Stripe does not correctly validate assignment ops")
<<<<<<< HEAD
<<<<<<< HEAD
    #@unittest.skip('TODO: convert to EDSL')
    def testAssignmentExceptions(self):
        A = pkb.variable(m(5, 1)).tensor
        B = pkb.variable(m(1, 5)).tensor
        L, M, N = edsl.TensorDims(3)
        i, j, k = edsl.TensorIndexes(3)
=======
    def testAssignmentExceptions(self):
        A = pkb.variable(m(5, 1)).tensor
        B = pkb.variable(m(1, 5)).tensor
        L = edsl.TensorDim()
        M = edsl.TensorDim()
        N = edsl.TensorDim()
        i = edsl.TensorIndex()
        j = edsl.TensorIndex()
        k = edsl.TensorIndex()
>>>>>>> EDSL convert backend_tests
=======
    #@unittest.skip('TODO: convert to EDSL')
    def testAssignmentExceptions(self):
        A = pkb.variable(m(5, 1)).tensor
        B = pkb.variable(m(1, 5)).tensor
        L, M, N = edsl.TensorDims(3)
        i, j, k = edsl.TensorIndexes(3)
>>>>>>> EDSL convert backend tests
        A.bind_dims(L, M)
        B.bind_dims(M, N)
        O = edsl.TensorOutput(L, N)
        O[i, j] = A[i, k] * B[k, j]
        OutputAB = pkb._KerasNode('assignment_non_exception', name='opAB', tensor=O)
        npt.assert_allclose(pkb.eval(OutputAB), np.dot(m(5, 1), m(1, 5)))
        with self.assertRaises(RuntimeError) as cm:
            O = edsl.TensorOutput(L, N)
            O[i, j] = B[i, j] * A[j, k]
            OutputBA = pkb._KerasNode('assignment_exception', name='opBA', tensor=O)
            OutputBA.eval()
        self.assertTrue("Multiple assignment" in str(cm.exception))

=======
>>>>>>> EDSL move tests to edsl_test.py
=======
>>>>>>> 8d4ab591
    @compareForwardExact()
    def testCastToInt(self, b):
        A = b.variable(m(3, 2, 4))
        return b.cast(A, dtype='int16')

    @compareForwardExact()
    def testCastToFloat(self, b):
        A = b.variable(m(3, 2, 4))
        A2 = b.cast(A, dtype='int32')
        return b.cast(A, dtype='float32')

    @compareForwardExact()
    def testCastToUInt(self, b):
        A = b.variable(m(3, 2, 4))
        return b.cast(A + 2, dtype='uint8')

    # Th/TF disagree w/ us about negative zeros and I think the even/odd rounding
    # direction for numbers ending in *.5, so we'll settle for a close match.
    @compareForwardClose()
    def testRound(self, b):
        vals = np.array([[1.7, 0.8, 1.5], [0.9, -0.3, -0.8], [0, 1.7, 0.6]])
        return b.round(b.variable(vals))

    def testCeil(self):
        npt.assert_allclose(pkb.ceil(pkb.variable(m(6, 2, 3))).eval(), np.ceil(m(6, 2, 3)))

    def testFloor(self):
        npt.assert_allclose(pkb.floor(pkb.variable(m(6, 2, 3))).eval(), np.floor(m(6, 2, 3)))

    @opTest([
        [m(3, 2, 4), n(3, 2, 4), 0],
        [m(2, 3), n(2, 3), 1],
    ])
    def testSwitch(self, b, e, t, c):
        c_tensor = b.variable(c)
        return [
            b.switch(c_tensor, e, t),
        ]

    @opTest([
        [m(1, 2, 4), 0],
        [m(2, 3), 1],
        [m(2, 3), 0],
        [m(2, 4, 5), 2],
    ])
    def testCumSum(self, b, t, a):
        return [b.cumsum(t, a)]

    # TODO(T1026): Switch to opTest once PROD AggregationOp supports derivatives
    @compareForwardExact()
    def testCumProd(self, b):
        t = b.constant(m(5, 3))
        return b.cumprod(t, 1)

    @opTest([[m(4, 7, 1)], [m(2, 8, 3), (1, 3)], [m(2, 5, 7), (0, 0)]])
    def testTemporalPadding(self, b, x, p=(1, 1)):
        return [b.temporal_padding(x, padding=p)]

    @opTest([[m(4, 6, 7, 1)], [m(2, 4, 8, 3), ((1, 3), (0, 2))],
             [m(2, 5, 3, 1), ((4, 0), (0, 0)), 'channels_first']])
    def testSpatial2DPadding(self, b, x, p=((1, 1), (1, 1)), d=None):
        return [b.spatial_2d_padding(x, padding=p, data_format=d)]

    @opTest([[m(4, 5, 3, 1, 2)], [m(3, 8, 1, 5, 6), ((0, 2), (3, 5), (1, 4))],
             [m(4, 3, 7, 2, 2), ((0, 0), (1, 1), (0, 0)), 'channels_first']])
    def testSpatial3DPadding(self, b, x, p=((1, 1), (1, 1), (1, 1)), d=None):
        return [b.spatial_3d_padding(x, padding=p, data_format=d)]

    # Big rollup
    @opTest([[m(1000, 1000)]], do_grads=False)
    @unittest.skip('This is slow (TODO: re-enable)')
    def testBigRollup(self, b, x):
        return [b.sum(x, axis=1)]

    # Resnet sized tests
    @opTest([[m(1, 224, 224, 3), m(7, 7, 3, 64)]], do_grads=False)
    def resnetLayer1(self, b, x, k):
        return [b.conv2d(x, k, strides=(2, 2), padding='valid')]

    @opTest([[m(1, 56, 56, 64), m(3, 3, 64, 64)]], do_grads=False)
    def resnetLayer2(self, b, x, k):
        c = b.conv2d(x, k, padding='same')
        o = b.relu(c)
        return [o]

    @opTest([[m(1, 56, 56, 256), m(3, 3, 256, 128)]], do_grads=False)
    def res3a_branch2a(self, b, x, k):
        return [b.conv2d(x, k, strides=(2, 2), padding='same')]

    @opTest([[m(1, 56, 56, 64), m(1, 1, 64, 64)]], do_grads=False)
    def res2a_branch2a(self, b, x, k):
        return [b.conv2d(x, k, strides=(1, 1), padding='same')]

    @opTest([[m(1, 56, 56, 64), m(3, 3, 64, 64)]], do_grads=False)
    def res2a_branch2b(self, b, x, k):
        return [b.conv2d(x, k, strides=(1, 1), padding='same')]

    @opTest([[m(1, 2048), m(2048, 1000)]], do_grads=False)
    def fc_1000(self, b, x, k):
        return [b.dot(x, k)]

    @opTest([[m(1024, 1024), m(1024, 1024)]], do_grads=False)
    def bigMatMul(self, b, A, B):
        return [b.dot(A, B)]


if __name__ == '__main__':
    unittest.main(argv=sys.argv[:1] + remainder, verbosity=args.verbose + 1)<|MERGE_RESOLUTION|>--- conflicted
+++ resolved
@@ -490,61 +490,6 @@
     def testEye(self, b, *args):
         return b.eye(*args)
 
-<<<<<<< HEAD
-<<<<<<< HEAD
-    @unittest.skip('TODO: convert to EDSL')
-    def testTileIdentity(self):
-        I = pkb.variable(m(3)).tensor
-<<<<<<< HEAD
-<<<<<<< HEAD
-        # opId = pkb._KerasNode('tile_identity', name='opId', tensor=I)
-        pkb.eval(I)
-        return 0
-
-    @unittest.skip('TODO: convert to EDSL - two outputs not currently supported')
-=======
-        N = edsl.TensorDim()
-        I.bind_dims(N)
-        O = edsl.TensorOutput(N)
-        i = edsl.TensorIndex()
-        O[i] = I[i]
-        opId = pkb._KerasNode('tile_identity', name='opId', tensor=O)
-        pkb.eval(opId)
-=======
-        # opId = pkb._KerasNode('tile_identity', name='opId', tensor=I)
-        pkb.eval(I)
->>>>>>> EDSL convert backend tests
-        return 0
-
-    #@unittest.skip('TODO: convert to EDSL')
->>>>>>> EDSL convert backend_tests
-    def testTwoOutputs(self):
-        #x = pkb.variable(m(3))
-        #op = tile.Operation('function (I[N]) -> (O1, O2) { O1 = I; O2 = I; }', [('I', x)],
-        #                    [('O1', x.shape), ('O2', x.shape)])
-        #output = op.outputs['O1'].eval()
-        #output = op.outputs['O2'].eval()
-
-        x = pkb.variable(m(3)).tensor
-        N = edsl.TensorDim()
-        x.bind_dims(N)
-        O1 = edsl.TensorOutput(N)
-        O2 = edsl.TensorOutput(N)
-        i = edsl.TensorIndex()
-        O1[i] = x[i]
-        O2[i] = x[i]
-        #opO1O2=pkb._KerasNode('two_outputs',name='opO1O2',tensor=(O1,O2))
-        #pkb.eval(opO1O2)
-        opO1 = pkb._KerasNode('two_outputs', name='opO1', tensor=(O1))
-        opO2 = pkb._KerasNode('two_outputs', name='opO2', tensor=(O1))
-        pkb.eval(opO1)
-        pkb.eval(opO2)
-        return 0
-
-=======
->>>>>>> EDSL move tests to edsl_test.py
-=======
->>>>>>> 8d4ab591
     @opTest([[m(3, 3), m(3, 3)]])
     def testAddElements(self, b, x, y):
         return [x + y]
@@ -1123,140 +1068,6 @@
             b.conv2d_transpose(x, k, os, strides=st, padding=pd, data_format=df, dilation_rate=dr)
         ]
 
-<<<<<<< HEAD
-<<<<<<< HEAD
-    @opTest([[m(1, 3, 3, 1), m(1, 3, 3, 1) - 2]], skip_tensorflow=True, skip_theano=True)
-<<<<<<< HEAD
-=======
-    #@unittest.skip('TODO: convert to EDSL')
->>>>>>> EDSL convert backend_tests
-    def testDefractLong(self, b, x, k):
-
-        I = x.tensor
-        K = k.tensor
-<<<<<<< HEAD
-<<<<<<< HEAD
-        n, x0, x1, c0, c1, co, ci, k0, k1 = edsl.TensorIndexes(9)
-=======
-        N = edsl.TensorDim()
-        L0 = edsl.TensorDim()
-        L1 = edsl.TensorDim()
-        CI = edsl.TensorDim()
-        LK0 = edsl.TensorDim()
-        LK1 = edsl.TensorDim()
-        C0 = edsl.TensorDim()
-        C1 = edsl.TensorDim()
-        n = edsl.TensorIndex()
-        x0 = edsl.TensorIndex()
-        x1 = edsl.TensorIndex()
-        co = edsl.TensorIndex()
-        ci = edsl.TensorIndex()
-        k0 = edsl.TensorIndex()
-        k1 = edsl.TensorIndex()
-
->>>>>>> EDSL convert backend_tests
-=======
-        N, L0, L1, CI, LK0, LK1, C0, C1 = edsl.TensorDims(8)
-        n, x0, x1, c0, c1, co, ci, k0, k1 = edsl.TensorIndexes(9)
->>>>>>> EDSL backend_tests
-        O = edsl.TensorOutput(1, 5, 5, 1)
-        O[n, x0, x1, co] += (I[n, (x0 + k0 - 1) // 2,
-                               (x1 + k1 - 1) // 2, ci] * K[2 - k0, 2 - k1, co, ci])
-        opDefractLong = pkb._KerasNode('defract_long', name='opDefractLong', tensor=O)
-        return [opDefractLong]
-
-    @opTest([[m(3), m(3) + 1]], skip_tensorflow=True, skip_theano=True)
-    def testDefract(self, b, x, k):
-        I = x.tensor
-        K = k.tensor
-        N = edsl.TensorDim()
-        M = edsl.TensorDim()
-        i = edsl.TensorIndex()
-        j = edsl.TensorIndex()
-        I.bind_dims(N)
-        K.bind_dims(M)
-        O = edsl.TensorOutput(5)
-
-        O[i] += (I[(i - j + 1) // 2] * K[j])
-
-        opDefract = pkb._KerasNode('defract_test', name='opDefract', tensor=O)
-        return [opDefract]
-
-    @opTest([[m(3)]], skip_tensorflow=True, skip_theano=True)
-    def testDefractShort(self, b, x):
-
-        I = x.tensor
-        N = edsl.TensorDim()
-        i = edsl.TensorIndex()
-        j = edsl.TensorIndex()
-        I.bind_dims(N)
-        O = edsl.TensorOutput(6)
-        O[i] += (I[(i - 1) // 2])
-        opDefractShort = pkb._KerasNode('defract_short_test', name='opDefractShort', tensor=O)
-        return [opDefractShort]
-
-    @opTest([[m(3), m(3) + 1]], skip_tensorflow=True, skip_theano=True, do_grads=False)
-    #TODO: do_grads=False helps test pass but need a fix
-    def testFunkyLayerNames(self, b, x, k):
-        '''Exercises fix for plaidml bug #241
-
-        Now that we emit keras layer names as 'pid' attribute values, in order
-        to help link tile code back to its origin while debugging, we must
-        reformat those names as valid tile identifiers. If we are doing that,
-        this test will pass, otherwise we'll get a syntax error.'''
-<<<<<<< HEAD
-<<<<<<< HEAD
-
-        I = x.tensor
-        K = k.tensor
-        N = edsl.TensorDim()
-        M = edsl.TensorDim()
-        i = edsl.TensorIndex()
-        j = edsl.TensorIndex()
-        I.bind_dims(N)
-        K.bind_dims(M)
-        O = edsl.TensorOutput(5)
-
-        O[i] += (I[(i - j + 1) // 2] * K[j])
-
-        opFunky = pkb._KerasNode('this-is-not an identifier',
-                                 name='this-is-not an identifier',
-                                 tensor=O)
-
-=======
-        A = pkb.variable(m(5, 1)).tensor
-        B = pkb.variable(m(1, 5)).tensor
-        L = edsl.TensorDim()
-        M = edsl.TensorDim()
-=======
-
-        I = x.tensor
-        K = k.tensor
->>>>>>> EDSL convert backend tests
-        N = edsl.TensorDim()
-        M = edsl.TensorDim()
-        i = edsl.TensorIndex()
-        j = edsl.TensorIndex()
-        I.bind_dims(N)
-        K.bind_dims(M)
-        O = edsl.TensorOutput(5)
-
-        O[i] += (I[(i - j + 1) // 2] * K[j])
-
-        opFunky = pkb._KerasNode('this-is-not an identifier',
-                                 name='this-is-not an identifier',
-                                 tensor=O)
-<<<<<<< HEAD
->>>>>>> EDSL convert backend_tests
-=======
-
->>>>>>> EDSL convert backend tests
-        return [opFunky]
-
-=======
->>>>>>> EDSL move tests to edsl_test.py
-=======
->>>>>>> 8d4ab591
     @opTest([_conv_inp(IN=1, IC=1, OC=1, IS=[1, 6], KS=[1, 1], data_format='channels_last')],
             1e-04,
             skip_theano=True)
@@ -1738,55 +1549,6 @@
         with self.assertRaises(pml2_ffi_Error):
             pkb.conv(A, B, dilation_rate=(1, 1))
 
-<<<<<<< HEAD
-<<<<<<< HEAD
-    @unittest.skipIf(
-        os.environ.get("USE_STRIPE", "0") == "1",
-        "Stripe does not correctly validate assignment ops")
-<<<<<<< HEAD
-<<<<<<< HEAD
-    #@unittest.skip('TODO: convert to EDSL')
-    def testAssignmentExceptions(self):
-        A = pkb.variable(m(5, 1)).tensor
-        B = pkb.variable(m(1, 5)).tensor
-        L, M, N = edsl.TensorDims(3)
-        i, j, k = edsl.TensorIndexes(3)
-=======
-    def testAssignmentExceptions(self):
-        A = pkb.variable(m(5, 1)).tensor
-        B = pkb.variable(m(1, 5)).tensor
-        L = edsl.TensorDim()
-        M = edsl.TensorDim()
-        N = edsl.TensorDim()
-        i = edsl.TensorIndex()
-        j = edsl.TensorIndex()
-        k = edsl.TensorIndex()
->>>>>>> EDSL convert backend_tests
-=======
-    #@unittest.skip('TODO: convert to EDSL')
-    def testAssignmentExceptions(self):
-        A = pkb.variable(m(5, 1)).tensor
-        B = pkb.variable(m(1, 5)).tensor
-        L, M, N = edsl.TensorDims(3)
-        i, j, k = edsl.TensorIndexes(3)
->>>>>>> EDSL convert backend tests
-        A.bind_dims(L, M)
-        B.bind_dims(M, N)
-        O = edsl.TensorOutput(L, N)
-        O[i, j] = A[i, k] * B[k, j]
-        OutputAB = pkb._KerasNode('assignment_non_exception', name='opAB', tensor=O)
-        npt.assert_allclose(pkb.eval(OutputAB), np.dot(m(5, 1), m(1, 5)))
-        with self.assertRaises(RuntimeError) as cm:
-            O = edsl.TensorOutput(L, N)
-            O[i, j] = B[i, j] * A[j, k]
-            OutputBA = pkb._KerasNode('assignment_exception', name='opBA', tensor=O)
-            OutputBA.eval()
-        self.assertTrue("Multiple assignment" in str(cm.exception))
-
-=======
->>>>>>> EDSL move tests to edsl_test.py
-=======
->>>>>>> 8d4ab591
     @compareForwardExact()
     def testCastToInt(self, b):
         A = b.variable(m(3, 2, 4))
