--- conflicted
+++ resolved
@@ -55,15 +55,8 @@
         "//pmlc/compiler",
         "//pmlc/dialect/pxa",
         "//pmlc/dialect/stripe:transcode",
-<<<<<<< HEAD
-        "@llvm-project//mlir:AffineToStandardTransforms",
-        "@llvm-project//mlir:ExecutionEngine",
-        "@llvm-project//mlir:ExecutionEngineUtils",
-        "@llvm-project//mlir:LLVMTransforms",
-=======
         "//pmlc/target/intel_gen",
         "//pmlc/target/x86",
->>>>>>> 1b5fe1af
     ],
     alwayslink = 1,
 )
