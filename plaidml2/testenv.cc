// Copyright 2019, Intel Corp.

#include <gmock/gmock.h>

#include "plaidml2/edsl/edsl.h"
#include "plaidml2/exec/exec.h"
#include "plaidml2/op/op.h"

namespace {

class Environment : public ::testing::Environment {
  void SetUp() override {
<<<<<<< HEAD
    plaidml2::init();
    plaidml2::edsl::init();
    plaidml2::op::init();
=======
    plaidml::init();
    plaidml::edsl::init();
    plaidml::op::init();
    plaidml::exec::init();
>>>>>>> 55511936
  }
};

[[gnu::unused]] auto init = []() {
  ::testing::AddGlobalTestEnvironment(new Environment);
  return 0;
}();

}  // namespace<|MERGE_RESOLUTION|>--- conflicted
+++ resolved
@@ -10,16 +10,10 @@
 
 class Environment : public ::testing::Environment {
   void SetUp() override {
-<<<<<<< HEAD
-    plaidml2::init();
-    plaidml2::edsl::init();
-    plaidml2::op::init();
-=======
     plaidml::init();
     plaidml::edsl::init();
     plaidml::op::init();
     plaidml::exec::init();
->>>>>>> 55511936
   }
 };
 
