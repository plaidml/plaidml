// Copyright 2019 Intel Corporation.

#include "plaidml2/edsl/ffi.h"

#include <algorithm>
#include <vector>

#include "llvm/Support/FormatVariadic.h"

#include "mlir/IR/StandardTypes.h"
#include "mlir/IR/Value.h"
#include "mlir/Support/DebugStringHelper.h"

#include "base/util/logging.h"
#include "plaidml2/core/internal.h"
#include "plaidml2/edsl/derivs.h"
#include "pmlc/dialect/eltwise/types.h"
#include "pmlc/dialect/tile/ops.h"
#include "pmlc/util/enums.h"

using plaidml::core::ffi_wrap;
using plaidml::core::ffi_wrap_void;
using plaidml::core::GlobalContext;
using pmlc::dialect::eltwise::ScalarType;
using pmlc::dialect::tile::TileBuilder;
using pmlc::util::AggregationKind;
using pmlc::util::CombinationKind;
using vertexai::tile::DataType;

namespace {

AggregationKind getAggregationKind(plaidml_agg_op agg_op) {
  switch (agg_op) {
    case PLAIDML_AGG_OP_ASSIGN:
      return AggregationKind::assign;
    case PLAIDML_AGG_OP_MAX:
      return AggregationKind::max;
    case PLAIDML_AGG_OP_MIN:
      return AggregationKind::min;
    case PLAIDML_AGG_OP_PROD:
      return AggregationKind::mul;
    case PLAIDML_AGG_OP_SUM:
      return AggregationKind::add;
    default:
      break;
  }
  throw std::runtime_error("Unsupported agg_op");
}

CombinationKind getCombinationKind(plaidml_combo_op combo_op) {
  switch (combo_op) {
    case PLAIDML_COMBO_OP_ADD:
      return CombinationKind::add;
    case PLAIDML_COMBO_OP_COND:
      return CombinationKind::cond;
    case PLAIDML_COMBO_OP_EQ:
      return CombinationKind::eq;
    case PLAIDML_COMBO_OP_MUL:
      return CombinationKind::mul;
    case PLAIDML_COMBO_OP_NONE:
      return CombinationKind::none;
    default:
      break;
  }
  throw std::runtime_error("Unsupported combo_op");
}

mlir::Value* MakeAffineOp(plaidml_int_op op, const std::vector<mlir::Value*> operands) {
  auto builder = GlobalContext::get();
  switch (op) {
    case PLAIDML_INT_OP_ADD:
      return builder->MakeAffineAddOp(operands);
    case PLAIDML_INT_OP_DIV:
      return builder->MakeAffineDivOp(operands);
    case PLAIDML_INT_OP_MUL:
      return builder->MakeAffineMulOp(operands);
    case PLAIDML_INT_OP_NEG:
      return builder->MakeAffineNegOp(operands);
    case PLAIDML_INT_OP_SUB:
      return builder->MakeAffineSubOp(operands);
    case PLAIDML_INT_OP_MAX:
      return builder->MakeAffineMaxOp(operands);
    case PLAIDML_INT_OP_MIN:
      return builder->MakeAffineMinOp(operands);
  }
  throw std::runtime_error("Unknown affine op");
}

}  // namespace

extern "C" {

struct plaidml_logical_shape {
  mlir::RankedTensorType type;
};

struct plaidml_dim_expr {
  mlir::Value* value = nullptr;
};

struct plaidml_poly_expr {
  mlir::Value* value = nullptr;
};

void plaidml_edsl_init(  //
    plaidml_error* err) {
  static std::once_flag is_initialized;
  ffi_wrap_void(err, [&] {
    std::call_once(is_initialized, []() {
      IVLOG(1, "plaidml_edsl_init");
      // plaidml::edsl::deriv::RegisterDerivs();
    });
  });
}

plaidml_logical_shape* plaidml_logical_shape_alloc(  //
    plaidml_error* err,                              //
    plaidml_datatype dtype,                          //
    size_t ndims,                                    //
    const int64_t* dims) {
  return ffi_wrap<plaidml_logical_shape*>(err, nullptr, [&] {
    llvm::SmallVector<int64_t, 6> dimsVec;
    for (size_t i = 0; i < ndims; i++) {
      dimsVec.emplace_back(dims[i]);
    }
    auto ret = new plaidml_logical_shape;
    ret->type = GlobalContext::get()->MakeRankedTensorType(static_cast<DataType>(dtype), dimsVec);
    return ret;
  });
}

plaidml_string* plaidml_logical_shape_repr(  //
    plaidml_error* err,                      //
    plaidml_logical_shape* shape) {
  return ffi_wrap<plaidml_string*>(err, nullptr, [&] {  //
    return new plaidml_string{mlir::debugString(shape->type)};
  });
}

size_t plaidml_logical_shape_get_ndims(  //
    plaidml_error* err,                  //
    plaidml_logical_shape* shape) {
  return ffi_wrap<size_t>(err, 0, [&] {  //
    return shape->type.getRank();
  });
}

plaidml_datatype plaidml_logical_shape_get_dtype(  //
    plaidml_error* err,                            //
    plaidml_logical_shape* shape) {
  return ffi_wrap<plaidml_datatype>(err, PLAIDML_DATA_INVALID, [&] {
    auto elementType = shape->type.getElementType();
    auto scalarType = elementType.dyn_cast<ScalarType>();
    if (!scalarType) {
      throw std::runtime_error("Expected scalar type");
    }
    return static_cast<plaidml_datatype>(scalarType.type());
  });
}

int64_t plaidml_logical_shape_get_dim_int(  //
    plaidml_error* err,                     //
    plaidml_logical_shape* shape,           //
    size_t dim) {
  return ffi_wrap<int64_t>(err, 0, [&] {
    const auto& dims = shape->type.getShape();
    if (dims.size() < dim) {
      throw std::range_error("Index out of range");
    }
    auto ret = dims[dim];
    if (ret < 0) {
      return static_cast<int64_t>(0);
    }
    return ret;
  });
}

// plaidml_dim_expr* plaidml_logical_shape_get_dim_expr(  //
//     plaidml_error* err,                                //
//     plaidml_logical_shape* shape,                      //
//     size_t dim) {
//   return ffi_wrap<plaidml_dim_expr*>(err, 0, [&] {  //
//     return new plaidml_dim_expr{shape->shape.dims.at(dim).expr};
//   });
// }

void plaidml_logical_shape_free(  //
    plaidml_error* err,           //
    plaidml_logical_shape* shape) {
  ffi_wrap_void(err, [&] {  //
    delete shape;
  });
}

plaidml_shape* plaidml_logical_shape_into_tensor_shape(  //
    plaidml_error* err,                                  //
    plaidml_logical_shape* shape) {
  return ffi_wrap<plaidml_shape*>(err, 0, [&] {  //
    return new plaidml_shape{GlobalContext::get()->IntoTensorType(shape->type)};
  });
}

void plaidml_expr_free(  //
    plaidml_error* err,  //
    plaidml_expr* expr) {
  ffi_wrap_void(err, [&] {
    IVLOG(3, "plaidml_expr_free> " << expr->value);
    GlobalContext::get()->Destroy(expr->value);
    delete expr;
  });
}

plaidml_logical_shape* plaidml_expr_get_shape(  //
    plaidml_error* err,                         //
    plaidml_expr* expr) {
  return ffi_wrap<plaidml_logical_shape*>(err, nullptr, [&] {
    IVLOG(3, "plaidml_expr_get_shape");
    if (!expr) {
      throw std::runtime_error(
          "Cannot compute shape of null expr. Perhaps you requested the shape of an unassigned tensor?");
    }
    return new plaidml_logical_shape{GlobalContext::get()->ComputeShape(expr->value)};
  });
}

void plaidml_expr_bind_shape(  //
    plaidml_error* err,        //
    plaidml_expr* expr,        //
    plaidml_logical_shape* shape) {
  return ffi_wrap_void(err, [&] {
    IVLOG(3, "plaidml_expr_bind_shape");
    GlobalContext::get()->BindShape(expr->value, shape->type);
  });
}

void plaidml_expr_bind_dims(  //
    plaidml_error* err,       //
    plaidml_expr* expr,       //
    size_t ndims,             //
    plaidml_dim_expr** dims) {
  return ffi_wrap_void(err, [&] {
    IVLOG(3, "plaidml_expr_bind_dims> " << mlir::debugString(*expr->value));
    llvm::SmallVector<mlir::Value**, 6> into;
    for (size_t i = 0; i < ndims; i++) {
      IVLOG(3, "bind_dims> i: " << i << ", from: " << expr->value << ", into: " << dims[i]->value);
      into.emplace_back(&dims[i]->value);
    }
    GlobalContext::get()->BindTensorDims(expr->value, into);
  });
}

plaidml_string* plaidml_expr_repr(  //
    plaidml_error* err,             //
    plaidml_expr* expr) {
  return ffi_wrap<plaidml_string*>(err, nullptr, [&] {
    IVLOG(3, "plaidml_expr_repr");
    return new plaidml_string{mlir::debugString(*expr->value)};
  });
}

plaidml_expr* plaidml_expr_dim(  //
    plaidml_error* err,          //
    plaidml_dim_expr* expr) {
  return ffi_wrap<plaidml_expr*>(err, nullptr, [&] {
    IVLOG(3, "plaidml_expr_dim");
    // TODO: clone?
    return new plaidml_expr{expr->value};
  });
}

plaidml_expr* plaidml_expr_placeholder(  //
    plaidml_error* err,                  //
    plaidml_logical_shape* shape,        //
    plaidml_buffer* buffer,              //
    const char* name) {
  return ffi_wrap<plaidml_expr*>(err, nullptr, [&] {
    IVLOG(3, "plaidml_expr_placeholder");
<<<<<<< HEAD
    return new plaidml_expr{
        GlobalContext::get()->MakePlaceholderOp(shape->type, buffer ? buffer->buffer : nullptr, name)};
=======
    auto expr = std::make_shared<ParamExpr>(name);
    if (buffer) {
      expr->buffer = buffer->buffer;
    }
    expr->ComputeShape(expr, shape->shape);
    std::vector<int64_t> dims(shape->shape.dims.size());
    for (size_t i = 0; i < dims.size(); i++) {
      auto int_expr = std::dynamic_pointer_cast<DimIntExpr>(shape->shape.dims[i].expr);
      if (int_expr) {
        dims[i] = int_expr->value;
      } else {
        dims[i] = -1;
      }
    }
    if (use_mlir()) {
      auto bufptr = buffer ? buffer->buffer : nullptr;
      auto value = GlobalContext::get()->MakePlaceholderOp(shape->shape.dtype, dims, bufptr, name);
      return new plaidml_expr{expr, value};
    }
    return new plaidml_expr{expr};
>>>>>>> 256fcb94
  });
}

void plaidml_expr_param_reset(  //
    plaidml_error* err,         //
    plaidml_expr* expr,         //
    plaidml_buffer* buffer) {
  return ffi_wrap_void(err, [&] {
    throw std::runtime_error("NYI: plaidml_expr_param_reset");
    // auto param_expr = std::dynamic_pointer_cast<ParamExpr>(expr->expr);
    // if (param_expr) {
    //   param_expr->buffer = buffer->buffer;
    // } else {
    //   throw std::runtime_error("ParamExpr value reset requested for non-ParamExpr");
    // }
  });
}

plaidml_expr* plaidml_expr_clone(  //
    plaidml_error* err,            //
    plaidml_expr* expr) {
  return ffi_wrap<plaidml_expr*>(err, nullptr, [&] {
    IVLOG(3, "plaidml_expr_clone> " << mlir::debugString(*expr->value));
    // TODO(MLIR): deal with clone of expr->value
    return new plaidml_expr{expr->value};
  });
}

plaidml_dim_expr* plaidml_expr_get_dim(  //
    plaidml_error* err,                  //
    plaidml_expr* expr) {
  return ffi_wrap<plaidml_dim_expr*>(err, nullptr, [&] {
    IVLOG(3, "plaidml_expr_get_dim> " << mlir::debugString(*expr->value));
    // auto dim_expr = std::dynamic_pointer_cast<DimExprExpr>(expr->expr);
    // if (!dim_expr) {
    //   throw std::runtime_error("plaidml_expr_get_dim can only be used on a DimExprExpr");
    // }
    // TODO(MLIR): deal with clone of expr->value
    return new plaidml_dim_expr{expr->value};
  });
}

plaidml_expr_kind plaidml_expr_get_kind(  //
    plaidml_error* err,                   //
    plaidml_expr* expr) {
  return ffi_wrap<plaidml_expr_kind>(err, PLAIDML_EXPR_NONE, [&] {
    IVLOG(3, "plaidml_expr_get_kind");
    auto op = expr->value->getDefiningOp();
    if (auto constOp = llvm::dyn_cast_or_null<pmlc::dialect::eltwise::ScalarConstantOp>(op)) {
      auto attr = constOp.getValue();
      if (attr.isa<mlir::IntegerAttr>()) {
        return PLAIDML_EXPR_INT;
      }
      if (attr.isa<mlir::FloatAttr>()) {
        return PLAIDML_EXPR_FLOAT;
      }
    }
    auto type = expr->value->getType();
    if (type.isa<mlir::NoneType>()) {
      return PLAIDML_EXPR_NONE;
    }
    if (type.isa<pmlc::dialect::tile::StringType>()) {
      return PLAIDML_EXPR_STR;
    }
    if (type.isa<mlir::TupleType>()) {
      return PLAIDML_EXPR_TUPLE;
    }
    if (type.isa<mlir::IndexType>()) {
      return PLAIDML_EXPR_DIM;
    }
    if (type.isa<mlir::RankedTensorType>()) {
      return PLAIDML_EXPR_TENSOR;
    }
    throw std::runtime_error("Unknown expression kind");
  });
}

plaidml_expr* plaidml_expr_none(  //
    plaidml_error* err            //
) {
  return ffi_wrap<plaidml_expr*>(err, nullptr, [&] {
    IVLOG(3, "plaidml_expr_none");
    return new plaidml_expr{GlobalContext::get()->MakeNoneOp()};
  });
}

plaidml_expr* plaidml_expr_tuple(  //
    plaidml_error* err,            //
    size_t nargs,                  //
    plaidml_expr** args) {
  return ffi_wrap<plaidml_expr*>(err, nullptr, [&] {
    IVLOG(3, "plaidml_expr_tuple");
    std::vector<mlir::Value*> tuple(nargs);
    for (size_t i = 0; i < nargs; i++) {
      tuple[i] = args[i]->value;
    }
    return new plaidml_expr{GlobalContext::get()->MakeTupleOp(tuple)};
  });
}

size_t plaidml_expr_tuple_get_count(  //
    plaidml_error* err,               //
    plaidml_expr* expr) {
  return ffi_wrap<size_t>(err, 0, [&] {
    IVLOG(3, "plaidml_expr_tuple_get_count");
    auto elts = GlobalContext::get()->GetTupleElements(expr->value);
    return elts.size();
  });
}

void plaidml_expr_tuple_get_exprs(  //
    plaidml_error* err,             //
    plaidml_expr* expr,             //
    size_t nexprs,                  //
    plaidml_expr** exprs) {
  return ffi_wrap_void(err, [&] {
    IVLOG(3, "plaidml_expr_tuple_get_exprs> nexprs: " << nexprs);
    auto elts = GlobalContext::get()->GetTupleElements(expr->value);
    for (size_t i = 0; i < std::min(nexprs, elts.size()); i++) {
      exprs[i] = new plaidml_expr{elts[i]};
    }
  });
}

plaidml_expr* plaidml_expr_str(  //
    plaidml_error* err,          //
    const char* value) {
  return ffi_wrap<plaidml_expr*>(err, nullptr, [&] {
    IVLOG(3, "plaidml_expr_str> " << value);
    return new plaidml_expr{GlobalContext::get()->MakeStringOp(value)};
  });
}

plaidml_string* plaidml_expr_str_get_value(  //
    plaidml_error* err,                      //
    plaidml_expr* expr) {
  return ffi_wrap<plaidml_string*>(err, nullptr, [&] {
    IVLOG(3, "plaidml_expr_str_get_value");
    if (!expr) {
      throw std::runtime_error("plaidml_expr_str_get_value can only be used on an StringExpr");
    }
    auto str = GlobalContext::get()->GetStringValue(expr->value);
    return new plaidml_string{str.str()};
  });
}

plaidml_expr* plaidml_expr_int(  //
    plaidml_error* err,          //
    int64_t value) {
  return ffi_wrap<plaidml_expr*>(err, nullptr, [&] {
    IVLOG(3, "plaidml_expr_int> " << value);
    return new plaidml_expr{GlobalContext::get()->MakeScalarConstantOp(value)};
  });
}

int64_t plaidml_expr_int_get_value(  //
    plaidml_error* err,              //
    plaidml_expr* expr) {
  return ffi_wrap<int64_t>(err, 0, [&] {
    IVLOG(3, "plaidml_expr_int_get_value");
    if (!expr) {
      throw std::runtime_error("plaidml_expr_int_get_value can only be used on an IntConst");
    }
    return GlobalContext::get()->GetIntegerValue(expr->value);
  });
}

plaidml_expr* plaidml_expr_float(  //
    plaidml_error* err,            //
    double value) {
  return ffi_wrap<plaidml_expr*>(err, nullptr, [&] {
    IVLOG(3, "plaidml_expr_float");
    return new plaidml_expr{GlobalContext::get()->MakeScalarConstantOp(value)};
  });
}

double plaidml_expr_float_get_value(  //
    plaidml_error* err,               //
    plaidml_expr* expr) {
  return ffi_wrap<double>(err, 0, [&] {
    IVLOG(3, "plaidml_expr_float_get_value");
    return GlobalContext::get()->GetFloatValue(expr->value);
  });
}

plaidml_expr* plaidml_expr_call(  //
    plaidml_error* err,           //
    const char* fn,               //
    size_t nargs,                 //
    plaidml_expr** args) {
  return ffi_wrap<plaidml_expr*>(err, nullptr, [&] {
    IVLOG(3, "plaidml_expr_call");
    std::vector<mlir::Value*> values(nargs);
    for (size_t i = 0; i < nargs; i++) {
      values[i] = args[i]->value;
    }
    return new plaidml_expr{GlobalContext::get()->MakePrimitiveOp(fn, values)};
  });
}

plaidml_expr* plaidml_expr_grad_override(  //
    plaidml_error* err,                    //
    plaidml_deriv fn,                      //
    void* user_ctx,                        //
    size_t nins,                           //
    plaidml_expr** ins,                    //
    plaidml_expr* out) {
  // auto thunk = [](const ExprPtr& Y,                //
  //                 const ExprPtr& dY,               //
  //                 const std::vector<ExprPtr>& Xs,  //
  //                 void* user_fn,                   //
  //                 void* user_ctx) {
  //   IVLOG(6, "plaidml_grad_override> thunk");
  //   plaidml_deriv fn = reinterpret_cast<plaidml_deriv>(user_fn);
  //   std::vector<plaidml_expr*> X_exprs(Xs.size());
  //   std::vector<plaidml_expr*> dX_exprs(Xs.size());
  //   // TODO: Construct the plaidml_exprs here w/ MLIR values too?
  //   auto Y_expr = new plaidml_expr{Y};
  //   auto dY_expr = new plaidml_expr{dY};
  //   for (size_t i = 0; i < X_exprs.size(); i++) {
  //     X_exprs[i] = new plaidml_expr{Xs[i]};
  //   }
  //   fn(user_ctx, Y_expr, dY_expr, X_exprs.size(), X_exprs.data(), dX_exprs.data());
  //   std::vector<ExprPtr> ret(Xs.size());
  //   for (size_t i = 0; i < ret.size(); i++) {
  //     ret[i] = dX_exprs[i]->expr;
  //     delete dX_exprs[i];
  //   }
  //   return ret;
  // };
  return ffi_wrap<plaidml_expr*>(err, nullptr, [&] {
    IVLOG(5, "plaidml_grad_override");
    throw std::runtime_error("NYI: plaidml_grad_override");
    return nullptr;
    // auto deriv_entry = std::make_shared<ExprDerivEntry>();
    // deriv_entry->fn = thunk;
    // deriv_entry->user_fn = reinterpret_cast<void*>(fn);
    // deriv_entry->user_ctx = user_ctx;
    // std::vector<ExprPtr> in_exprs(nins);
    // ExprPtr out_expr;
    // mlir::Value* out_value;
    // for (size_t i = 0; i < nins; i++) {
    //   if (!ins[i]) {
    //     throw std::runtime_error("Undefined input tensor in gradient override");
    //   }
    //   if (ins[i]->expr) {
    //     in_exprs[i] = ins[i]->expr;
    //   } else {
    //     throw std::runtime_error("Currently exprs are required in plaidml_grad_override");  // TODO: MLIR
    //   }
    // }
    // if (!out) {
    //   throw std::runtime_error("Undefined output tensor in gradient override");
    // }
    // if (out->expr) {
    //   out_expr = out->expr;
    // } else {
    //   throw std::runtime_error("Currently out expr is required in plaidml_expr_grad_override");  // TODO: MLIR
    // }
    // if (out->value && use_mlir()) {
    //   out_value = out->value;
    // } else {
    //   out_value = nullptr;
    // }
    // ExprPtr expr = MakeGradOverride(deriv_entry, in_exprs, out_expr);
    // mlir::Value* value = use_mlir() ? GlobalContext::get()->MakePrimitiveOp("ident", out_value) : nullptr;
    // IVLOG(6, "The expr from plaidml_expr_grad_override has shape " << expr->shape.str());
    // return new plaidml_expr{expr, value};
  });
}

plaidml_expr* plaidml_expr_index_map(  //
    plaidml_error* err,                //
    plaidml_expr* ref,                 //
    size_t ndims,                      //
    plaidml_poly_expr** raw_idxs) {
  return ffi_wrap<plaidml_expr*>(err, nullptr, [&] {
    IVLOG(3, "plaidml_expr_index_map");
    std::vector<mlir::Value*> idx_values(ndims);
    for (size_t i = 0; i < ndims; i++) {
      idx_values[i] = raw_idxs[i]->value;
    }
    if (ref) {
      return new plaidml_expr{GlobalContext::get()->MakeAffineSourceIndexMapOp(ref->value, idx_values)};
    }
    return new plaidml_expr{GlobalContext::get()->MakeAffineSinkIndexMapOp(idx_values)};
  });
}

plaidml_expr* plaidml_expr_size_map(  //
    plaidml_error* err,               //
    size_t ndims,                     //
    plaidml_dim_expr** raw_dims) {
  return ffi_wrap<plaidml_expr*>(err, nullptr, [&] {
    IVLOG(3, "plaidml_expr_size_map");
    std::vector<mlir::Value*> dim_values;
    for (size_t i = 0; i < ndims; i++) {
      dim_values.emplace_back(raw_dims[i]->value);
    }
    return new plaidml_expr{GlobalContext::get()->MakeAffineSizeMapOp(dim_values)};
  });
}

plaidml_expr* plaidml_expr_contraction(  //
    plaidml_error* err,                  //
    plaidml_agg_op agg_op,               //
    plaidml_combo_op combo_op,           //
    plaidml_expr* sink_idxs,             //
    plaidml_expr* sink_sizes,            //
    size_t nsrcs,                        //
    plaidml_expr** src_idxs,             //
    const char* name) {
  return ffi_wrap<plaidml_expr*>(err, nullptr, [&] {
    IVLOG(3, "plaidml_expr_contraction");
    llvm::SmallVector<mlir::Value*, 3> values;
    for (size_t i = 0; i < nsrcs; i++) {
      values.emplace_back(src_idxs[i]->value);
    }
    auto agg = getAggregationKind(agg_op);
    auto combo = getCombinationKind(combo_op);
    auto value = GlobalContext::get()->MakeContractionOp(agg, combo, values, sink_idxs->value, sink_sizes->value, name);
    return new plaidml_expr{value};
  });
}

void plaidml_expr_contraction_add_constraint(  //
    plaidml_error* err,                        //
    plaidml_expr* expr,                        //
    plaidml_poly_expr* lhs,                    //
    plaidml_dim_expr* rhs) {
  ffi_wrap_void(err, [&] {
    IVLOG(3, "plaidml_expr_contraction_add_constraint");
    if (!expr) {
      throw std::runtime_error("add_constraint can only be specified on a contraction.");
    }
    GlobalContext::get()->AddConstraint(expr->value, lhs->value, rhs->value);
  });
}

void plaidml_expr_contraction_set_no_defract(  //
    plaidml_error* err,                        //
    plaidml_expr* expr,                        //
    bool no_defract) {
  // TODO(MLIR)
  ffi_wrap_void(err, [&] {
    IVLOG(3, "plaidml_expr_contraction_set_no_defract");
    if (!expr) {
      throw std::runtime_error("no_defract can only be specified on a contraction.");
    }
    throw std::runtime_error("NYI: plaidml_expr_contraction_set_no_defract");
  });
}

void plaidml_expr_contraction_set_use_default(  //
    plaidml_error* err,                         //
    plaidml_expr* expr,                         //
    plaidml_expr* use_default) {
  ffi_wrap_void(err, [&] {
    IVLOG(3, "plaidml_expr_contraction_set_use_default");
    if (!expr) {
      throw std::runtime_error("use_default can only be specified on a contraction.");
    }
    GlobalContext::get()->SetUseDefault(expr->value, use_default->value);
  });
}

void plaidml_expr_gradient(  //
    plaidml_error* err,      //
    size_t nwrts,            //
    plaidml_expr** wrts,     //
    plaidml_expr* loss,      //
    plaidml_expr** derivs) {
  // Given a forward pass tensor operation that takes `nwrt` inputs given in
  // `wrt` and produces the output `loss`, produce the derivatives for each
  // tensor in `wrt` and store these `nwrt` derivatives in `derivs` in the
  // corresponding order as they were received in `wrt`.
  ffi_wrap_void(err, [&] {
    IVLOG(3, "plaidml_expr_gradient");
    std::vector<mlir::Value*> wrt_values(nwrts);
    for (size_t i = 0; i < nwrts; i++) {
      wrt_values[i] = wrts[i]->value;
    }
    auto deriv_values = GlobalContext::get()->ComputeGradients(wrt_values, loss->value);
    for (size_t i = 0; i < nwrts; i++) {
      derivs[i] = new plaidml_expr{deriv_values[i]};
    }
  });
}

void plaidml_deriv_register(  //
    plaidml_error* err,       //
    const char* name,         //
    plaidml_deriv fn,         //
    void* user_ctx) {
  // TODO(MLIR)
  // auto thunk = [](const ExprPtr& Y,                //
  //                 const ExprPtr& dY,               //
  //                 const std::vector<ExprPtr>& Xs,  //
  //                 void* user_fn,                   //
  //                 void* user_ctx) {
  //   IVLOG(6, "plaidml_deriv_register> thunk");
  //   plaidml_deriv fn = reinterpret_cast<plaidml_deriv>(user_fn);
  //   std::vector<plaidml_expr*> X_exprs(Xs.size());
  //   std::vector<plaidml_expr*> dX_exprs(Xs.size());
  //   auto Y_expr = new plaidml_expr{Y};
  //   auto dY_expr = new plaidml_expr{dY};
  //   for (size_t i = 0; i < X_exprs.size(); i++) {
  //     X_exprs[i] = new plaidml_expr{Xs[i]};
  //   }
  //   fn(user_ctx, Y_expr, dY_expr, X_exprs.size(), X_exprs.data(), dX_exprs.data());
  //   std::vector<ExprPtr> ret(Xs.size());
  //   for (size_t i = 0; i < ret.size(); i++) {
  //     ret[i] = dX_exprs[i]->expr;
  //     delete dX_exprs[i];
  //   }
  //   return ret;
  // };
  ffi_wrap_void(err, [&] {
    IVLOG(5, "plaidml_deriv_register> " << name);
    // DerivRegistry::Instance()->Register(name, thunk, reinterpret_cast<void*>(fn), user_ctx);
    throw std::runtime_error("NYI: plaidml_deriv_register");
  });
}

void plaidml_poly_expr_free(plaidml_error* err, plaidml_poly_expr* expr) {
  ffi_wrap_void(err, [&] {
    IVLOG(3, "plaidml_poly_expr_free> " << mlir::debugString(*expr->value));
    GlobalContext::get()->Destroy(expr->value);
    delete expr;
  });
}

plaidml_string* plaidml_poly_expr_repr(  //
    plaidml_error* err,                  //
    plaidml_poly_expr* expr) {
  return ffi_wrap<plaidml_string*>(err, nullptr, [&] {  //
    IVLOG(3, "plaidml_poly_expr_repr");
    return new plaidml_string{mlir::debugString(*expr->value)};
  });
}

PLAIDML_EDSL_API plaidml_poly_expr* plaidml_poly_expr_dim(  //
    plaidml_error* err,                                     //
    plaidml_dim_expr* expr) {
  return ffi_wrap<plaidml_poly_expr*>(err, nullptr, [&] {  //
    IVLOG(3, "plaidml_poly_expr_dim");
    return new plaidml_poly_expr{expr->value};
  });
}

plaidml_poly_expr* plaidml_poly_expr_index(  //
    plaidml_error* err,                      //
    const char* name) {
  return ffi_wrap<plaidml_poly_expr*>(err, nullptr, [&] {
    IVLOG(3, "plaidml_poly_expr_index");
    return new plaidml_poly_expr{GlobalContext::get()->MakeAffineIndexOp(name)};
  });
}

plaidml_poly_expr* plaidml_poly_expr_literal(  //
    plaidml_error* err,                        //
    int64_t value) {
  return ffi_wrap<plaidml_poly_expr*>(err, nullptr, [&] {
    IVLOG(3, "plaidml_poly_expr_literal> " << value);
    return new plaidml_poly_expr{GlobalContext::get()->MakeAffineConstantOp(value)};
  });
}

plaidml_poly_expr* plaidml_poly_expr_op(  //
    plaidml_error* err,                   //
    plaidml_int_op op,                    //
    size_t nargs,                         //
    plaidml_poly_expr** args) {
  return ffi_wrap<plaidml_poly_expr*>(err, nullptr, [&] {
    IVLOG(3, "plaidml_poly_expr_op> " << op);
    std::vector<mlir::Value*> values(nargs);
    for (size_t i = 0; i < nargs; i++) {
      values[i] = args[i]->value;
      IVLOG(3, "  arg: " << mlir::debugString(*values[i]));
    }
    return new plaidml_poly_expr{MakeAffineOp(op, values)};
  });
}

void plaidml_dim_expr_free(  //
    plaidml_error* err,      //
    plaidml_dim_expr* expr) {
  ffi_wrap_void(err, [&] {
    IVLOG(3, "plaidml_dim_expr_free> " << mlir::debugString(*expr->value));
    GlobalContext::get()->Destroy(expr->value);
    delete expr;
  });
}

plaidml_string* plaidml_dim_expr_repr(  //
    plaidml_error* err,                 //
    plaidml_dim_expr* expr) {
  return ffi_wrap<plaidml_string*>(err, nullptr, [&] {  //
    IVLOG(3, "plaidml_dim_expr_repr");
    return new plaidml_string{mlir::debugString(*expr->value)};
  });
}

plaidml_dim_expr* plaidml_dim_expr_none(  //
    plaidml_error* err                    //
) {
  return ffi_wrap<plaidml_dim_expr*>(err, nullptr, [&] {  //
    IVLOG(3, "plaidml_dim_expr_none");
    return new plaidml_dim_expr{GlobalContext::get()->MakeNoneOp()};
  });
}

// plaidml_dim_expr* plaidml_dim_expr_ref(  //
//     plaidml_error* err,                  //
//     plaidml_expr* ref,                   //
//     size_t dim) {
//   return ffi_wrap<plaidml_dim_expr*>(err, nullptr, [&] {
//     IVLOG(3, "plaidml_dim_expr_ref");
//     auto value = GlobalContext::get()->MakeDimOp(ref->value, dim);
//     return new plaidml_dim_expr{std::make_shared<DimRefExpr>(ref->expr, dim), value};
//   });
// }

plaidml_dim_expr* plaidml_dim_expr_int(  //
    plaidml_error* err,                  //
    int64_t value) {
  return ffi_wrap<plaidml_dim_expr*>(err, nullptr, [&] {
    IVLOG(3, "plaidml_dim_expr_int> " << value);
    return new plaidml_dim_expr{GlobalContext::get()->MakeAffineConstantOp(value)};
  });
}

int64_t plaidml_dim_expr_get_int(  //
    plaidml_error* err,            //
    plaidml_dim_expr* expr) {
  return ffi_wrap<int64_t>(err, 0, [&] {
    IVLOG(3, "plaidml_dim_expr_get_int");
    if (!expr) {
      throw std::runtime_error("plaidml_dim_expr_get_int can only be used on an integer value");
    }
    return GlobalContext::get()->GetIntegerValue(expr->value);
  });
}

plaidml_dim_expr* plaidml_dim_expr_op(  //
    plaidml_error* err,                 //
    plaidml_int_op op,                  //
    size_t nargs,                       //
    plaidml_dim_expr** args) {
  return ffi_wrap<plaidml_dim_expr*>(err, nullptr, [&] {
    IVLOG(3, "plaidml_dim_expr_op> " << op);
    std::vector<mlir::Value*> values(nargs);
    for (size_t i = 0; i < nargs; i++) {
      values[i] = args[i]->value;
      IVLOG(3, "  arg: " << mlir::debugString(*values[i]));
    }
    return new plaidml_dim_expr{MakeAffineOp(op, values)};
  });
}

void plaidml_program_free(  //
    plaidml_error* err,     //
    plaidml_program* program) {
  ffi_wrap_void(err, [&] {
    IVLOG(3, "plaidml_program_free");
    delete program;
  });
}

plaidml_program* plaidml_program_evaluate(  //
    plaidml_error* err,                     //
    const char* name,                       //
    size_t ninputs,                         //
    plaidml_expr** raw_inputs,              //
    size_t noutputs,                        //
    plaidml_expr** raw_outputs,             //
    plaidml_expr** new_outputs,             //
    size_t nupdates,                        //
    plaidml_expr** src_updates,             //
    plaidml_expr** dst_updates) {
  return ffi_wrap<plaidml_program*>(err, nullptr, [&] {
    IVLOG(3, "plaidml_program_evaluate");
    std::vector<mlir::Value*> inputs(ninputs);
    for (size_t i = 0; i < ninputs; i++) {
      if (!raw_inputs[i]) {
        throw std::runtime_error("Undefined input in plaidml_program_evaluate");
      }
      inputs[i] = raw_inputs[i]->value;
      if (!inputs[i]) {
        IVLOG(5, "Found a missing input value: (index " << i << ")");
      }
    }

    std::vector<mlir::Value*> outputs(noutputs);
    for (size_t i = 0; i < noutputs; i++) {
      if (!raw_outputs[i]) {
        throw std::runtime_error("Undefined output in plaidml_program_evaluate");
      }
      outputs[i] = raw_outputs[i]->value;
      if (!outputs[i]) {
        IVLOG(5, "Found a missing output value: (index " << i << ")");
      }
    }

    // TODO(MLIR): updates
<<<<<<< HEAD
    // std::vector<ProgramUpdate> updates(nupdates);
    // for (size_t i = 0; i < nupdates; i++) {
    //   if (!src_updates[i]) {
    //     throw std::runtime_error("Undefined update src in plaidml_program_evaluate");
    //   }
    //   if (!dst_updates[i]) {
    //     throw std::runtime_error("Undefined update dst in plaidml_program_evaluate");
    //   }
    // }

    std::vector<mlir::Value*> new_values(noutputs);
    auto program = GlobalContext::get()->MakeProgram(name, inputs, outputs, new_values);
    for (size_t i = 0; i < noutputs; i++) {
      new_outputs[i] = new plaidml_expr{new_values[i]};
    }
    // if (noutputs != ret->eval.outputs.size()) {
    //   throw std::runtime_error("Internal error: noutputs != ret->eval.outputs.size()");
    // }
    return new plaidml_program{program};
=======
    if (has_every_value && use_mlir()) {
      std::vector<mlir::Value*> new_values(noutputs);
      auto program = GlobalContext::get()->MakeProgram(name, values, new_values);
      auto ret = new plaidml_program{Evaluate(name, mutations), program};
      if (noutputs != ret->eval.outputs.size()) {
        throw std::runtime_error("Internal error: noutputs != ret->eval.outputs.size()");
      }
      for (size_t i = 0; i < noutputs; i++) {
        new_outputs[i] = new plaidml_expr{ret->eval.outputs[i], new_values[i]};
      }
      return ret;
    }
    auto ret = new plaidml_program{Evaluate(name, mutations)};
    if (noutputs != ret->eval.outputs.size()) {
      throw std::runtime_error("Internal error: noutputs != ret->eval.outputs.size()");
    }
    for (size_t i = 0; i < noutputs; i++) {
      new_outputs[i] = new plaidml_expr{ret->eval.outputs[i]};
    }
    return ret;
>>>>>>> 256fcb94
  });
}

plaidml_string* plaidml_program_repr(  //
    plaidml_error* err,                //
    plaidml_program* program) {
  return ffi_wrap<plaidml_string*>(err, nullptr, [&] {
    IVLOG(3, "plaidml_program_repr");
    auto module = *program->program->module;
    return new plaidml_string{mlir::debugString(module)};
  });
}

// const void* plaidml_program_runinfo(  //
//     plaidml_error* err,               //
//     plaidml_program* program) {
//   // TODO(MLIR)
//   return ffi_wrap<const void*>(err, nullptr, [&] {
//     IVLOG(3, "plaidml_program_runinfo");
//     throw std::runtime_error("NYI: plaidml_program_runinfo");
//     return nullptr;
//     // return &program->eval.runinfo;
//   });
// }

}  // extern "C"<|MERGE_RESOLUTION|>--- conflicted
+++ resolved
@@ -275,31 +275,8 @@
     const char* name) {
   return ffi_wrap<plaidml_expr*>(err, nullptr, [&] {
     IVLOG(3, "plaidml_expr_placeholder");
-<<<<<<< HEAD
     return new plaidml_expr{
         GlobalContext::get()->MakePlaceholderOp(shape->type, buffer ? buffer->buffer : nullptr, name)};
-=======
-    auto expr = std::make_shared<ParamExpr>(name);
-    if (buffer) {
-      expr->buffer = buffer->buffer;
-    }
-    expr->ComputeShape(expr, shape->shape);
-    std::vector<int64_t> dims(shape->shape.dims.size());
-    for (size_t i = 0; i < dims.size(); i++) {
-      auto int_expr = std::dynamic_pointer_cast<DimIntExpr>(shape->shape.dims[i].expr);
-      if (int_expr) {
-        dims[i] = int_expr->value;
-      } else {
-        dims[i] = -1;
-      }
-    }
-    if (use_mlir()) {
-      auto bufptr = buffer ? buffer->buffer : nullptr;
-      auto value = GlobalContext::get()->MakePlaceholderOp(shape->shape.dtype, dims, bufptr, name);
-      return new plaidml_expr{expr, value};
-    }
-    return new plaidml_expr{expr};
->>>>>>> 256fcb94
   });
 }
 
@@ -872,8 +849,6 @@
 plaidml_program* plaidml_program_evaluate(  //
     plaidml_error* err,                     //
     const char* name,                       //
-    size_t ninputs,                         //
-    plaidml_expr** raw_inputs,              //
     size_t noutputs,                        //
     plaidml_expr** raw_outputs,             //
     plaidml_expr** new_outputs,             //
@@ -882,17 +857,6 @@
     plaidml_expr** dst_updates) {
   return ffi_wrap<plaidml_program*>(err, nullptr, [&] {
     IVLOG(3, "plaidml_program_evaluate");
-    std::vector<mlir::Value*> inputs(ninputs);
-    for (size_t i = 0; i < ninputs; i++) {
-      if (!raw_inputs[i]) {
-        throw std::runtime_error("Undefined input in plaidml_program_evaluate");
-      }
-      inputs[i] = raw_inputs[i]->value;
-      if (!inputs[i]) {
-        IVLOG(5, "Found a missing input value: (index " << i << ")");
-      }
-    }
-
     std::vector<mlir::Value*> outputs(noutputs);
     for (size_t i = 0; i < noutputs; i++) {
       if (!raw_outputs[i]) {
@@ -905,7 +869,6 @@
     }
 
     // TODO(MLIR): updates
-<<<<<<< HEAD
     // std::vector<ProgramUpdate> updates(nupdates);
     // for (size_t i = 0; i < nupdates; i++) {
     //   if (!src_updates[i]) {
@@ -917,7 +880,7 @@
     // }
 
     std::vector<mlir::Value*> new_values(noutputs);
-    auto program = GlobalContext::get()->MakeProgram(name, inputs, outputs, new_values);
+    auto program = GlobalContext::get()->MakeProgram(name, outputs, new_values);
     for (size_t i = 0; i < noutputs; i++) {
       new_outputs[i] = new plaidml_expr{new_values[i]};
     }
@@ -925,28 +888,6 @@
     //   throw std::runtime_error("Internal error: noutputs != ret->eval.outputs.size()");
     // }
     return new plaidml_program{program};
-=======
-    if (has_every_value && use_mlir()) {
-      std::vector<mlir::Value*> new_values(noutputs);
-      auto program = GlobalContext::get()->MakeProgram(name, values, new_values);
-      auto ret = new plaidml_program{Evaluate(name, mutations), program};
-      if (noutputs != ret->eval.outputs.size()) {
-        throw std::runtime_error("Internal error: noutputs != ret->eval.outputs.size()");
-      }
-      for (size_t i = 0; i < noutputs; i++) {
-        new_outputs[i] = new plaidml_expr{ret->eval.outputs[i], new_values[i]};
-      }
-      return ret;
-    }
-    auto ret = new plaidml_program{Evaluate(name, mutations)};
-    if (noutputs != ret->eval.outputs.size()) {
-      throw std::runtime_error("Internal error: noutputs != ret->eval.outputs.size()");
-    }
-    for (size_t i = 0; i < noutputs; i++) {
-      new_outputs[i] = new plaidml_expr{ret->eval.outputs[i]};
-    }
-    return ret;
->>>>>>> 256fcb94
   });
 }
 
