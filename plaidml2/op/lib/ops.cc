--- conflicted
+++ resolved
@@ -2270,18 +2270,12 @@
     TB(I_idxs) += T(R_idxs);
     return std::vector<Tensor>{YdY - TB * Y};
   };
-  auto Overriden = OverrideGrads(deriv, std::vector<Tensor>{I}, O);
+  auto Overridden = OverrideGrads(deriv, std::vector<Tensor>{I}, O);
   // If we reordered, return to original order
   if (transposed) {
-<<<<<<< HEAD
     return transpose(make_tuple(Value{Overriden}, Value{pattern}));
   }
   return Value{Overriden};
-=======
-    return transpose(make_tuple(Value{Overridden}, Value{pattern}));
-  }
-  return Value{Overridden};
->>>>>>> dfd3ae68
 }
 
 Value spatial_padding(const Value& value) {
