# PlaidML
![The PlaidML Platypus](https://github.com/vertexai/plaidml/raw/master/images/plaid-final.png)
*A framework for making deep learning work everywhere.*

PlaidML is a multi-language acceleration framework that: 
  
  * Enables practitioners to deploy high-performance neural nets on any device
  * Allows hardware developers to quickly integrate with high-level frameworks
  * Allows framework developers to easily add support for many kinds of hardware

For background and early benchmarks see our [blog post](http://vertex.ai/blog/announcing-plaidml) announcing the release. PlaidML is under active development and should be thought of as early alpha quality.

- [Current Limitations](#current-limitation)
- [Supported Hardware](#supported-hardware)
  - [Validated Hardware](#validated-hardware)
  - [Experimental Config](#experimental-config)
- [Validated Networks](#validated-networks)
- [Installation Instructions](#installation-instructions)
- [Building PlaidML](#building-plaidml)
- [Reporting Issues](#reporting-issues)

## Current Limitations

This version of PlaidML has some notable limitations which will be addressed soon in upcoming releases:

  * Start-up times can be quite long
  * Training throughput much lower than we'd like
  * RNN support is not implemented

### Validated Hardware

Vertex.AI runs a comprehensive set of tests for each release against these hardware targets:
  * AMD
    * R9 Nano
    * RX 480
  * NVIDIA
    * K80, GTX 780
    * GTX 1070

### Validated Networks
We support all of the Keras application networks from the current version (2.0.8). Validated networks are tested for performance and 
correctness as part of our continuous integration system.

 * CNNs
   * inception_v3
   * resnet50
   * vgg19
   * xception
   * mobilenet

## Installation Instructions

### Ubuntu Linux
If necessary, install Python's 'pip' tool.
```
sudo add-apt-repository universe && sudo apt update
sudo apt install python-pip
```
Make sure your system has OpenCL.
```
sudo apt install clinfo
clinfo
```
If clinfo reports "Number of platforms" == 0, you must install a driver.

If you have an NVIDIA graphics card:
```
sudo add-apt-repository ppa:graphics-drivers/ppa && sudo apt update
sudo apt install nvidia-modprobe nvidia-384 nvidia-opencl-icd-384 libcuda1-384
```
If you have an AMD card, [download the AMDGPU PRO driver and install](http://support.amd.com/en-us/kb-articles/Pages/AMDGPU-PRO-Driver-for-Linux-Release-Notes.aspx) according to AMD's instructions.

Install the PlaidML wheels system-wide:
```
sudo pip install -U plaidml-keras
```

Next, setup PlaidML to use your preferred computing device:
<<<<<<< HEAD
```
plaidml-setup
```

You can test your installation by running MobileNet in [plaidbench](https://github.com/plaidml/plaidbench):
```
=======
```
plaidml-setup
```

You can test your installation by running MobileNet in [plaidbench](https://github.com/plaidml/plaidbench):
```
>>>>>>> b84afc42
git clone https://github.com/plaidml/plaidbench.git
cd plaidbench
sudo pip install -r requirements.txt
python plaidbench.py mobilenet
```

You can adapt any Keras code by using the PlaidML backend instead of the TensorFlow, CNTK, or Theano backend that you 
normally use.

Simply insert this code **BEFORE you `import keras`**:
```
# Install the plaidml backend
import plaidml.keras
plaidml.keras.install_backend()
```

### Plaidvision and Plaidbench

We've developed two open source projects: 

  * [plaidvision](https://github.com/plaidml/plaidvision) provides a simple shell for developing vision applications using your webcam
  * [plaidbench](https://github.com/plaidml/plaidbench) is a performance testing suite designed to help users compare the performance
  of different cards and different frameworks
  

### Hello VGG
One of the great things about Keras is how easy it is to play with state of the art networks. Here's all the code you
need to run VGG-19:
```
#!/usr/bin/env python
import numpy as np
import time

# Install the plaidml backend
import plaidml.keras
plaidml.keras.install_backend()

import keras
import keras.applications as kapp
from keras.datasets import cifar10

(x_train, y_train_cats), (x_test, y_test_cats) = cifar10.load_data()
batch_size = 8
x_train = x_train[:batch_size]
x_train = np.repeat(np.repeat(x_train, 7, axis=1), 7, axis=2)
model = kapp.VGG19()
model.compile(optimizer='sgd', loss='categorical_crossentropy',
              metrics=['accuracy'])

print("Running initial batch (compiling tile program)")
y = model.predict(x=x_train, batch_size=batch_size)

# Now start the clock and run 10 batches
print("Timing inference...")
start = time.time()
for i in range(10):
    y = model.predict(x=x_train, batch_size=batch_size)
print("Ran in {} seconds".format(time.time() - start))

```

## Building PlaidML

PlaidML depends on [Bazel](http://bazel.build) v0.6.0 or higher.
```
bazel build -c opt plaidml:wheel plaidml/keras:wheel
sudo pip install -U bazel-bin/plaidml/*whl bazel-bin/plaidml/keras/*whl
```

## License

PlaidML is licensed under the [AGPLv3](https://www.gnu.org/licenses/agpl-3.0.txt). For alternative licensing contact [solutions@vertex.ai](mailto:solutions@vertex.ai).

## Reporting Issues
Either open a ticket on [GitHub](https://github.com/plaidml/plaidml/issues) or post to [plaidml-dev](https://groups.google.com/forum/#!forum/plaidml-dev).<|MERGE_RESOLUTION|>--- conflicted
+++ resolved
@@ -76,21 +76,12 @@
 ```
 
 Next, setup PlaidML to use your preferred computing device:
-<<<<<<< HEAD
 ```
 plaidml-setup
 ```
 
 You can test your installation by running MobileNet in [plaidbench](https://github.com/plaidml/plaidbench):
 ```
-=======
-```
-plaidml-setup
-```
-
-You can test your installation by running MobileNet in [plaidbench](https://github.com/plaidml/plaidbench):
-```
->>>>>>> b84afc42
 git clone https://github.com/plaidml/plaidbench.git
 cd plaidbench
 sudo pip install -r requirements.txt
