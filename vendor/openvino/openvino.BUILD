--- conflicted
+++ resolved
@@ -32,11 +32,6 @@
             "inference-engine/tests/functional/plugin/shared/src/single_layer_tests/ctc_greedy_decoder.cpp",
             "inference-engine/tests/functional/plugin/shared/src/single_layer_tests/cum_sum.cpp",
             "inference-engine/tests/functional/plugin/shared/src/single_layer_tests/extract_image_patches.cpp",
-<<<<<<< HEAD
-            "inference-engine/tests/functional/plugin/shared/src/single_layer_tests/fake_quantize.cpp",
-=======
-            "inference-engine/tests/functional/plugin/shared/src/single_layer_tests/grn.cpp",
->>>>>>> 2f110cde
             "inference-engine/tests/functional/plugin/shared/src/single_layer_tests/nonzero.cpp",
             "inference-engine/tests/functional/plugin/shared/src/single_layer_tests/prior_box_clustered.cpp",
             "inference-engine/tests/functional/plugin/shared/src/single_layer_tests/proposal.cpp",
@@ -48,11 +43,6 @@
             "inference-engine/tests/functional/plugin/shared/include/single_layer_tests/ctc_greedy_decoder.hpp",
             "inference-engine/tests/functional/plugin/shared/include/single_layer_tests/cum_sum.hpp",
             "inference-engine/tests/functional/plugin/shared/include/single_layer_tests/extract_image_patches.hpp",
-<<<<<<< HEAD
-            "inference-engine/tests/functional/plugin/shared/include/single_layer_tests/fake_quantize.hpp",
-=======
-            "inference-engine/tests/functional/plugin/shared/include/single_layer_tests/grn.hpp",
->>>>>>> 2f110cde
             "inference-engine/tests/functional/plugin/shared/include/single_layer_tests/nonzero.hpp",
             "inference-engine/tests/functional/plugin/shared/include/single_layer_tests/prior_box_clustered.hpp",
             "inference-engine/tests/functional/plugin/shared/include/single_layer_tests/proposal.hpp",
