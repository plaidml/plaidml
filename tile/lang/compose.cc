#include "tile/lang/compose.h"

#include <algorithm>
#include <sstream>
#include <stack>

#include "tile/lang/builtins.h"
#include "tile/lang/fpconv.h"
#include "tile/lang/gen_special.h"
#include "tile/lang/replace.h"
#include "tile/lang/sym_poly.h"
#include "tile/lang/symbolic.h"
#include "tile/lang/type.h"

namespace vertexai {
namespace tile {
namespace lang {

using std::static_pointer_cast;
using std::to_string;

std::shared_ptr<IConstValue> IConstValue::make(const int64_t& val) {
  auto result = Interned<IConstValue>::make(val);
  IVLOG(4, "Making IConstValue " << result.get() << " from constant " << val);
  return result;
}

struct IDMap {
  std::mutex mu;
  std::map<std::weak_ptr<Value>, std::set<std::string>, std::owner_less<std::weak_ptr<Value>>> ids;
};

IDMap* GetIDMap() {
  // TODO: Periodically remove dead weak pointer references from this map.
  static IDMap idmap;
  return &idmap;
}

std::shared_ptr<Value> FunctionValue::make(std::string fn, std::vector<std::shared_ptr<Value>> inputs) {
  static std::shared_ptr<Value> zeroi = IConstValue::make(0);
  static std::shared_ptr<Value> onei = IConstValue::make(1);
  static std::shared_ptr<Value> zerof = FConstValue::make(0);
  static std::shared_ptr<Value> onef = FConstValue::make(1);

  bool all_tuples = true;
  int tuple_size = -1;
  for (const auto& i : inputs) {
    if (i->type() != FUNCTION || dynamic_cast<const FunctionValue*>(i.get())->fn() != "tuple") {
      all_tuples = false;
      break;
    }
    int new_size = dynamic_cast<const FunctionValue*>(i.get())->inputs().size();
    if (tuple_size == -1) {
      tuple_size = new_size;
    } else if (tuple_size != new_size) {
      throw std::runtime_error("Function application on tuples with mismatched sizes");
    }
  }
  if (all_tuples) {
    std::vector<std::shared_ptr<Value>> tuple_inputs;
    for (size_t i = 0; i < tuple_size; i++) {
      std::vector<std::shared_ptr<Value>> func_inputs;
      for (size_t j = 0; j < inputs.size(); j++) {
        func_inputs.push_back(dynamic_cast<const FunctionValue*>(inputs[j].get())->inputs()[i]);
      }
      tuple_inputs.push_back(FunctionValue::make(fn, func_inputs));
    }
    return FunctionValue::make("tuple", tuple_inputs);
  }
  if (fn == "ident") {
    return inputs[0];
  }
  if (fn == "sub") {
    if (inputs[1]->type() == ICONST) {
      if (inputs[0]->type() == ICONST) {
        return IConstValue::make(dynamic_cast<const IConstValue*>(inputs[0].get())->value() -
                                 dynamic_cast<const IConstValue*>(inputs[1].get())->value());
      }
      if (inputs[0]->type() == FCONST) {
        return FConstValue::make(dynamic_cast<const FConstValue*>(inputs[0].get())->value() -
                                 dynamic_cast<const IConstValue*>(inputs[1].get())->value());
      }
      // Rewrite into an add with the constant on the lhs, slightly simplifying subsequent merge logic.
      fn = "add";
      inputs[1] = IConstValue::make(0 - dynamic_cast<const IConstValue*>(inputs[1].get())->value());
      std::swap(inputs[0], inputs[1]);
    }
    if (inputs[1]->type() == FCONST) {
      if (inputs[0]->type() == ICONST) {
        return FConstValue::make(dynamic_cast<const IConstValue*>(inputs[0].get())->value() -
                                 dynamic_cast<const FConstValue*>(inputs[1].get())->value());
      }
      if (inputs[0]->type() == FCONST) {
        return FConstValue::make(dynamic_cast<const FConstValue*>(inputs[0].get())->value() -
                                 dynamic_cast<const FConstValue*>(inputs[1].get())->value());
      }
      // Rewrite into an add with the constant on the lhs, slightly simplifying subsequent merge logic.
      fn = "add";
      inputs[1] = FConstValue::make(0.0 - dynamic_cast<const FConstValue*>(inputs[1].get())->value());
      std::swap(inputs[0], inputs[1]);
    }
  }
  if (fn == "add") {
    if (inputs[0] == zeroi || inputs[0] == zerof) {
      return inputs[1];
    }
    if (inputs[1] == zeroi || inputs[1] == zerof) {
      return inputs[0];
    }
    if (inputs[1]->type() == ICONST) {
      if (inputs[0]->type() == ICONST) {
        return IConstValue::make(dynamic_cast<const IConstValue*>(inputs[0].get())->value() +
                                 dynamic_cast<const IConstValue*>(inputs[1].get())->value());
      }
      if (inputs[0]->type() == FCONST) {
        return FConstValue::make(dynamic_cast<const FConstValue*>(inputs[0].get())->value() +
                                 dynamic_cast<const IConstValue*>(inputs[1].get())->value());
      }
      // Rewrite to put the constant on the lhs, slightly simplifying subsequent merge logic.
      std::swap(inputs[0], inputs[1]);
    }
    if (inputs[1]->type() == FCONST) {
      if (inputs[0]->type() == ICONST) {
        return FConstValue::make(dynamic_cast<const IConstValue*>(inputs[0].get())->value() +
                                 dynamic_cast<const FConstValue*>(inputs[1].get())->value());
      }
      if (inputs[0]->type() == FCONST) {
        return FConstValue::make(dynamic_cast<const FConstValue*>(inputs[0].get())->value() +
                                 dynamic_cast<const FConstValue*>(inputs[1].get())->value());
      }
      // Rewrite to put the constant on the lhs, slightly simplifying subsequent merge logic.
      std::swap(inputs[0], inputs[1]);
    }
    if (inputs[1]->type() == FUNCTION && (inputs[0]->type() == ICONST || inputs[0]->type() == FCONST)) {
      const auto* lhs = dynamic_cast<FunctionValue*>(inputs[1].get());
      if (lhs->fn() == "add" || lhs->fn() == "sub") {
        if (lhs->inputs_[0]->type() == ICONST) {
          if (inputs[0]->type() == ICONST) {
            return FunctionValue::make(
                lhs->fn(), {IConstValue::make(dynamic_cast<const IConstValue*>(lhs->inputs_[0].get())->value() +
                                              dynamic_cast<const IConstValue*>(inputs[0].get())->value()),
                            lhs->inputs_[1]});
          }
          // inputs[0]->type() == FCONST
          return FunctionValue::make(
              lhs->fn(), {FConstValue::make(dynamic_cast<const IConstValue*>(lhs->inputs_[0].get())->value() +
                                            dynamic_cast<const FConstValue*>(inputs[0].get())->value()),
                          lhs->inputs_[1]});
        }
        if (lhs->inputs_[0]->type() == FCONST) {
          if (inputs[0]->type() == ICONST) {
            return FunctionValue::make(
                lhs->fn(), {FConstValue::make(dynamic_cast<const FConstValue*>(lhs->inputs_[0].get())->value() +
                                              dynamic_cast<const IConstValue*>(inputs[0].get())->value()),
                            lhs->inputs_[1]});
          }
          // inputs[0]->type() == FCONST
          return FunctionValue::make(
              "add", {FConstValue::make(dynamic_cast<const FConstValue*>(lhs->inputs_[0].get())->value() +
                                        dynamic_cast<const FConstValue*>(inputs[0].get())->value()),
                      lhs->inputs_[1]});
        }
      }
    }
  }
  if (fn == "div") {
    if (inputs[1] == onei || inputs[1] == onef) {
      return inputs[0];
    }
  }
  if (fn == "mul") {
    if (inputs[0] == zeroi || inputs[0] == zerof) {
      return inputs[0];
    }
    if (inputs[1] == zeroi || inputs[1] == zerof) {
      return inputs[1];
    }
    if (inputs[0] == onei || inputs[0] == onef) {
      return inputs[1];
    }
    if (inputs[1] == onei || inputs[1] == onef) {
      return inputs[0];
    }
  }
  if (fn == "match" && inputs[0] == inputs[1]) {
    return inputs[0];
  }
  if (fn == "cond" && inputs[1]->num_dims() == inputs[2]->num_dims()) {
    if (inputs[0]->type() == Value::FCONST) {
      return std::dynamic_pointer_cast<FConstValue>(inputs[0])->value() ? inputs[1] : inputs[2];
    } else if (inputs[0]->type() == Value::ICONST) {
      return std::dynamic_pointer_cast<IConstValue>(inputs[0])->value() ? inputs[1] : inputs[2];
    }
  }
  if (fn == "broadcast") {
    if (inputs[1] == onei) {
      return inputs[0];
    }
    if (inputs[0] == onei) {
      return inputs[1];
    }
    if (inputs[0] == inputs[1]) {
      return inputs[0];
    }
  }
  if (fn == "log" && inputs.size() == 1) {
    auto inner = std::dynamic_pointer_cast<FunctionValue>(inputs[0]);
    if (inner && inner->fn() == "builtin_softmax") {
      return FunctionValue::make("builtin_logsoftmax", inner->inputs());
    }
  }

  auto result = Interned<FunctionValue>::make(fn, inputs);
  IVLOG(4, "Making FunctionValue " << *result << " from fn " << fn);
  for (auto in : inputs) {
    IVLOG(4, "  Input " << *in);
    for (size_t i = 0; i < in->num_dims(); ++i) {
      IVLOG(4, "    Dim " << *in->dim_value(i));
    }
  }
  return result;
}

FunctionValue::FunctionValue(std::string fn, std::vector<std::shared_ptr<Value>> inputs)
    : fn_{std::move(fn)}, inputs_{std::move(inputs)} {
  IVLOG(4, "Building function value \"" << fn_ << "\" over " << inputs_.size() << " inputs");
  if (fn_ == "prng_step" || fn_ == "reshape") {
    if (inputs_.size() < 1) {
      throw std::runtime_error("prng_step/reshape must have at least one input");
    }
    for (size_t i = 1; i < inputs_.size(); i++) {
      if (inputs_[i]->num_dims() != 0) {
        throw std::runtime_error("prng_step/reshape sizes must be scalars");
      }
      dims_.push_back(inputs_[i]);
    }
    return;
  }
  if (fn_ == "prng_value") {
    if (inputs_.size() != 1) {
      throw std::runtime_error("prng_value must have exactly one input");
    }
    for (size_t i = 0; i < inputs_[0]->num_dims(); i++) {
      dims_.push_back(inputs_[0]->dim_value(i));
    }
    return;
  }
  if (fn_ == "prng_state") {
    dims_.push_back(IConstValue::make(3));
    dims_.push_back(IConstValue::make(k_rng_size));
    return;
  }
  if (fn_ == "shape") {
    if (inputs_.size() != 1) {
      throw std::runtime_error("shape must have exactly one input");
    }
    dims_.push_back(IConstValue::make(inputs_[0]->num_dims()));
    return;
  }
  if (fn_ == "gather") {
    for (size_t i = 0; i < inputs_[1]->num_dims(); i++) {
      dims_.push_back(inputs_[1]->dim_value(i));
    }
    for (size_t i = 1; i < inputs_[0]->num_dims(); i++) {
      dims_.push_back(inputs_[0]->dim_value(i));
    }
    return;
  }
  if (fn_ == "scatter") {
    dims_.push_back(inputs_[2]->dim_value(0));
    for (size_t i = inputs_[1]->num_dims(); i < inputs_[0]->num_dims(); i++) {
      dims_.push_back(inputs_[0]->dim_value(i));
    }
    return;
  }
  if (fn_ == "tuple") {
    return;
  }
  if (fn_ == "element") {
    const FunctionValue* tuple = dynamic_cast<const FunctionValue*>(inputs_[0].get());
    const IConstValue* elem = dynamic_cast<const IConstValue*>(inputs_[1].get());
    if (!tuple || !elem) {
      throw std::runtime_error("Illegal element/tuple");
    }
    int64_t elemval = elem->value();
    if (elemval < 0 || elemval >= tuple->inputs_.size()) {
      throw std::runtime_error("element index out of range of tuple");
    }
    const Value* inner = tuple->inputs_[elemval].get();
    for (size_t i = 0; i < inner->num_dims(); i++) {
      dims_.push_back(inner->dim_value(i));
    }
    return;
  }

  size_t max_dims = 0;
  for (size_t i = 0; i < inputs_.size(); i++) {
    IVLOG(4, "  input[" << i << "]->num_dims is " << inputs_[i]->num_dims());
    max_dims = std::max(max_dims, inputs_[i]->num_dims());
    IVLOG(4, "  max_dims is now " << max_dims);
  }
  IVLOG(4, "  Final max_dims is " << max_dims);
  dims_.resize(max_dims);
  for (size_t i = 0; i < max_dims; i++) {
    for (size_t j = 0; j < inputs_.size(); j++) {
      auto offset = max_dims - inputs_[j]->num_dims();
      if (i < offset) {
        continue;
      }
      if (!dims_[i]) {
        dims_[i] = inputs_[j]->dim_value(i - offset);
        continue;
      }
      if (dims_[i] != inputs_[j]->dim_value(i - offset)) {
        dims_[i] = FunctionValue::make("broadcast", {dims_[i], inputs_[j]->dim_value(i - offset)});
      }
    }
  }
}

std::shared_ptr<Value> ContractionValue::make(CombinationOp comb_op, AggregationOp agg_op,
                                              const std::vector<SymbolicSpec>& specs,
                                              const std::vector<ValueConstraint>& constraints,
                                              const std::vector<std::shared_ptr<Value>>& inputs,
                                              const std::vector<std::shared_ptr<Value>>& dims, bool use_default,
                                              bool no_defract) {
  auto result = std::shared_ptr<Value>(
      Interned<ContractionValue>::make(comb_op, agg_op, specs, constraints, inputs, dims, use_default, no_defract));
  IVLOG(4, "Making ContractionValue " << result.get() << " comb_op=" << static_cast<char>(comb_op)
                                      << " agg_op=" << static_cast<char>(agg_op));
  for (auto in : inputs) {
    IVLOG(4, "  Input " << in);
  }
  for (auto dim : dims) {
    IVLOG(4, "  Dim " << dim);
  }
  return result;
}

BoundFunction::BoundFunction(const std::string& code, const std::string& id) {
  Parser p;
  prog_ = p.Parse(code, id);
  for (size_t i = 0; i < prog_.inputs.size(); i++) {
    in_pos_[prog_.inputs[i].name] = i;
  }
  for (size_t i = 0; i < prog_.outputs.size(); i++) {
    out_pos_[prog_.outputs[i]] = i;
  }
}

BoundFunction::BoundFunction(const Program& prog, const std::vector<std::shared_ptr<TensorValue>>& bound_inputs) {
  prog_ = prog;
  if (bound_inputs.size() > prog_.inputs.size()) {
    throw std::runtime_error("Not enough inputs to program in BoundFunction load");
  }
  size_t unbound_inputs = prog_.inputs.size() - bound_inputs.size();
  for (size_t i = 0; i < unbound_inputs; i++) {
    if (prog_.inputs[i].name[0] == '_') {
      throw std::runtime_error("In BoundFunction load, input type mismatch");
    }
    in_pos_[prog_.inputs[i].name] = i;
  }
  for (size_t i = 0; i < bound_inputs.size(); i++) {
    std::string name = prog_.inputs[unbound_inputs + i].name;
    if (name[0] != '_') {
      throw std::runtime_error("In BoundFunction load, input type mismatch 2");
    }
    in_bound_[name] = bound_inputs[i];
  }
  for (size_t i = 0; i < prog_.outputs.size(); i++) {
    out_pos_[prog_.outputs[i]] = i;
  }
}

void BoundFunction::AddInput(const std::string& name, const std::shared_ptr<PlaceholderValue>& val) {
  if (updated_.size()) {
    throw std::runtime_error("Cannot add inputs after updates: " + name);
  }
  if (out_pos_.size()) {
    throw std::runtime_error("Cannot add inputs after outputs: " + name);
  }
  if (in_pos_.count(name)) {
    throw std::runtime_error("Duplicate input name: " + name);
  }
  size_t prev_size = in_pos_.size();
  in_pos_[name] = prev_size;  // Operator[] happens *before* rhs runs
  Input in = {Input::FIXED, name};
  bindings_[val] = name;
  for (size_t j = 0; j < val->num_dims(); j++) {
    std::string dname = "_" + name + "_" + std::to_string(j);
    in.dims.push_back(dname);
    bindings_[val->dim_value(j)] = dname;
  }
  prog_.inputs.push_back(in);
}

std::string BoundFunction::LocalNameOf(const std::shared_ptr<Value>& val) {
  // See whether we already have a name for this Value.
  auto it = bindings_.find(val);
  if (it != bindings_.end()) {
    return it->second;
  }

  // Otherwise, we need to bind a name for this Value.  Binding a name
  // requires adding an Op to generate that name; creating an Op
  // requires having names for the Op's inputs.  Real-world evidence
  // suggests that it's possible to run out of thread stack space if
  // we do this recursively, so instead, we do it iteratively.  :-(
  //
  // We handle this with a simple depth-first scan, maintaining a
  // stack of Values that need to be named.  To process the Value on
  // top of the stack, we look at its input values: if all inputs are
  // named, we reduce the value to an Op and bind its name in
  // bindings_; otherwise, we shift all unnamed inputs onto the stack.

  enum BindProcessingState {
    // This is a new Value; its inputs have not been examined.
    kNewValue,

    // This Value's inputs have been examined and shifted onto the
    // stack; once they have been processed, the Value can be reduced.
    kShiftedInputs
  };

  std::stack<std::pair<std::shared_ptr<Value>, BindProcessingState>> todo;

  auto found = [&](const std::shared_ptr<Value>& val) {
    IVLOG(4, "LocalNameOf: Found value " << val.get());
    auto it = bindings_.find(val);
    if (it != bindings_.end()) {
      IVLOG(4, "LocalNameOf: Value " << val.get() << " is already named " << it->second);
      return;
    }
    switch (val->type()) {
      case Value::Type::TENSOR:
      case Value::Type::PLACEHOLDER:
      case Value::Type::FCONST:
      case Value::Type::ICONST:
        // These can be evaluated immediately -- they have no Value inputs.
        IVLOG(4, "LocalNameOf: Binding value " << val.get() << " immediately");
        Apply(val);
        break;
      case Value::Type::FUNCTION:
      case Value::Type::CONTRACTION:
        // Process these later, depth-first.
        IVLOG(4, "LocalNameOf: Queuing value " << val.get() << " for later");
        todo.push(std::make_pair(val, kNewValue));
        break;
    }
  };

  IVLOG(4, "LocalNameOf: Starting from value " << val.get());
  found(val);

  while (!todo.empty()) {
    auto& top = todo.top();
    if (top.second == kNewValue) {
      IVLOG(4, "LocalNameOf: TOS is new value " << top.first.get());
      // Mark this Value as having been shifted, so that when it comes
      // up again, we'll know that we've seen all of its inputs.
      top.second = kShiftedInputs;
      switch (top.first->type()) {
        case Value::Type::FUNCTION: {
          std::shared_ptr<FunctionValue> val = std::dynamic_pointer_cast<FunctionValue>(top.first);
          IVLOG(4, "LocalNameOf: TOS is function value " << val.get());
          // N.B. For functions, we're careful to push parameters in
          // reverse, so that they're popped off the processing stack
          // in left-to-right order.
          for (auto input_it = val->inputs().rbegin(); input_it != val->inputs().rend(); ++input_it) {
            found(*input_it);
          }
          break;
        }
        case Value::Type::CONTRACTION: {
          std::shared_ptr<ContractionValue> val = std::dynamic_pointer_cast<ContractionValue>(top.first);
          IVLOG(4, "LocalNameOf: TOS is contraction value " << val.get());
          std::stack<SymbolicPolynomialPtr> polys;

          for (size_t i = 0; i < val->num_dims(); ++i) {
            found(val->dim_value(i));
          }

          for (auto& spec : val->specs()[0]) {
            polys.push(spec);
          }

          for (size_t i = 0; i < val->logical_input_size(); ++i) {
            found(val->inputs()[i]);
            for (auto& poly : val->specs()[i + 1]) {
              polys.push(poly);
            }
          }

          for (auto& constraint : val->constraints()) {
            polys.push(constraint.poly);
            if (constraint.range) {
              found(constraint.range);
            }
          }

          if (val->use_default()) {
            found(val->inputs().back());
          }

          while (!polys.empty()) {
            SymbolicPolynomialPtr poly = polys.top();
            polys.pop();
            for (const auto& subspec_poly : poly->subspec()) {
              polys.push(subspec_poly);
            }
            auto subval = poly->value();
            if (subval) {
              found(subval);
            }
          }

          break;
        }
        default:
          throw std::runtime_error("Found a non-function or contraction while processing a binding stack.");
      }
    } else {
      IVLOG(4, "LocalNameOf: TOS is existing value " << top.first.get());
      Apply(top.first);
      todo.pop();
    }
  }

  IVLOG(4, "LocalNameOf: Binding complete; root name is " << bindings_.at(val));

  // At this point, the Value (and all Values reachable from the
  // Value) has been bound to a name.
  return bindings_.at(val);
}

void BoundFunction::AddOutput(const std::string& name, const std::shared_ptr<Value>& val) {
  if (updated_.size()) {
    throw std::runtime_error("Cannot add outputs after updates: " + name);
  }
  if (out_pos_.count(name)) {
    throw std::runtime_error("Duplicate output name: " + name);
  }
  out_pos_[name] = out_pos_.size();
  std::string oname = LocalNameOf(val);
  // TODO: Should I do this as a replacement?  An issue with this is a direct return of an input
  Op op = {Op::FUNCTION, name, {oname}, {}, {"ident"}};
  prog_.ops.push_back(op);
  prog_.outputs.push_back(name);
}

void BoundFunction::AddDependency(const FunctionApplication& prev) {
  if (!prev.is_done()) {
    throw std::runtime_error("Adding a dependency on an incomplete function application");
  }
  for (const auto& kvp : prev.updates()) {
    AddUpdate(kvp.first, kvp.second);
  }
}

void BoundFunction::AddUpdate(const std::shared_ptr<TensorValue>& lhs, const std::shared_ptr<Value>& rhs) {
  if (updated_.count(lhs)) {
    // TODO: Make new updates override old updates
    throw std::runtime_error("Duplicate updates");
  }
  std::string oname = LocalNameOf(rhs);

  // We have a couple of interesting cases in which we need to insert an identity function (because we can't use the
  // exising name):
  // * When the output is a straight copy of an input
  // * When the output is already in the output binding set.
  if ((oname.size() > 2 && oname.substr(0, 2) == "_I")  // The output is a copy of an input
      || (out_bound_.count(oname))                      // The output is already in the output binding set
  ) {
    std::string tmp = NewTmp();
    Op op = {Op::FUNCTION, tmp, {oname}, {}, {"ident"}};
    prog_.ops.push_back(op);
    oname = tmp;
  }

  out_bound_[oname] = lhs;
  prog_.outputs.push_back(oname);
  updated_.emplace(lhs);
}

void BoundFunction::Done() { bindings_.clear(); }

Program Xify(const Program& orig) {
  Program r = orig;
  for (auto& i : r.inputs) {
    i.name = "X" + i.name;
    for (auto& d : i.dims) {
      d = "X" + d;
    }
  }
  for (auto& o : r.outputs) {
    o = "X" + o;
  }
  for (auto& op : r.ops) {
    op.output = "X" + op.output;
    if (op.tag == Op::CONSTANT) {
      continue;
    }
    for (auto& i : op.inputs) {
      i = "X" + i;
    }
    if (op.tag == Op::FUNCTION) {
      continue;
    }
    for (auto& s : op.c.output_size) {
      s = "X" + s;
    }
    for (auto& s : op.c.specs) {
      s.id = "X" + s.id;
      for (auto& ss : s.sspec) {
        ss = ss->Xify();
      }
    }
    for (auto& c : op.c.constraints) {
      c.range = "X" + c.range;
    }
    if (op.c.use_default != "") {
      op.c.use_default = "X" + op.c.use_default;
    }
  }
  return r;
}

static std::string DeX(const std::string& s) {
  if (!s.size() || s[0] != 'X') {
    throw std::runtime_error("Not an X in DeX: " + s);
  }
  return s.substr(1, s.size() - 1);
}

Program DeXify(const Program& orig) {
  Program r = orig;
  for (auto& i : r.inputs) {
    i.name = DeX(i.name);
    for (auto& d : i.dims) {
      d = DeX(d);
    }
  }
  for (auto& o : r.outputs) {
    o = DeX(o);
  }
  for (auto& op : r.ops) {
    op.output = DeX(op.output);
    if (op.tag == Op::CONSTANT) {
      continue;
    }
    for (auto& i : op.inputs) {
      i = DeX(i);
    }
    if (op.tag == Op::FUNCTION) {
      continue;
    }
    for (auto& s : op.c.output_size) {
      s = DeX(s);
    }
    for (auto& s : op.c.specs) {
      s.id = DeX(s.id);
      for (auto& ss : s.sspec) {
        ss = ss->DeXify();
      }
    }
    for (auto& c : op.c.constraints) {
      c.range = DeX(c.range);
    }
    if (op.c.use_default != "") {
      op.c.use_default = DeX(op.c.use_default);
    }
  }
  return r;
}

void BoundFunction::SetBoundConst() {
  for (auto& kvp : in_bound_) {
    kvp.second->set_const();
  }
}

RunInfo BoundFunction::PrepareToRun(const std::string& name) const {
  if (num_inputs() != 0) {
    throw std::runtime_error("Unable to run function with unbound inputs");
  }
  if (num_outputs() != 0) {
    throw std::runtime_error("Unable to run function with unbound outputs");
  }

  RunInfo runinfo;
  runinfo.program_name = name;
  Program inlined = prog_;
  ApplyDefines(&inlined, InlineDefines);
  Program xp = Xify(inlined);

  for (const auto& kvp : in_bound_) {
    std::string n = "X" + kvp.first;
    runinfo.input_shapes[n] = kvp.second->shape();
    runinfo.input_buffers[n] = kvp.second->buffer();
    if (kvp.second->is_const()) {
      runinfo.const_inputs.insert(n);
    }
    if (kvp.second->qparams()) {
      runinfo.qparams_buffers[n] = kvp.second->qparams()->buffer();
    }
  }
  for (const auto& kvp : out_bound_) {
    std::string n = "X" + kvp.first;
    runinfo.output_shapes[n] = kvp.second->shape();
    runinfo.output_buffers[n] = kvp.second->buffer();
  }

  auto bindings = BindProgram(&xp, runinfo.input_shapes, runinfo.output_shapes);
  for (auto& op : xp.ops) {
    if (op.tag != Op::CONTRACTION) {
      continue;
    }
    for (auto& s : op.c.output_size) {
      if (!(s[0] >= '0' && s[0] <= '9')) {
        s = std::to_string(bindings.at(s).iconst);
      }
    }
    for (auto& c : op.c.constraints) {
      c.range = "";
    }
  }
  runinfo.code = to_string(xp);
  return runinfo;
}

std::string BoundFunction::Apply(const std::shared_ptr<Value>& val) {
  IVLOG(4, "Applying value " << *val);
  auto it = bindings_.find(val);
  if (it != bindings_.end()) {
    IVLOG(4, "  Found previous name " << it->second << " for " << *val);
    return it->second;
  }
  std::string name = ValueVisitor<std::string>::Apply(val);
  IVLOG(4, "  Constructed new name " << name << " for " << *val);
  auto* idmap = GetIDMap();
  if (prog_.ops.size()) {
    std::unique_lock<std::mutex> lk{idmap->mu};
    auto it2 = idmap->ids.find(val);
    if (it2 != idmap->ids.end()) {
      proto::Attribute attr;
      attr.set_name("pid");
      for (const auto& s : it2->second) {
        attr.add_params(s);
      }
      prog_.ops.back().attributes.emplace_back(std::move(attr));
    }
  }
  /*
  auto it2 = g_deriv_source.find(val);
  if (it2 != g_deriv_source.end()) {
    Attribute d_of = { "d_of", {} };
    for(const auto& s : it2->second) {
      auto it3 = bindings_.find(s);
      if (it3 == bindings_.end()) {
        d_of.params.push_back("unknown");
      } else {
        d_of.params.push_back(it3->second);
      }
    }
    prog_.ops.back().attributes.push_back(d_of);
  }
  */
  bindings_[val] = name;
  return name;
}

std::string BoundFunction::Visit(const std::shared_ptr<TensorValue>& val) {
  IVLOG(4, "BoundFunction: Visiting tensor value " << val.get());
  std::string tname = "_I_" + std::to_string(in_bound_.size());
  Input in = {Input::FIXED, tname};
  for (size_t i = 0; i < val->num_dims(); i++) {
    std::string dname = tname + "_" + std::to_string(i);
    in.dims.push_back(dname);
    bindings_[val->dim_value(i)] = dname;
  }
  in_bound_.emplace(tname, val);
  prog_.inputs.push_back(in);
  return tname;
}

std::string BoundFunction::Visit(const std::shared_ptr<PlaceholderValue>& val) {
  IVLOG(4, "BoundFunction: Visiting placeholder value " << val.get());
  throw std::runtime_error("Binding missing placeholder");
}

std::string BoundFunction::Visit(const std::shared_ptr<FConstValue>& val) {
  IVLOG(4, "BoundFunction: Visiting fconst value " << val.get());
  std::string str = DoubleToString(val->value());
  if (str.find_first_of(".e") == std::string::npos) {
    str.append(".0");
  }
  Op op = {Op::CONSTANT, NewTmp(), {str}, {}, {"fconst"}};
  prog_.ops.push_back(op);
  return op.output;
}

std::string BoundFunction::Visit(const std::shared_ptr<IConstValue>& val) {
  IVLOG(4, "BoundFunction: Visiting iconst value " << val.get());
  Op op = {Op::CONSTANT, NewTmp(), {std::to_string(val->value())}, {}, {"iconst"}};
  IVLOG(4, "Allocating iconst " << op.output);
  prog_.ops.push_back(op);
  return op.output;
}

std::string BoundFunction::Visit(const std::shared_ptr<FunctionValue>& val) {
  IVLOG(4, "BoundFunction: Visiting function value " << val.get());
  std::vector<std::string> inputs;
  for (size_t i = 0; i < val->inputs().size(); i++) {
    inputs.push_back(bindings_.at(val->inputs()[i]));
  }
  Op op = {Op::FUNCTION, NewTmp(), inputs, {}, {val->fn()}};
  IVLOG(4, "Allocated function " << op);
  prog_.ops.push_back(op);
  return op.output;
}

static SymbolicSpec DecomposeSpecs(const SymbolicSpec& orig, BoundFunction* bf) {
  SymbolicSpec out;
  for (size_t i = 0; i < orig.size(); i++) {
    out.push_back(orig[i]->Decompose(bf));
  }
  return out;
}

std::string BoundFunction::Visit(const std::shared_ptr<ContractionValue>& val) {
  IVLOG(4, "BoundFunction: Visiting contraction value " << val.get());
  Op op = {Op::CONTRACTION, NewTmp()};
  auto& inputs = op.inputs;
  auto& c = op.c;
  c.comb_op = val->comb_op();
  c.agg_op = val->agg_op();
  IVLOG(4, "Building op to produce " << op.output);
  for (size_t i = 0; i < val->num_dims(); i++) {
    std::string dsize = bindings_.at(val->dim_value(i));
    IVLOG(4, "  Pushing dsize=" << dsize);
    c.output_size.push_back(dsize);
  }
  c.specs.push_back(TensorSpec{op.output, DecomposeSpecs(val->specs()[0], this)});
  for (size_t i = 0; i < val->logical_input_size(); i++) {
    std::string vname = bindings_.at(val->inputs()[i]);
    inputs.push_back(vname);
    c.specs.push_back(TensorSpec{vname, DecomposeSpecs(val->specs()[i + 1], this)});
  }
  for (const auto& vc : val->constraints()) {
    std::string rname = bindings_.at(vc.range);
    SymbolicConstraint rc(vc.poly->Decompose(this), rname);
    c.constraints.push_back(rc);
  }
  if (val->use_default()) {
    std::string default_name = bindings_.at(val->inputs().back());
    c.use_default = default_name;
  }
  c.no_defract = val->no_defract();
  IVLOG(4, "Built op " << op);
  prog_.ops.push_back(op);
  return op.output;
}

FunctionApplication::FunctionApplication(const std::shared_ptr<BoundFunction>& func)
    : func_{func}, attached_{func_->in_bound().size()} {
  for (const auto& kvp : func_->in_bound()) {
    bindings_.emplace(kvp.first, kvp.second);
    IVLOG(4, "FunApp::FunApp " << this << " binding " << kvp.first << " -> " << *kvp.second);
  }
}

void FunctionApplication::AddDependency(const FunctionApplication& prev) {
  if (!prev.is_done()) {
    throw std::runtime_error("Adding a dependency on an incomplete function application");
  }
  for (auto& kvp : bindings_) {
    auto tp = std::dynamic_pointer_cast<TensorValue>(kvp.second);
    if (!tp) {
      throw std::runtime_error("Add dependencies before setting inputs");
    }
    for (auto& update : prev.updates()) {
      if (update.first == tp) {
        kvp.second = update.second;
        break;
      }
    }
  }
  for (const auto& kvp : prev.updates()) {
    updates_.emplace_back(kvp.first, kvp.second);
  }
}

void FunctionApplication::SetInput(const std::string& name, const std::shared_ptr<Value>& val) {
  if (is_done_) {
    throw std::runtime_error("Attempting to set input after outputs generated");
  }
  if (bindings_.count(name)) {
    throw std::runtime_error("Duplicate input parameter on apply: " + name);
  }
  if (!func_->in_pos().count(name)) {
    throw std::runtime_error("Unknown input parameter on apply: " + name);
  }
  const Program& p = func_->prog();
  const Input& pi = p.inputs[func_->in_pos().at(name)];
  if (pi.tag == Input::FIXED) {
    if (val->num_dims() != pi.dims.size()) {
      throw std::runtime_error("Applying function, tensor with mismatching dimensionality: " + name +
                               ", expected=" + to_string(pi.dims.size()) + ", got=" + to_string(val->num_dims()) +
                               "\n Check the \"Common Issues\" section on our troubleshooting documentation to see if "
                               "this issue has previously been sourced.\n" +
                               "https://github.com/plaidml/plaidml/blob/master/docs/troubleshooting.md#common-issues");
    }
    for (size_t d = 0; d < pi.dims.size(); d++) {
      bindings_[pi.dims[d]] = val->dim_value(d);
      IVLOG(4, "FunApp::SetInput " << this << " binding fixed " << pi.dims[d] << " -> " << *val->dim_value(d));
    }
  }
  bindings_[pi.name] = val;
  IVLOG(4, "FunApp::SetInput " << this << " binding " << pi.name << " -> " << *val);
  attached_++;
}

static SymbolicSpec ComposeSpecs(const SymbolicSpec& orig, const FunctionApplication& fa) {
  SymbolicSpec out;
  for (size_t i = 0; i < orig.size(); i++) {
    out.push_back(orig[i]->Compose(fa));
  }
  return out;
}

void FunctionApplication::SetDone() {
  if (is_done_) {
    return;
  }
  const Program& p = func_->prog();
  if (attached_ != p.inputs.size()) {
    std::ostringstream msg;
    msg << "Missing inputs in apply:";
    bool first = true;
    for (const auto& input : p.inputs) {
      if (!bindings_.count(input.name)) {
        if (first) {
          first = false;
        } else {
          msg << ",";
        }
        msg << " \"" << input.name << "\"";
      }
    }
    throw std::runtime_error(msg.str());
  }

  // Walk over bound inputs
  for (size_t i = func_->in_pos().size(); i < p.inputs.size(); i++) {
    const Input& pi = p.inputs[i];
    const std::shared_ptr<Value> val = func_->in_bound().at(pi.name);
    if (pi.tag == Input::FIXED) {
      if (val->num_dims() != pi.dims.size()) {
        throw std::runtime_error(
<<<<<<< HEAD
            "Applying function, tensor with mismatching dimensionality: " + pi.name);
=======
            "Applying function, tensor with mismatching dimensionality: " + pi.name +
            "\n Check the \"Common Issues\" section on our troubleshooting documentation to see if this issue has "
            "previously been sourced.\n" +
            "https://github.com/plaidml/plaidml/blob/master/docs/troubleshooting.md#common-issues");
>>>>>>> d6dfb30a
      }
      for (size_t d = 0; d < pi.dims.size(); d++) {
        bindings_[pi.dims[d]] = val->dim_value(d);
        IVLOG(4, "FunApp::SetDone " << this << " binding " << pi.dims[d] << " -> " << *val->dim_value(d));
      }
    }
  }

  // Walk over all the ops
  for (size_t i = 0; i < p.ops.size(); i++) {
    const Op& o = p.ops[i];
    if (o.tag == Op::CONSTANT) {
      if (o.f.fn == "iconst") {
        bindings_.emplace(o.output, IConstValue::make(int64_t(atol(o.inputs[0].c_str()))));
        IVLOG(4, "FunApp::SetDone " << this << " binding " << o.output << " ->(iconst) " << o.inputs[0]);
      } else {
        bindings_.emplace(o.output, FConstValue::make(atof(o.inputs[0].c_str())));
        IVLOG(4, "FunApp::SetDone " << this << " binding " << o.output << " ->(fconst) " << o.inputs[0]);
      }
    } else if (o.tag == Op::FUNCTION) {
      std::vector<std::shared_ptr<Value>> inputs;
      for (const auto& s : o.inputs) {
        try {
          inputs.push_back(bindings_.at(s));
        } catch (std::out_of_range) {
          throw std::runtime_error(std::string("Missing input binding \"") + s + "\" in function op");
        }
      }
      bindings_[o.output] = FunctionValue::make(o.f.fn, inputs);
      IVLOG(4, "FunApp::SetDone " << this << " binding " << o.output << " ->(func) " << *bindings_[o.output]);
    } else {  // Contraction
      const Contraction& c = o.c;
      std::vector<std::shared_ptr<Value>> inputs;
      std::vector<std::shared_ptr<Value>> dims;
      std::vector<SymbolicSpec> specs;
      std::vector<ValueConstraint> cons;
      IVLOG(4, "Making ContractionValue for op " << o << " in app " << this);
      for (const auto& s : o.inputs) {
        try {
          inputs.push_back(bindings_.at(s));
          IVLOG(4, "  Added input " << s << " -> " << *bindings_.at(s));
        } catch (std::out_of_range) {
          throw std::runtime_error(std::string("Missing input binding \"") + s + "\" in contraction op");
        }
      }
      for (const auto& s : c.output_size) {
        try {
          dims.push_back(bindings_.at(s));
          IVLOG(4, "  Added output dim " << s << " -> " << *bindings_.at(s));
        } catch (std::out_of_range) {
          throw std::runtime_error(std::string("Missing output binding \"") + s + "\"");
        }
      }
      for (const auto& ts : c.specs) {
        specs.push_back(ComposeSpecs(ts.sspec, *this));
      }
      for (const auto& con : c.constraints) {
        std::shared_ptr<Value> top = bindings_.at(con.range);
        cons.push_back(ValueConstraint({con.poly->Compose(*this), top}));
      }
      bool use_default = false;
      if (c.use_default != "") {
        use_default = true;
        inputs.push_back(bindings_.at(c.use_default));
      }
      bool no_defract = c.no_defract;
      bindings_[o.output] =
          ContractionValue::make(c.comb_op, c.agg_op, specs, cons, inputs, dims, use_default, no_defract);
      IVLOG(4, "FunApp::SetDone " << this << " binding " << o.output << " ->(contraction) " << *bindings_[o.output]);
    }
    {
      auto* idmap = GetIDMap();
      std::unique_lock<std::mutex> lk{idmap->mu};
      for (const auto& attr : o.attributes) {
        if (attr.name() == "pid") {
          for (const auto& s : attr.params()) {
            idmap->ids[bindings_[o.output]].emplace(s);
          }
        }
      }
    }
  }
  // Run the 'updates'
  for (const auto& kvp : func_->out_bound()) {
    updates_.emplace_back(kvp.second, bindings_[kvp.first]);
  }
  is_done_ = true;
}

std::shared_ptr<Value> FunctionApplication::GetOutput(const std::string& name) {
  SetDone();
  if (!func_->out_pos().count(name)) {
    throw std::runtime_error("Unknown output parameter on apply: " + name);
  }
  IVLOG(4, "FunApp::GetOutput " << this << " " << name << " = " << bindings_.at(name));
  return bindings_.at(name);
}

namespace {
class TypeBindingVisitor final : public ValueVisitor<void> {
 public:
  TypeBindingVisitor(const std::string& name, Bindings* bindings) : name_{name}, bindings_{bindings} {}

  void Visit(const std::shared_ptr<TensorValue>& val) final { bindings_->emplace(name_, Binding(val->shape())); }
  void Visit(const std::shared_ptr<PlaceholderValue>&) final {
    // throw std::runtime_error("Unable to determine concrete shape involving placeholder input \"" + name_ + "\"");
  }
  void Visit(const std::shared_ptr<FConstValue>& val) final { bindings_->emplace(name_, Binding(val->value())); }
  void Visit(const std::shared_ptr<IConstValue>& val) final { bindings_->emplace(name_, Binding(val->value())); }
  void Visit(const std::shared_ptr<FunctionValue>&) final {
    // throw std::runtime_error("Unable to determine concrete shape involving function input \"" + name_ + "\"");
  }
  void Visit(const std::shared_ptr<ContractionValue>&) final {
    // throw std::runtime_error("Unable to determine concrete shape involving contraction input \"" + name_ + "\"");
  }

 private:
  const std::string name_;
  Bindings* bindings_;
};
}  // namespace

TensorShape FunctionApplication::GetOutputShape(const std::string& name) {
  if (!is_done_) {
    SetDone();
  }
  IVLOG(4, "Getting shape of output " << name);
  if (!is_typechecked_) {
    Bindings typecheck_bindings;

    // Copy the program, because typechecking modifies it.
    Program prog = func_->prog();

    for (const auto& input : prog.inputs) {
      auto it = bindings_.find(input.name);
      if (it != bindings_.end()) {
        TypeBindingVisitor(it->first, &typecheck_bindings).Apply(it->second);
      }
    }

    TypeCheck(&prog, &typecheck_bindings);

    typecheck_bindings_.swap(typecheck_bindings);
    is_typechecked_ = true;
  }

  if (!typecheck_bindings_.count(name)) {
    throw std::runtime_error("Unknown output parameter on apply: " + name);
  }

  const Binding& binding = typecheck_bindings_.at(name);

  return binding.shape;
}

void Value::log(el::base::type::ostream_t& os) const {
  switch (type()) {
    case Value::Type::TENSOR: {
      // const auto* v = static_cast<const TensorValue*>(this);
      os << "Tensor";
      break;
    }
    case Value::Type::PLACEHOLDER:
      os << "Placeholder";
      break;
    case Value::Type::FCONST: {
      const auto* v = static_cast<const FConstValue*>(this);
      os << "FConst=" << v->value();
      break;
    }
    case Value::Type::ICONST: {
      const auto* v = static_cast<const IConstValue*>(this);
      os << "IConst=" << v->value();
      break;
    }
    case Value::Type::FUNCTION: {
      const auto* v = static_cast<const FunctionValue*>(this);
      os << "Function(" << v->fn();
      for (auto input : v->inputs()) {
        os << ", " << input;
      }
      os << ")";
      break;
    }
    case Value::Type::CONTRACTION: {
      const auto* v = static_cast<const ContractionValue*>(this);
      os << "Contraction(agg=" << static_cast<char>(v->agg_op()) << ", comb=" << static_cast<char>(v->comb_op());
      for (const auto& spec : v->specs()) {
        os << ", spec:(";
        bool first = true;
        for (const auto& ptr : spec) {
          if (!first) {
            os << ", ";
          } else {
            first = false;
          }
          os << ptr;
        }
      }
      for (const auto& constraint : v->constraints()) {
        os << ", constraint:(" << constraint.poly << ", " << constraint.range << ")";
      }
      for (const auto& input : v->inputs()) {
        os << ", input:" << input;
      }
      for (std::size_t didx = 0; didx < v->num_dims(); ++didx) {
        os << ", dim:" << v->dim_value(didx);
      }
      if (v->use_default()) {
        os << ", default";
      }
      if (v->no_defract()) {
        os << ", no_defract";
      }
      os << ")";
      break;
    }
    default:
      os << "(Unknown)";
      break;
  }
  os << "[this=" << this << ", dims=" << num_dims() << ']';
}

}  // namespace lang
}  // namespace tile
}  // namespace vertexai<|MERGE_RESOLUTION|>--- conflicted
+++ resolved
@@ -957,14 +957,10 @@
     if (pi.tag == Input::FIXED) {
       if (val->num_dims() != pi.dims.size()) {
         throw std::runtime_error(
-<<<<<<< HEAD
-            "Applying function, tensor with mismatching dimensionality: " + pi.name);
-=======
             "Applying function, tensor with mismatching dimensionality: " + pi.name +
             "\n Check the \"Common Issues\" section on our troubleshooting documentation to see if this issue has "
             "previously been sourced.\n" +
             "https://github.com/plaidml/plaidml/blob/master/docs/troubleshooting.md#common-issues");
->>>>>>> d6dfb30a
       }
       for (size_t d = 0; d < pi.dims.size(); d++) {
         bindings_[pi.dims[d]] = val->dim_value(d);
