// Copyright 2019 Intel Corporation.

#pragma once

#include <cstring>
#include <functional>
#include <memory>
#include <stdexcept>
#include <string>
#include <vector>

#include "plaidml/core/ffi.h"

namespace plaidml {

namespace ffi {

inline std::string str(plaidml_string* ptr) {
  std::string ret{plaidml_string_ptr(ptr)};
  plaidml_string_free(ptr);
  return ret;
}

template <typename T, typename F, typename... Args>
T call(F fn, Args... args) {
  plaidml_error err;
  auto ret = fn(&err, args...);
  if (err.code) {
    throw std::runtime_error(str(err.msg));
  }
  return ret;
}

template <typename F, typename... Args>
void call_void(F fn, Args... args) {
  plaidml_error err;
  fn(&err, args...);
  if (err.code) {
    throw std::runtime_error(str(err.msg));
  }
}

}  // namespace ffi

namespace details {

template <typename T>
struct Deleter {
  std::function<void(plaidml_error*, T*)> fn;
  void operator()(T* ptr) { ffi::call_void(fn, ptr); }
};

inline std::shared_ptr<plaidml_shape> make_plaidml_shape(plaidml_shape* ptr) {
  return std::shared_ptr<plaidml_shape>(ptr, Deleter<plaidml_shape>{plaidml_shape_free});
}

inline std::shared_ptr<plaidml_buffer> make_plaidml_buffer(plaidml_buffer* ptr) {
  return std::shared_ptr<plaidml_buffer>(ptr, Deleter<plaidml_buffer>{plaidml_buffer_free});
}

inline std::shared_ptr<plaidml_view> make_plaidml_view(plaidml_view* ptr) {
  return std::shared_ptr<plaidml_view>(ptr, Deleter<plaidml_view>{plaidml_view_free});
}

}  // namespace details

///
/// Initializes PlaidML's Core API.
///
inline void init() {  //
  ffi::call_void(plaidml_init);
}

<<<<<<< HEAD
///
/// \defgroup core_objects Objects
///

///
/// \ingroup core_objects
/// \class TensorShape
/// This is a TensorShape.
///
=======
enum class DType {
  INVALID = PLAIDML_DATA_INVALID,
  BOOLEAN = PLAIDML_DATA_BOOLEAN,
  INT8 = PLAIDML_DATA_INT8,
  UINT8 = PLAIDML_DATA_UINT8,
  INT16 = PLAIDML_DATA_INT16,
  UINT16 = PLAIDML_DATA_UINT16,
  INT32 = PLAIDML_DATA_INT32,
  UINT32 = PLAIDML_DATA_UINT32,
  INT64 = PLAIDML_DATA_INT64,
  UINT64 = PLAIDML_DATA_UINT64,
  BFLOAT16 = PLAIDML_DATA_BFLOAT16,
  FLOAT16 = PLAIDML_DATA_FLOAT16,
  FLOAT32 = PLAIDML_DATA_FLOAT32,
  FLOAT64 = PLAIDML_DATA_FLOAT64,
};

>>>>>>> f4329619
class TensorShape {
 public:
  TensorShape()
      : ptr_(details::make_plaidml_shape(
            ffi::call<plaidml_shape*>(plaidml_shape_alloc, PLAIDML_DATA_INVALID, 0, nullptr, nullptr))) {}

  TensorShape(DType dtype,  //
              const std::vector<int64_t>& sizes) {
    size_t stride = 1;
    std::vector<int64_t> strides(sizes.size());
    for (int i = sizes.size() - 1; i >= 0; --i) {
      strides[i] = stride;
      stride *= sizes[i];
    }
    ptr_ = details::make_plaidml_shape(ffi::call<plaidml_shape*>(
        plaidml_shape_alloc, static_cast<plaidml_datatype>(dtype), sizes.size(), sizes.data(), strides.data()));
  }

  TensorShape(DType dtype,                        //
              const std::vector<int64_t>& sizes,  //
              const std::vector<int64_t>& strides) {
    if (sizes.size() != strides.size()) {
      throw std::runtime_error("Sizes and strides must have the same rank.");
    }
    ptr_ = details::make_plaidml_shape(ffi::call<plaidml_shape*>(
        plaidml_shape_alloc, static_cast<plaidml_datatype>(dtype), sizes.size(), sizes.data(), strides.data()));
  }

  explicit TensorShape(const std::shared_ptr<plaidml_shape>& ptr) : ptr_(ptr) {}

  DType dtype() const { return static_cast<DType>(ffi::call<plaidml_datatype>(plaidml_shape_get_dtype, ptr_.get())); }
  size_t ndims() const { return ffi::call<size_t>(plaidml_shape_get_ndims, ptr_.get()); }
  uint64_t nbytes() const { return ffi::call<uint64_t>(plaidml_shape_get_nbytes, ptr_.get()); }
  std::string str() const { return ffi::str(ffi::call<plaidml_string*>(plaidml_shape_repr, ptr_.get())); }
  bool operator==(const TensorShape& rhs) const { return str() == rhs.str(); }
  plaidml_shape* as_ptr() const { return ptr_.get(); }

 private:
  std::shared_ptr<plaidml_shape> ptr_;
};

///
/// \ingroup core_objects
/// \class View
/// This is a View.
///
class View {
  friend class Buffer;

 public:
  char* data() {  //
    return ffi::call<char*>(plaidml_view_data, ptr_.get());
  }

  size_t size() {  //
    return ffi::call<size_t>(plaidml_view_size, ptr_.get());
  }

  void writeback() {  //
    ffi::call_void(plaidml_view_writeback, ptr_.get());
  }

 private:
  explicit View(const std::shared_ptr<plaidml_view>& ptr) : ptr_(ptr) {}

 private:
  std::shared_ptr<plaidml_view> ptr_;
};

///
/// \ingroup core_objects
/// \class Buffer
/// This is a Buffer.
///
class Buffer {
 public:
  Buffer() = default;
  Buffer(const std::string& device, const TensorShape& shape)
      : ptr_(details::make_plaidml_buffer(
            ffi::call<plaidml_buffer*>(plaidml_buffer_alloc, device.c_str(), shape.nbytes()))),
        shape_(shape) {}

  explicit Buffer(plaidml_buffer* ptr, const TensorShape& shape)
      : ptr_(details::make_plaidml_buffer(ptr)), shape_(shape) {}

  plaidml_buffer* as_ptr() const {  //
    return ptr_.get();
  }

  View mmap_current() {
    return View(details::make_plaidml_view(ffi::call<plaidml_view*>(plaidml_buffer_mmap_current, ptr_.get())));
  }

  View mmap_discard() {
    return View(details::make_plaidml_view(ffi::call<plaidml_view*>(plaidml_buffer_mmap_discard, ptr_.get())));
  }

  void copy_into(void* dst) {
    auto view = mmap_current();
    memcpy(dst, view.data(), view.size());
  }

  void copy_from(const void* src) {
    auto view = mmap_discard();
    memcpy(view.data(), src, view.size());
    view.writeback();
  }

 private:
  std::shared_ptr<plaidml_buffer> ptr_;
  TensorShape shape_;
};

///
/// \ingroup core_objects
/// \struct Settings
/// These are the Settings.
///
struct Settings {
  static std::string get(const std::string& key) {
    return ffi::str(ffi::call<plaidml_string*>(plaidml_settings_get, key.c_str()));
  }

  static void set(const std::string& key, const std::string& value) {
    ffi::call_void(plaidml_settings_set, key.c_str(), value.c_str());
  }
};

}  // namespace plaidml<|MERGE_RESOLUTION|>--- conflicted
+++ resolved
@@ -71,17 +71,12 @@
   ffi::call_void(plaidml_init);
 }
 
-<<<<<<< HEAD
+
 ///
 /// \defgroup core_objects Objects
 ///
 
-///
-/// \ingroup core_objects
-/// \class TensorShape
-/// This is a TensorShape.
-///
-=======
+
 enum class DType {
   INVALID = PLAIDML_DATA_INVALID,
   BOOLEAN = PLAIDML_DATA_BOOLEAN,
@@ -99,7 +94,11 @@
   FLOAT64 = PLAIDML_DATA_FLOAT64,
 };
 
->>>>>>> f4329619
+///
+/// \ingroup core_objects
+/// \class TensorShape
+/// This is a TensorShape.
+///
 class TensorShape {
  public:
   TensorShape()
