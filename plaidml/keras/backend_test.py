--- conflicted
+++ resolved
@@ -1,12 +1,9 @@
 # Copyright Vertex.AI.
 
-<<<<<<< HEAD
 import functools
 import numpy as np
 import numpy.testing as npt
-=======
 import argparse
->>>>>>> 6990722f
 import operator
 import os
 import sys
@@ -64,13 +61,8 @@
     """Makes a test matrix whose dimensions are the supplied arguments.
 
     Differs from m only in what values it has."""
-<<<<<<< HEAD
     total = functools.reduce(operator.mul, args, 1)
-    arr = np.array(range(-11, total-11), dtype='float32')
-=======
-    total = reduce(operator.mul, args, 1)
     arr = np.array(range(-11, total-11), dtype=floatx())
->>>>>>> 6990722f
     arr = np.reshape(arr, args)
     for i in range(5):
         if len(args) > i + 1:
