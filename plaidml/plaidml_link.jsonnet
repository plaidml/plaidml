local exports = [
  // core/ffi.h
  'plaidml_buffer_adopt',
  'plaidml_buffer_alloc',
  'plaidml_buffer_clone',
  'plaidml_buffer_data',
  'plaidml_buffer_free',
  'plaidml_buffer_shape',
  'plaidml_buffer_size',
  'plaidml_init',
  'plaidml_integers_free',
  'plaidml_kvps_free',
  'plaidml_program_compile',
  'plaidml_program_free',
  'plaidml_program_get_inputs',
  'plaidml_program_get_outputs',
  'plaidml_program_get_passes',
  'plaidml_program_repr',
  'plaidml_settings_get',
  'plaidml_settings_list',
  'plaidml_settings_load',
  'plaidml_settings_save',
  'plaidml_settings_set',
  'plaidml_shape_alloc',
  'plaidml_shape_free',
  'plaidml_shape_get_dtype',
  'plaidml_shape_get_nbytes',
  'plaidml_shape_get_rank',
  'plaidml_shape_get_sizes',
  'plaidml_shape_get_strides',
  'plaidml_shape_repr',
  'plaidml_shapes_free',
  'plaidml_shutdown',
  'plaidml_string_free',
  'plaidml_string_ptr',
  'plaidml_strings_free',
  'plaidml_version',

  // edsl/ffi.h
  'plaidml_build',
  'plaidml_contraction_add_constraint',
  'plaidml_contraction_add_operand',
  'plaidml_contraction_build',
  'plaidml_edsl_init',
  'plaidml_dim_expr_free',
  'plaidml_dim_expr_int',
  'plaidml_dim_expr_none',
  'plaidml_dim_expr_op',
  'plaidml_dim_expr_repr',
  'plaidml_expr_bind_dims',
  'plaidml_expr_cast',
  'plaidml_expr_clone',
  'plaidml_expr_constant',
  'plaidml_expr_contraction',
  'plaidml_expr_dim',
  'plaidml_expr_element',
  'plaidml_expr_float',
  'plaidml_expr_free',
  'plaidml_expr_get_dim',
  'plaidml_expr_get_dtype',
  'plaidml_expr_get_rank',
  'plaidml_expr_get_shape',
  'plaidml_expr_input',
  'plaidml_expr_int',
  'plaidml_expr_intrinsic',
  'plaidml_expr_pragma',
  'plaidml_expr_ptr',
  'plaidml_expr_repr',
<<<<<<< HEAD
  'plaidml_expr_trace',
  'plaidml_expr_uint',
=======
>>>>>>> 5512c9e3
  'plaidml_poly_expr_dim',
  'plaidml_poly_expr_free',
  'plaidml_poly_expr_index',
  'plaidml_poly_expr_literal',
  'plaidml_poly_expr_op',
  'plaidml_poly_expr_repr',
  'plaidml_targets_get',
  'plaidml_tuple_free',
  'plaidml_value_clone',
  'plaidml_value_dim',
  'plaidml_value_dim_get',
  'plaidml_value_expr',
  'plaidml_value_expr_get',
  'plaidml_value_float',
  'plaidml_value_float_get',
  'plaidml_value_free',
  'plaidml_value_get_kind',
  'plaidml_value_int',
  'plaidml_value_int_get',
  'plaidml_value_none',
  'plaidml_value_repr',
  'plaidml_value_str',
  'plaidml_value_str_get',
  'plaidml_value_tuple',
  'plaidml_value_tuple_get',

  // op/ffi.h
  'plaidml_op_init',
  'plaidml_op_make',

  // exec/ffi.h
  'plaidml_devices_get',
  'plaidml_exec_init',
  'plaidml_executable_free',
  'plaidml_executable_run',
  'plaidml_jit',
];

local linux_so_exports = [
  '__bss_start',
  '_edata',
  '_end',
  '_fini',
  '_init',
];

{
  'plaidml.ld': |||
    %(exports)s
  ||| % { exports: std.lines(['_' + export for export in exports]) },

  'plaidml.def': |||
    LIBRARY PLAIDML
    EXPORTS
    %(exports)s
  ||| % { exports: std.lines(['   ' + export for export in exports]) },

  'plaidml.lds': |||
    VERS_1.0 {
      /* Export library symbols. */
      global:
    %(exports)s

      /* Hide all other symbols. */
      local: *;
    };
  ||| % { exports: std.lines(['      ' + export + ';' for export in (exports + linux_so_exports)]) },
}<|MERGE_RESOLUTION|>--- conflicted
+++ resolved
@@ -66,11 +66,7 @@
   'plaidml_expr_pragma',
   'plaidml_expr_ptr',
   'plaidml_expr_repr',
-<<<<<<< HEAD
-  'plaidml_expr_trace',
   'plaidml_expr_uint',
-=======
->>>>>>> 5512c9e3
   'plaidml_poly_expr_dim',
   'plaidml_poly_expr_free',
   'plaidml_poly_expr_index',
