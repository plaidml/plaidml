// Copyright 2019 Intel Corporation.

#include "plaidml/op/lib/ops.h"

#include <algorithm>
#include <set>
#include <utility>
#include <vector>

#include "llvm/Support/FormatVariadic.h"

#include "plaidml/op/op.h"
#include "pmlc/util/logging.h"

using namespace plaidml::edsl;  // NOLINT
using namespace plaidml::op;    // NOLINT

namespace plaidml::op::lib {

// Forward declare the operations here so they can call each other
Value abs(const Value&);
Value all(const Value&);
Value any(const Value&);
Value argmax(const Value&);
Value binary_crossentropy(const Value&);
Value broadcast(const Value&);
Value clip(const Value&);
Value concatenate(const Value&);
Value convolution(const Value&);
Value cumprod(const Value&);
Value cumsum(const Value&);
Value dot(const Value&);
Value elu(const Value&);
Value explicit_padding(const Value&);
Value flip(const Value&);
Value hard_sigmoid(const Value&);
Value image_resize(const Value&);
Value max(const Value&);
Value maximum(const Value&);
Value mean(const Value&);
Value min(const Value&);
Value minimum(const Value&);
Value mvn(const Value&);
Value l2norm(const Value&);
Value pool(const Value&);
Value prod(const Value&);
Value relu(const Value&);
Value reorg_yolo(const Value&);
Value repeat(const Value&);
Value reshape(const Value&);
Value sigmoid(const Value&);
Value slice(const Value&);
Value softmax(const Value&);
Value spatial_padding(const Value&);
Value square(const Value&);
Value squeeze(const Value&);
Value sum(const Value&);
Value tile(const Value&);
Value transpose(const Value&);
Value unsqueeze(const Value&);
Value variance(const Value&);

namespace {

struct AggregationAxes {
  std::vector<TensorIndex> src_idxs;
  std::vector<TensorIndex> dst_idxs;
  std::vector<TensorIndex> reduce_idxs;
  std::vector<TensorDim> src_dims;
  std::vector<TensorDim> dst_dims;
  std::vector<TensorDim> reduce_dims;
  std::set<size_t> axes;

  AggregationAxes(size_t ndims, const Value& in_axes, bool keepdims) : src_idxs(ndims), src_dims(ndims) {
    IVLOG(5, "Received agg axes request with\n\tndims = " << ndims << "\n\tin_axes = " << in_axes
                                                          << "\n\tkeepdims = " << keepdims);
    if (in_axes.is_none()) {
      for (size_t i = 0; i < ndims; i++) {
        axes.insert(i);
      }
    } else if (in_axes.is_tuple()) {
      for (const auto& axis : in_axes.as_tuple()) {
        auto int_axis = axis.as_int();
        if (int_axis < 0) {
          int_axis = ndims + int_axis;
        }
        if (int_axis < 0 || ndims < static_cast<size_t>(int_axis)) {
          throw std::out_of_range(llvm::formatv("axis out of range: {0}", int_axis));
        }
        axes.insert(int_axis);
      }
    } else if (in_axes.is_int()) {
      auto axis = in_axes.as_int();
      if (axis < 0) {
        axis = ndims + axis;
      }
      axes = {static_cast<size_t>(axis)};
    } else {
      throw std::runtime_error("Invalid Value type for AggregationAxes: in_axes");
    }
    for (auto axis : axes) {
      reduce_idxs.push_back(src_idxs[axis]);
      reduce_dims.push_back(src_dims[axis]);
    }
    if (keepdims) {
      dst_idxs = src_idxs;
      dst_dims = src_dims;
      for (auto axis : axes) {
        dst_idxs[axis] = TensorIndex();
        dst_dims[axis] = TensorDim{1};
      }
    } else {
      for (size_t i = 0; i < ndims; i++) {
        if (!axes.count(i)) {
          dst_idxs.push_back(src_idxs[i]);
          dst_dims.push_back(src_dims[i]);
        }
      }
    }
  }
};

struct LRNAxes {
  std::vector<TensorIndex> src_idxs;
  std::vector<TensorIndex> dst_idxs;
  std::vector<Constraint> constraints;
  std::set<int64_t> axes;
  std::vector<int64_t> widths;

  LRNAxes(size_t ndims, const std::vector<int64_t>& in_axes, const std::vector<int64_t>& widths) : src_idxs(ndims) {
    IVLOG(5, "Received agg axes request with\n\tndims = " << ndims << "\n\tin_axes = " << in_axes
                                                          << "\n\twidths = " << widths);
    dst_idxs = src_idxs;
    for (int64_t axis : in_axes) {
      if (axis < 0) {
        axis += ndims;
      }
      if (axis < 0 || ndims < static_cast<size_t>(axis)) {
        throw std::out_of_range(llvm::formatv("axis out of range: {0}", axis));
      }
      axes.insert(axis);
    }
    if (axes.size() != widths.size()) {
      throw std::runtime_error(llvm::formatv("Inconsistent axis count and window width count in LRN ({0} vs {1})",
                                             axes.size(), widths.size()));
    }
    std::vector<TensorIndex> window_idxs(widths.size());
    size_t i = 0;  // to iterate through window_idxs and widths in tandem with axes
    for (auto ax_it = axes.begin(); ax_it != axes.end(); ax_it++, i++) {
      constraints.push_back(window_idxs[i] < widths[i]);
      src_idxs[*ax_it] = src_idxs[*ax_it] + window_idxs[i] - widths[i] / 2;
    }
  }
};

template <typename T>
T validate(int raw) {
  if (raw < 0 || raw >= static_cast<int>(T::_LAST)) {
    throw std::runtime_error("Invalid enumeration value");
  }
  return static_cast<T>(raw);
}

std::string to_string(AutoGroupMode mode) {
  switch (mode) {
    case AutoGroupMode::UNGROUPED:
      return "AutoGroupMode::UNGROUPED";
    case AutoGroupMode::EXPLICIT:
      return "AutoGroupMode::EXPLICIT";
    case AutoGroupMode::AUTO:
      return "AutoGroupMode::AUTO";
    case AutoGroupMode::DEPTHWISE:
      return "AutoGroupMode::DEPTHWISE";
    default:
      return "<<UNRECOGNIZED AutoGroupMode>>";
  }
}

std::ostream& operator<<(std::ostream& os, const AutoGroupMode& mode) {
  os << to_string(mode);
  return os;
}

std::string to_string(AutoPadMode mode) {
  switch (mode) {
    case AutoPadMode::EXPLICIT:
      return "AutoPadMode::EXPLICIT";
    case AutoPadMode::SAME_LOWER:
      return "AutoPadMode::SAME_LOWER";
    case AutoPadMode::SAME_UPPER:
      return "AutoPadMode::SAME_UPPER";
    case AutoPadMode::VALID:
      return "AutoPadMode::VALID";
    default:
      return "<<UNRECOGNIZED AutoPadMode>>";
  }
}

std::string to_string(PadMode mode) {
  switch (mode) {
    case PadMode::CONSTANT:
      return "PadMode::CONSTANT";
    case PadMode::EDGE:
      return "PadMode::EDGE";
    case PadMode::REFLECT:
      return "PadMode::REFLECT";
    case PadMode::SYMMETRIC:
      return "PadMode::SYMMETRIC";
    default:
      return "<<UNRECOGNIZED AutoPadMode>>";
  }
}

std::ostream& operator<<(std::ostream& os, const AutoPadMode& mode) {
  os << to_string(mode);
  return os;
}

std::string to_string(ConvDerivMode mode) {
  switch (mode) {
    case ConvDerivMode::NONE:
      return "ConvDerivMode::NONE";
    case ConvDerivMode::DATA:
      return "ConvDerivMode::DATA";
    case ConvDerivMode::FILTER:
      return "ConvDerivMode::FILTER";
    default:
      return "<<UNRECOGNIZED ConvDerivMode>>";
  }
}

std::ostream& operator<<(std::ostream& os, const ConvDerivMode& mode) {
  os << to_string(mode);
  return os;
}

std::string to_string(GroupLayout mode) {
  switch (mode) {
    case GroupLayout::NONE:
      return "GroupLayout::NONE";
    case GroupLayout::SEPARATE:
      return "GroupLayout::SEPARATE";
    case GroupLayout::IN_C:
      return "GroupLayout::IN_C";
    case GroupLayout::IN_K:
      return "GroupLayout::IN_K";
    default:
      return "<<UNRECOGNIZED GroupLayout>>";
  }
}

std::ostream& operator<<(std::ostream& os, const GroupLayout& mode) {
  os << to_string(mode);
  return os;
}

// TODO: Enable when needed
// std::string to_string(PoolMode m) {
//   switch (m) {
//    case PoolMode::AVG:
//     return "avg";
//    case PoolMode::MAX:
//     return "max";
//    case PoolMode::MIN:
//     return "min";
//    case PoolMode::SUM:
//     return "sum";
//   }
//   throw std::runtime_error("Unable to convert pooling mode to string due to unrecognized mode");
// }

size_t nonspatial_dims(TensorLayout layout) {
  switch (layout) {
    case TensorLayout::NXC:
    case TensorLayout::NCX:
    case TensorLayout::KCX:
    case TensorLayout::XCK:
      return 2;
    case TensorLayout::GKCX:
    case TensorLayout::XGCK:
      return 3;
    default:
      throw std::runtime_error("Unrecognized layout when attempting to count non-spatial dimensions");
  }
}

std::string to_string(TensorLayout mode) {
  switch (mode) {
    case TensorLayout::NXC:
      return "TensorLayout::NXC";
    case TensorLayout::NCX:
      return "TensorLayout::NCX";
    case TensorLayout::KCX:
      return "TensorLayout::KCX";
    case TensorLayout::XCK:
      return "TensorLayout::XCK";
    case TensorLayout::GKCX:
      return "TensorLayout::GKCX";
    case TensorLayout::XGCK:
      return "TensorLayout::XGCK";
    default:
      return "<<UNRECOGNIZED TensorLayout>>";
  }
}

std::ostream& operator<<(std::ostream& os, const TensorLayout& mode) {
  os << to_string(mode);
  return os;
}

bool is_input_layout(TensorLayout layout) {  //
  return (layout == TensorLayout::NCX || layout == TensorLayout::NXC);
}

bool is_filter_layout(TensorLayout layout) {
  return (layout == TensorLayout::KCX || layout == TensorLayout::XCK || layout == TensorLayout::GKCX ||
          layout == TensorLayout::XGCK);
}

bool is_filter_layout_with_separate_groups(TensorLayout layout) {
  return (layout == TensorLayout::GKCX || layout == TensorLayout::XGCK);
}

size_t normalize_axis(int64_t axis, size_t ndims, std::string op_name = "") {
  bool negative_axis_given = false;
  if (axis < 0) {
    axis += ndims;
    negative_axis_given = true;
  }
  if (axis < 0 || ndims <= static_cast<size_t>(axis)) {
    if (negative_axis_given) {
      axis -= ndims;
    }
    auto op_name_str = op_name.empty() ? "" : llvm::formatv("for {0} op ", op_name).str();
    throw std::runtime_error(llvm::formatv("Axis out of range {0}(axis {1} requested for tensors with {2} dimensions)",
                                           op_name_str, axis, ndims));
  }
  return axis;
}

std::pair<TensorDim, TensorDim> compute_padding_and_output_size(  //
    const TensorDim& input_size,                                  //
    const TensorDim& filter_size,                                 //
    int64_t stride,                                               //
    AutoPadMode autopad_mode,                                     //
    int64_t pad_lo,                                               //
    int64_t pad_hi,                                               //
    int64_t dilation,                                             //
    int64_t data_dilation,                                        //
    bool use_ceil_for_output_shape) {
  // Effective input and filter sizes are the sizes after dilations are
  // accounted for. So a 4x3 filter dilated by (3, 2) has an effective filter
  // size of 11 and 5 for its 2 spatial dims

  auto I_eff = (data_dilation * (input_size - 1)) + 1;  // Effective Input Size
  auto F_eff = (dilation * (filter_size - 1)) + 1;      // Effective Filter Size
  int64_t ceil_term =
      use_ceil_for_output_shape ? stride - 1 : 0;  // TODO: Will need to confirm that this is the intended behavior
  if (autopad_mode == AutoPadMode::EXPLICIT) {
    TensorDim pad_before(pad_lo);
    TensorDim output_size((I_eff + pad_lo + pad_hi - F_eff + stride + ceil_term) / stride);
    return std::pair<TensorDim, TensorDim>(pad_before, output_size);
  }
  if (autopad_mode == AutoPadMode::VALID) {
    TensorDim pad_before(0);
    TensorDim output_size((I_eff - F_eff + stride + ceil_term) / stride);
    return std::pair<TensorDim, TensorDim>(pad_before, output_size);
  }
  if (autopad_mode == AutoPadMode::SAME_LOWER || autopad_mode == AutoPadMode::SAME_UPPER) {
    TensorDim output_size((I_eff + stride - 1 + ceil_term) / stride);
    int64_t lower_term = (autopad_mode == AutoPadMode::SAME_LOWER) ? 1 : 0;
    TensorDim pad_before((max(0, (output_size - 1) * stride + F_eff - I_eff) + lower_term) / 2);
    return std::pair<TensorDim, TensorDim>(pad_before, output_size);
  }
  throw std::runtime_error(llvm::formatv("Unexpected autopadding mode: {0}", to_string(autopad_mode)));
}

std::pair<TensorDim, TensorDim> compute_padding_and_input_size(  //
    const TensorDim& output_size,                                //
    const TensorDim& filter_size,                                //
    int64_t stride,                                              //
    AutoPadMode autopad_mode,                                    //
    int64_t pad_lo,                                              //
    int64_t pad_hi,                                              //
    int64_t dilation,                                            //
    int64_t data_dilation) {
  // Note that this computes the smallest input_size that would produce the given output_size

  if (data_dilation != 1) {
    throw std::runtime_error("Cannot infer input data size for transposed convolution with data dilation");
  }

  auto O_eff = output_size;
  auto F_eff = (dilation * (filter_size - 1)) + 1;  // Effective Filter Size
  if (autopad_mode == AutoPadMode::EXPLICIT) {
    TensorDim pad_before(pad_lo);
    TensorDim input_size(O_eff * stride - pad_lo - pad_hi + F_eff - stride);
    return std::pair<TensorDim, TensorDim>(pad_before, input_size);
  }
  if (autopad_mode == AutoPadMode::VALID) {
    TensorDim pad_before(0);
    TensorDim input_size(O_eff * stride + F_eff - stride);
    return std::pair<TensorDim, TensorDim>(pad_before, input_size);
  }
  if (autopad_mode == AutoPadMode::SAME_LOWER || autopad_mode == AutoPadMode::SAME_UPPER) {
    TensorDim input_size(O_eff * stride - stride + 1);
    int64_t lower_term = (autopad_mode == AutoPadMode::SAME_LOWER) ? 1 : 0;
    TensorDim pad_before((max(0, (O_eff - 1) * stride + F_eff - input_size) + lower_term) / 2);
    return std::pair<TensorDim, TensorDim>(pad_before, output_size);
  }
  throw std::runtime_error(llvm::formatv("Unexpected autopadding mode: {0}", to_string(autopad_mode)));
}

std::vector<int64_t>* extend_manual_padding(std::vector<int64_t>* pads, size_t rank) {
  // TODO: Perhaps we should throw for sizes != 0, rank, 2*rank?
  if (pads->size() > 2 * rank) {
    throw std::runtime_error(llvm::formatv(
        "Inconsistent spatial rank: operation with {0} spatial dimensions had {1} manual padding values given", rank,
        pads->size()));
  }
  while (pads->size() < rank) {
    pads->push_back(0);
  }
  while (pads->size() < 2 * rank) {
    // Where pad_hi isn't set, copy the pad_lo value
    pads->push_back(pads->at(pads->size() - rank));
  }
  return pads;
}

}  // namespace

Value abs(const Value& value) {
  IVLOG(1, "abs");
  auto args = value.as_tuple();
  if (args.size() != 1) {
    throw std::runtime_error("abs expects 1 argument");
  }
  auto I = args[0].as_tensor();
  auto O = select(I < 0., -I, I);
  return Value{O};
}

Value all(const Value& value) {
  IVLOG(1, "all");
  auto args = value.as_tuple();
  if (args.size() != 3) {
    throw std::runtime_error("all expects 3 arguments");
  }
  auto I = args[0].as_tensor();
  auto axes = args[1];
  auto keepdims = args[2].as_bool();

  auto one = cast(Tensor{1}, I.dtype());
  auto zero = cast(Tensor{0}, I.dtype());
  auto I_as_bool = select(I == 0, zero, one);
  if (I.rank() == 0) {
    return Value{cast(I_as_bool, DType::UINT8)};
  }
  if (axes.is_tuple() && axes.as_tuple().empty()) {
    return Value{cast(I_as_bool, DType::UINT8)};
  }

  AggregationAxes agg(I.rank(), axes, keepdims);

  I.bind_dims(agg.src_dims);
  Tensor O = Contraction(agg.dst_dims, agg.dst_idxs).product(I_as_bool(agg.src_idxs));
  return Value{cast(O, DType::UINT8)};
}

Value any(const Value& value) {
  IVLOG(1, "any");
  auto args = value.as_tuple();
  if (args.size() != 3) {
    throw std::runtime_error("any expects 3 arguments");
  }
  auto I = args[0].as_tensor();
  auto axes = args[1];
  auto keepdims = args[2].as_bool();

  auto one = cast(Tensor{1}, I.dtype());
  auto zero = cast(Tensor{0}, I.dtype());
  auto I_as_bool = select(I == 0, zero, one);
  if (I.rank() == 0) {
    return Value{cast(I_as_bool, DType::UINT8)};
  }
  if (axes.is_tuple() && axes.as_tuple().empty()) {
    return Value{cast(I_as_bool, DType::UINT8)};
  }

  AggregationAxes agg(I.rank(), axes, keepdims);

  I.bind_dims(agg.src_dims);
  Tensor S = Contraction(agg.dst_dims, agg.dst_idxs).sum(I_as_bool(agg.src_idxs));
  auto O = select(S == 0, zero, one);
  return Value{cast(O, DType::UINT8)};
}

Value argmax(const Value& value) {
  IVLOG(1, "argmax");
  auto args = value.as_tuple();
  if (args.size() != 2) {
    throw std::runtime_error("argmax expects 2 arguments");
  }
  auto I = args[0].as_tensor();
  auto axes = args[1];
  AggregationAxes agg(I.rank(), axes, false);
  I.bind_dims(agg.src_dims);
  Tensor M = Contraction(agg.dst_dims, agg.dst_idxs).max(I(agg.src_idxs));
  auto IX = index(agg.reduce_dims, 0);
  Tensor AM = Contraction(agg.dst_dims, agg.dst_idxs).max(cond(I(agg.src_idxs), M(agg.dst_idxs), IX(agg.reduce_idxs)));
  auto O = cast(AM, DType::UINT32);
  return Value{O};
}

Value binary_crossentropy(const Value& value) {
  IVLOG(1, "binary_crossentropy")
  auto args = value.as_tuple();

  // Read arguments
  if (args.size() != 3) {
    throw std::runtime_error("binary_crossentropy expects 3 arguments");
  }
  auto T = args[0].as_tensor();  // Targets Tensor
  auto raw_P = args[1];          // Predictions Tensor, before clipping
  auto epsilon = args[2].as_float();

  // Check args & set useful values
  if (epsilon < 0. || epsilon >= 0.5) {
    throw std::runtime_error(
        llvm::formatv("The epsilon used in binary_crossentropy must be between 0 and 0.5, received {0}", epsilon));
  }
  auto clip_inputs = make_tuple(raw_P, Value{epsilon}, Value{1. - epsilon});
  auto P = clip(clip_inputs).as_tensor();
  auto O = -T * log(P) - (1 - T) * log(1 - P);
  return Value{O};
}

Value broadcast(const Value& value) {
  IVLOG(1, "broadcast");
  auto args = value.as_tuple();
  if (args.size() != 3) {
    throw std::runtime_error(llvm::formatv("PlaidML broadcast op expects 3 arguments (received {0})", args.size()));
  }

  auto I = args[0].as_tensor();
  auto broadcast_axes = args[2].as_int_tuple();
  if (I.rank() != broadcast_axes.size()) {
    throw std::runtime_error(
        llvm::formatv("Mismatched broadcast axes (received {0} broadcast axes for input tensor of rank {1})",
                      broadcast_axes.size(), I.rank()));
  }

  auto input_shape = I.compute_shape().sizes();
  auto target_shape = args[1].as_int_tuple();

  std::vector<TensorDim> O_dims(target_shape.begin(), target_shape.end());
  std::vector<TensorDim> I_dims(I.rank());
  I.bind_dims(I_dims);

  std::vector<TensorIndex> I_idxs;
  std::vector<TensorIndex> O_idxs(target_shape.size());

  // Define input dims and indexes
  for (size_t i = 0; i < broadcast_axes.size(); i++) {
    if (input_shape[i] == 1) {
      I_idxs.emplace_back(0);
    } else {
      I_idxs.emplace_back(O_idxs.at(broadcast_axes[i]));
    }
  }

  Tensor O = Contraction(O_dims, O_idxs).assign(I(I_idxs));
  return Value{O};
}

Value clip(const Value& value) {
  IVLOG(1, "clip");
  auto args = value.as_tuple();

  // Read arguments
  if (args.size() != 3) {
    throw std::runtime_error("clip expects 3 arguments");
  }
  auto I = args[0].as_tensor();
  auto raw_min = args[1];
  auto raw_max = args[2];

  auto O = I;
  if (!raw_min.is_none()) {
    auto min = raw_min.as_tensor();
    O = select(O > min, O, cast(min, O.dtype()));
  }
  if (!raw_max.is_none()) {
    auto max = raw_max.as_tensor();
    O = select(O < max, O, cast(max, O.dtype()));
  }
  return Value{O};
}

Value concatenate(const Value& value) {
  // TODO: Make errors nicer (e.g. when bind_dims fails)
  IVLOG(1, "concatenate")

  // Read Arguments
  auto args = value.as_tuple();
  if (args.size() != 2) {
    throw std::runtime_error("concatenate expects 2 arguments");
  }
  auto tensor_vals = args[0].as_tuple();
  auto raw_axis = args[1].as_int();

  // Initialize useful values
  std::vector<Tensor> tensors;
  for (auto tensor_val : tensor_vals) {
    tensors.push_back(tensor_val.as_tensor());
  }
  if (tensors.empty()) {
    throw std::runtime_error("The concatenate op requires at least one input tensor");
  }
  auto ndims = tensors[0].rank();
  auto axis = normalize_axis(raw_axis, ndims, "concatenate");
  std::vector<TensorDim> dims(ndims);
  std::vector<TensorIndex> I_idxs;  // These will be named
  std::vector<TensorIndex> O_idxs;
  std::vector<TensorDim> axis_dims(tensors.size());
  std::vector<TensorDim> axis_dim_subtotals;
  std::vector<Tensor> results;
  TensorIndex axis_idx("a");
  axis_dim_subtotals.emplace_back(0);
  for (size_t i = 0; i < ndims; ++i) {
    if (i == axis) {
      I_idxs.push_back(axis_idx);
    } else {
      I_idxs.emplace_back(llvm::formatv("n{0}", i));
    }
  }

  // Bind the various input dimensions
  for (size_t i = 0; i < tensors.size(); ++i) {
    dims[axis] = axis_dims[i];
    tensors[i].bind_dims(dims);
    axis_dim_subtotals.push_back(axis_dims[i] + axis_dim_subtotals.back());
  }
  // Set dims to the final output dims
  dims[axis] = axis_dim_subtotals[tensors.size()];  // There are tensors.size() + 1 TensorDims in the RHS vector
  O_idxs = I_idxs;                                  // The axis index will be overwritten during the loop

  // Compute each intermediate output
  for (size_t i = 0; i < tensors.size(); ++i) {
    O_idxs[axis] = axis_idx + axis_dim_subtotals[i];
    Tensor R = Contraction(dims, O_idxs).assign(tensors[i](I_idxs));
    results.emplace_back(R);
  }
  auto final_result = results[0];
  for (size_t i = 1; i < tensors.size(); ++i) {
    final_result = final_result + results[i];
  }

  return Value{final_result};
}

namespace {
// Convolution helper functions

size_t compute_conv_rank_validating_strides(std::vector<int64_t>* strides, const Tensor& I_or_O,
                                            TensorLayout input_layout) {
  // As a side effect of computing the spatial_rank, this fills in the default 1s to strides if it's empty
  size_t spatial_rank = strides->size();
  if (spatial_rank == 0) {
    // We are probably* being asked to infer a default strides value using the spatial rank from the tensors. So examine
    // the `I_or_O` tensor rank and reconstruct `strides`.
    // (*: It's also possible that we're dealing with a rank 0 conv, but the inferred strides will be unchanged in that
    // case anyway, so this is safe.)
    // If we ever extend possible layouts so that I and O may have different layouts, we will need to do this check in
    // different ways depending on whether deriv_mode is DATA or not

    // Infer spatial rank from input/output tensor rank
    spatial_rank = I_or_O.rank() - nonspatial_dims(input_layout);
    for (size_t i = 0; i < spatial_rank; i++) {
      strides->push_back(1);
    }
  }
  return spatial_rank;
}

void validate_conv_padding(const std::vector<int64_t>& manual_padding, AutoPadMode autopad_mode,
                           std::stringstream& args_log) {
  if (!manual_padding.empty() && autopad_mode != AutoPadMode::EXPLICIT) {
    IVLOG(2, "Bad convolution, arguments:\n" << args_log.str());
    throw std::runtime_error("Autopadding and manual padding both requested for single conv operation");
  }
}

void validate_conv_dilations_rank(size_t spatial_rank, std::vector<int64_t>* dilations, std::stringstream& args_log) {
  // Verifies dilations rank and loads default value (all 1s) if dilations empty
  if (dilations->empty()) {
    // We're being asked to infer a default value for dilations
    for (size_t i = 0; i < spatial_rank; i++) {
      dilations->push_back(1);
    }
  } else if (dilations->size() != spatial_rank) {
    IVLOG(2, "Bad convolution, arguments:\n" << args_log.str());
    throw std::runtime_error(
        llvm::formatv("Inconsistent spatial rank in conv op (expecting rank {0}, received {1}D dilations)",
                      spatial_rank, dilations->size()));
  }
}

void validate_conv_data_dilations_rank(size_t spatial_rank, std::vector<int64_t>* data_dilations,
                                       std::stringstream& args_log) {
  if (data_dilations->empty()) {
    // We're being asked to infer a default value for data_dilations
    for (size_t i = 0; i < spatial_rank; i++) {
      data_dilations->push_back(1);
    }
  } else if (data_dilations->size() != spatial_rank) {
    IVLOG(2, "Bad convolution, arguments:\n" << args_log.str());
    throw std::runtime_error(
        llvm::formatv("Inconsistent spatial rank in conv op (expecting rank {0}, received {1}D data_dilations)",
                      spatial_rank, data_dilations->size()));
  }
}

void validate_conv_input_layout(TensorLayout input_layout, std::stringstream& args_log) {
  if (!is_input_layout(input_layout)) {
    IVLOG(2, "Bad convolution, arguments:\n" << args_log.str());
    throw std::runtime_error("Input tensor layout requested in conv op does not apply to convolution input tensors");
  }
}

void validate_conv_filter_layout(TensorLayout filter_layout, std::stringstream& args_log) {
  if (!is_filter_layout(filter_layout)) {
    IVLOG(2, "Bad convolution, arguments:\n" << args_log.str());
    throw std::runtime_error("Filter tensor layout requested in conv op does not apply to convolution filter tensors");
  }
}

void validate_conv_input_rank(size_t const spatial_rank, const Tensor& I, TensorLayout input_layout,
                              ConvDerivMode deriv_mode, std::stringstream& args_log) {
  if (deriv_mode != ConvDerivMode::DATA && I.rank() - spatial_rank != nonspatial_dims(input_layout)) {
    // If we ever extend possible layouts so that I and O may have different layouts, we will
    // need to do this check in different ways depending on whether deriv_mode is DATA or not
    IVLOG(2, "Bad convolution, arguments:\n" << args_log.str());
    throw std::runtime_error(llvm::formatv(
        "Inconsistent spatial rank in conv op (expected spatial rank {0} but input tensor has {1} dimensions, and thus "
        "{2} spatial dims). (This error can also occur if the layout of I is incorrectly specified or interpreted.)",
        spatial_rank, I.rank(), (I.rank() - nonspatial_dims(input_layout))));
  }
}

void validate_conv_filter_rank(size_t spatial_rank, const Tensor& F, TensorLayout filter_layout,
                               ConvDerivMode deriv_mode, std::stringstream& args_log) {
  if (deriv_mode != ConvDerivMode::FILTER && F.rank() - spatial_rank != nonspatial_dims(filter_layout)) {
    IVLOG(2, "Bad convolution, arguments:\n" << args_log.str());
    throw std::runtime_error(
        llvm::formatv("Inconsistent spatial rank in conv op (expected spatial rank {0} but filter tensor has {1} "
                      "dimensions, and thus {2} spatial dims). (This error can also occur if the layout of F is "
                      "incorrectly specified or interpreted.)",
                      spatial_rank, F.rank(), (F.rank() - nonspatial_dims(filter_layout))));
  }
}

void validate_conv_filter_shape_rank(size_t spatial_rank, std::vector<int64_t> filter_shape,
                                     std::stringstream& args_log) {
  if (filter_shape.size() && (filter_shape.size() != spatial_rank)) {
    IVLOG(2, "Bad convolution, arguments:\n" << args_log.str());
    throw std::runtime_error(
        llvm::formatv("Filter shape manually specified with inconsistent rank (expected spatial rank {0} but "
                      "filter_shape has {1} dimensions)",
                      spatial_rank, filter_shape.size()));
  }
}

void validate_conv_group_layout(TensorLayout filter_layout, GroupLayout group_layout, std::stringstream& args_log) {
  if (is_filter_layout_with_separate_groups(filter_layout) && group_layout != GroupLayout::SEPARATE) {
    IVLOG(2, "Bad convolution, arguments:\n" << args_log.str());
    throw std::runtime_error("Filter_layout specifies separate groups but group_layout isn't SEPARATE");
  }
  if (!is_filter_layout_with_separate_groups(filter_layout) && group_layout == GroupLayout::SEPARATE) {
    IVLOG(2, "Bad convolution, arguments:\n" << args_log.str());
    throw std::runtime_error("Filter_layout lacks separate groups but group_layout is SEPARATE");
  }
}

void validate_conv_result_shape(size_t spatial_rank, const std::vector<int64_t>& result_shape, ConvDerivMode deriv_mode,
                                bool infer_result_shape, std::stringstream& args_log) {
  if (result_shape.empty()) {
    if (deriv_mode != ConvDerivMode::NONE && !infer_result_shape) {
      IVLOG(2, "Bad convolution, arguments:\n" << args_log.str());
      throw std::runtime_error(
          "Transposed/gradient convolutions require specifying the result_shape. This can be bypassed by setting "
          "infer_result_shape = true, but be warned that infered result shapes do not necessarily match the input "
          "shape used in the forward convolution, as multiple input shapes produce the same output shape.");
    }
  } else {
    if (result_shape.size() != spatial_rank) {
      IVLOG(2, "Bad convolution, arguments:\n" << args_log.str());
      throw std::runtime_error(
          llvm::formatv("Inconsistent spatial rank in conv op (received {0} spatial dimensions based on strides "
                        "but result shape has {1} spatial dims).",
                        spatial_rank, result_shape.size()));
    }
  }
}

void normalize_grouping_strategy(int64_t* groups, AutoGroupMode* autogroup_mode, GroupLayout* group_layout) {
  // This normalization enforces:
  //  * If group_layout is NONE:
  //      - autogroup_mode is UNGROUPED
  //        (AUTO is converted to UNGROUPED, as is EXPLICIT if groups == 1)
  //        (DEPTHWISE throws, as does EXPLICIT if groups != 1)
  //      - groups is 1
  //        (If non-1, it is converted after autogroup_mode conversion succeeds)
  //  * If autogroup_mode is UNGROUPED:
  //      - groups is 1
  //        (If non-1, it throws)
  //      - group_layout allowed to vary
  //  * If autogroup_mode is EXPLICIT:
  //      - groups is > 1
  //        (If < 1, throw; if == 1, autogroup_mode is converted to UNGROUPED)
  //      - group_layout is allowed to vary, but may not be NONE
  //        (If group_layout is NONE and groups != 1, this throws (see above))
  //        (If group_layout is NONE and groupd == 1, autogroup_mode is converted to UNGROUPED (see above))
  //  * If autogroup_mode is AUTO:
  //      - groups is to be ignored
  //      - group_layout is SEPARATE or IN_K
  //        (throws if group_layout is IN_C)
  //        (if group_layout is NONE, autogroup_mode is converted to UNGROUPED (see above))
  //  * If autogroup_mode is DEPTHWISE:
  //      - groups is to be ignored
  //      - group_layout is not NONE
  switch (*autogroup_mode) {
    case AutoGroupMode::UNGROUPED:
      if (*groups != 1) {
        throw std::runtime_error("Convolution AutoGroupMode::UNGROUPED requires groups == 1");
      }
      break;
    case AutoGroupMode::AUTO:
      if (*group_layout == GroupLayout::NONE) {
        *groups = 1;
        *autogroup_mode = AutoGroupMode::UNGROUPED;
      }
      if (*group_layout == GroupLayout::IN_C) {
        // TODO: This and related cases may depend on the deriv_mode; take that into account
        throw std::runtime_error("Cannot automatically detect group size of convolution with IN_C GroupLayout");
      }
      break;
    case AutoGroupMode::EXPLICIT:
      if (*groups < 1) {
        throw std::runtime_error("Requested grouped convolution with fewer than 1 groups");
      }
      if (*groups == 1) {
        *autogroup_mode = AutoGroupMode::UNGROUPED;
      }
      if (*group_layout == GroupLayout::NONE && *groups != 1) {
        throw std::runtime_error("GroupLayout not specified for grouped convolution");
      }
      break;
    case AutoGroupMode::DEPTHWISE:
      if (*group_layout == GroupLayout::NONE) {
        throw std::runtime_error("Convolution GroupLayout must be specified to use DEPTHWISE AutoGroupMode");
      }
      break;
    default:
      throw std::runtime_error("Unrecognized AutoGroupMode");
  }
}

}  // namespace

Value convolution(const Value& value) {
  IVLOG(1, "convolution");
  // Parameters:
  //  0. Input Tensor
  //  1. Filter Tensor
  //  2. Strides
  //  3. Dilations
  //  4. Data Dilations
  //  5. Kernel Shape
  //  6. Groups
  //  7. Autopad Mode
  //  8. Manual Padding
  //  9. Input Tensor Layout
  // 10. Filter Tensor Layout
  // 11. Grouping Layout
  // 12. Winograd allowed
  // 13. Name
  // 14. Autogrouping (? Unclear if we really need this)
  // 15. Deriv Mode (DATA is equivalent to transposed conv)
  // 16. Result Shape (a.k.a. output shape, used for transposed/derivative convs)
  // 17. Infer Result Shape (is it legal to omit result shape for transposed convs)

  // Read Arguments
  auto args = value.as_tuple();
  if (args.size() != 18) {
    throw std::runtime_error("Convolution op expects 18 arguments");
  }
  auto I_or_O = args[0].as_tensor();  // O if deriv_mode is DATA, else I
  auto F_or_O = args[1].as_tensor();  // O if deriv_mode is FILTER, else F
  auto strides = args[2].as_int_tuple_or_empty();
  auto dilations = args[3].as_int_tuple_or_empty();
  auto data_dilations = args[4].as_int_tuple_or_empty();
  // TODO: Perhaps could upgrade use of filter_shape?
  // This is the shape of the _spatial_ filter dims _only_
  auto filter_shape = args[5].as_int_tuple_or_empty();
  auto groups = args[6].as_int();  // will be 1 for non-grouped convolutions
  auto autopad_mode = validate<AutoPadMode>(args[7].as_int());
  auto manual_padding = args[8].as_int_tuple_or_empty();
  auto input_layout = validate<TensorLayout>(args[9].as_int());
  auto filter_layout = validate<TensorLayout>(args[10].as_int());
  auto group_layout = validate<GroupLayout>(args[11].as_int());
  auto winograd_allowed = args[12].as_bool();  // TODO: Implement Winograd
  auto name = args[13].as_str();
  auto autogroup_mode = validate<AutoGroupMode>(args[14].as_int());
  auto deriv_mode = validate<ConvDerivMode>(args[15].as_int());
  auto result_shape = args[16].as_int_tuple_or_empty();
  auto infer_result_shape = args[17].as_bool();

  // Construct a string to log the arguments if something throws
  std::stringstream args_log;
  if (VLOG_IS_ON(1)) {
    args_log << "  Input Tensor: " << I_or_O << "\n";
    args_log << "  Filter Tensor: " << F_or_O << "\n";
    args_log << "  Strides: " << std::to_string(strides) << "\n";
    args_log << "  Dilations: " << std::to_string(dilations) << "\n";
    args_log << "  Data Dilations: " << std::to_string(data_dilations) << "\n";
    args_log << "  Filter Shape (optional): " << std::to_string(filter_shape) << "\n";
    args_log << "  Number of Groups (1 if not grouped): " << groups << "\n";
    args_log << "  Autopadding Mode: " << autopad_mode << "\n";
    args_log << "  Manual Padding (if used): " << std::to_string(manual_padding) << "\n";
    args_log << "  Input Layout: " << input_layout << "\n";
    args_log << "  Filter Layout: " << filter_layout << "\n";
    args_log << "  Group Layout: " << group_layout << "\n";
    args_log << "  Winograd Permitted?: " << winograd_allowed << "\n";
    args_log << "  Name: " << name << "\n";
    args_log << "  Autogroup Mode: " << autogroup_mode << "\n";
    args_log << "  Derivative Mode: " << deriv_mode << "\n";
    args_log << "  Result Shape (for transposed/differentiated convs): " << std::to_string(result_shape);
  }
  IVLOG(3, "Requesting convolution with args:\n" << args_log.str());

  Tensor I;  // Inputs (i.e. Data) tensor
  Tensor F;  // Filters (i.e. Weights i.e. Kernel) tensor
  Tensor O;  // Output (i.e. of a forward pass) tensor
  Contraction OC;

  // Connect the inputs to the right names
  switch (deriv_mode) {
    case ConvDerivMode::NONE:
      I = I_or_O;
      F = F_or_O;
      break;
    case ConvDerivMode::DATA:
      O = I_or_O;
      F = F_or_O;
      break;
    case ConvDerivMode::FILTER:
      I = I_or_O;
      O = F_or_O;
      break;
    default:
      IVLOG(2, "Bad convolution, arguments:\n" << args_log.str());
      throw std::runtime_error("Invalid ConvDerivMode");
  }

  // Determine the number of spatial dimensions
  auto spatial_rank = compute_conv_rank_validating_strides(&strides, I_or_O, input_layout);

  // Verify inputs are consistent & generate default arguments if needed
  validate_conv_padding(manual_padding, autopad_mode, args_log);
  validate_conv_dilations_rank(spatial_rank, &dilations, args_log);
  validate_conv_data_dilations_rank(spatial_rank, &data_dilations, args_log);
  validate_conv_input_layout(input_layout, args_log);
  validate_conv_filter_layout(filter_layout, args_log);
  validate_conv_input_rank(spatial_rank, I, input_layout, deriv_mode, args_log);
  validate_conv_filter_rank(spatial_rank, F, filter_layout, deriv_mode, args_log);
  validate_conv_filter_shape_rank(spatial_rank, filter_shape, args_log);
  validate_conv_group_layout(filter_layout, group_layout, args_log);
  validate_conv_result_shape(spatial_rank, result_shape, deriv_mode, infer_result_shape, args_log);
  extend_manual_padding(&manual_padding, spatial_rank);
  if (name.empty()) {
    name = "conv";
  }
  normalize_grouping_strategy(&groups, &autogroup_mode, &group_layout);

  // Prepare dimension and index variables
  TensorDim N, CI, CO, G;
  // The channel dimensions as used by the filters, adjusted for group layout
  TensorDim F_CI, F_CO;
  TensorIndex n("n");
  TensorIndex ci("ci");
  TensorIndex co("co");
  TensorIndex g("g");
  // The spatial dimensions of I
  std::vector<TensorDim> I_spatial_dims(spatial_rank);
  // The spatial indexes of I
  std::vector<TensorIndex> x;
  for (size_t i = 0; i < spatial_rank; ++i) {
    x.emplace_back(TensorIndex(llvm::formatv("x{0}", i)));
  }
  // The spatial dimensions of O; nearly unused
  std::vector<TensorDim> O_spatial_dims(spatial_rank);
  // The spatial dimensions of F
  std::vector<TensorDim> F_spatial_dims(spatial_rank);
  // The spatial indexs of F
  std::vector<TensorIndex> k;
  for (size_t i = 0; i < spatial_rank; ++i) {
    k.emplace_back(TensorIndex(llvm::formatv("k{0}", i)));
  }
  std::vector<TensorDim> I_dims;
  std::vector<TensorIndex> I_idxs;
  std::vector<TensorDim> F_dims;
  // this ensures that the inferred filter shape matches filter_shape if the latter is passed in
  std::vector<TensorDim> F_explicit_dims;
  std::vector<TensorIndex> F_idxs;
  std::vector<TensorDim> O_dims;
  std::vector<TensorIndex> O_idxs;
  // G may be explicit or automatically set, based on autogroup_mode
  TensorDim G_explicit(groups);
  switch (autogroup_mode) {
    case AutoGroupMode::EXPLICIT:
    case AutoGroupMode::UNGROUPED:
      G = G_explicit;
      break;
    case AutoGroupMode::DEPTHWISE:
      G = CI;
      if (group_layout == GroupLayout::IN_K || group_layout == GroupLayout::SEPARATE) {
        F_CI = TensorDim(1);
      } else if (group_layout == GroupLayout::IN_C) {
        // Everything can be inferred, do nothing  // nolint(whitespace/empty_if_body)
      } else {
        IVLOG(2, "Bad convolution, arguments:\n" << args_log.str());
        throw std::runtime_error(llvm::formatv("Unsupported group layout '{0}' used with autogroup mode DEPTHWISE",
                                               to_string(group_layout)));
      }
      break;
    case AutoGroupMode::AUTO:
      if (group_layout == GroupLayout::SEPARATE || group_layout == GroupLayout::IN_K) {
        // just let G be inferred; i.e. do nothing  // nolint(whitespace/empty_if_body)
      } else {
        IVLOG(2, "Bad convolution, arguments:\n" << args_log.str());
        throw std::runtime_error(
            llvm::formatv("Unsupported group layout '{0}' used with autogroup mode AUTO", to_string(group_layout)));
      }
      break;
    default:
      IVLOG(2, "Bad convolution, arguments:\n" << args_log.str());
      throw std::runtime_error("Unrecognized AutoGroupMode");
  }

  // Set up dimensions of the inputs first so they can be bound Group layout
  // affects the size of filter dimensions; we pass through the dims that don't
  // need to be adjusted here, and we will calculate those dimensions that will
  // be adjusted later (after some more dims are bound).
  // TODO: This needs more thorough test converage
  switch (group_layout) {
    case GroupLayout::NONE:
      F_CO = CO;
      F_CI = CI;
      break;
    case GroupLayout::IN_C:
      // Later: F_CO = CO / G;
      F_CI = CI;
      break;
    case GroupLayout::IN_K:
      F_CO = CO;
      // Later: F_CI = CI / G;
      break;
    case GroupLayout::SEPARATE:
      // Later: F_CO = CO / G;
      // Later: F_CI = CI / G;
      break;
    default:
      IVLOG(2, "Bad convolution, arguments:\n" << args_log.str());
      throw std::runtime_error("Invalid group_layout");
  }

  // The input data dims
  if (deriv_mode != ConvDerivMode::DATA) {
    switch (input_layout) {
      case TensorLayout::NCX:
        I_dims.push_back(N);
        I_dims.push_back(CI);
        for (size_t i = 0; i < spatial_rank; ++i) {
          I_dims.push_back(I_spatial_dims[i]);
        }
        break;
      case TensorLayout::NXC:
        I_dims.push_back(N);
        for (size_t i = 0; i < spatial_rank; ++i) {
          I_dims.push_back(I_spatial_dims[i]);
        }
        I_dims.push_back(CI);
        break;
      default:
        IVLOG(2, "Bad convolution, arguments:\n" << args_log.str());
        throw std::runtime_error("Invalid input_layout");
    }
    I.bind_dims(I_dims);
  }

  // The filter dims
  if (deriv_mode != ConvDerivMode::FILTER) {
    switch (filter_layout) {
      case TensorLayout::GKCX:
        F_dims.push_back(G);
        F_explicit_dims.push_back(G);
        // Fall through deliberately
      case TensorLayout::KCX:
        F_dims.push_back(F_CO);
        F_explicit_dims.push_back(F_CO);
        F_dims.push_back(F_CI);
        F_explicit_dims.push_back(F_CI);
        for (size_t i = 0; i < spatial_rank; ++i) {
          F_dims.push_back(F_spatial_dims[i]);
          if (filter_shape.size()) {
            F_explicit_dims.push_back(TensorDim(filter_shape[i]));
          }
        }
        break;
      case TensorLayout::XCK:
      case TensorLayout::XGCK:
        for (size_t i = 0; i < spatial_rank; ++i) {
          F_dims.push_back(F_spatial_dims[i]);
          if (filter_shape.size()) {
            F_explicit_dims.push_back(TensorDim(filter_shape[i]));
          }
        }
        if (filter_layout == TensorLayout::XGCK) {
          F_dims.push_back(G);
          F_explicit_dims.push_back(G);
        }
        F_dims.push_back(F_CI);
        F_explicit_dims.push_back(F_CI);
        F_dims.push_back(F_CO);
        F_explicit_dims.push_back(F_CO);
        break;
      default:
        IVLOG(2, "Bad convolution, arguments:\n" << args_log.str());
        throw std::runtime_error("Invalid filter_layout");
    }
    F.bind_dims(F_dims);
    if (filter_shape.size()) {
      F.bind_dims(F_explicit_dims);
    }
  }

  // The output data dims
  if (deriv_mode != ConvDerivMode::NONE) {
    // This assumes we infer the output layout from the input layout. So if we
    // change that, the output data dims section will need to be adapted.
    switch (input_layout) {
      case TensorLayout::NCX:
        O_dims.push_back(N);
        O_dims.push_back(CO);
        for (size_t i = 0; i < spatial_rank; ++i) {
          O_dims.push_back(O_spatial_dims[i]);
        }
        break;
      case TensorLayout::NXC:
        O_dims.push_back(N);
        for (size_t i = 0; i < spatial_rank; ++i) {
          O_dims.push_back(O_spatial_dims[i]);
        }
        O_dims.push_back(CO);
        break;
      default:
        IVLOG(2, "Bad convolution, arguments:\n" << args_log.str());
        throw std::runtime_error("Invalid input_layout");
    }
    O.bind_dims(O_dims);
  }

  // Compute the adjustments to the filter channel dimensions that come from group size
  switch (group_layout) {
    case GroupLayout::NONE:
      break;
    case GroupLayout::IN_C:
      CO = F_CO * G;
      break;
    case GroupLayout::IN_K:
      CI = F_CI * G;
      break;
    case GroupLayout::SEPARATE:
      CO = F_CO * G;
      CI = F_CI * G;
      break;
    default:
      IVLOG(2, "Bad convolution, arguments:\n" << args_log.str());
      throw std::runtime_error("Invalid group_layout");
  }

  // Determine the padding and the shape of the result tensor
  // Note that this is a different shape computed in a different way depending on the DerivMode. In most cases with DATA
  // and FILTER, `result_shape` will be set, in which case we use the NONE mode logic for the fully determined padding
  // amounts it enables. If we need to we can infer result_shape for these cases (currently only implemented for DATA),
  // but we have to make the assumption that the size is the minimal possible, so we avoid this path where possible.
  std::vector<TensorDim> pad_before;
  // Replace the unset defaults
  switch (deriv_mode) {
    case ConvDerivMode::NONE:
      O_spatial_dims.clear();
      break;
    case ConvDerivMode::DATA:
      I_spatial_dims.clear();
      break;
    default:
      break;
  }
  for (size_t i = 0; i < spatial_rank; ++i) {
    TensorDim local_pad_before;
    TensorDim local_output_size;
    TensorDim local_input_size;
    TensorDim local_filter_size;
    if (deriv_mode == ConvDerivMode::DATA && result_shape.empty()) {
      TensorDim local_output_size = O_spatial_dims[i];
      TensorDim local_filter_size = F_spatial_dims[i];
      std::tie(local_pad_before, local_input_size) = compute_padding_and_input_size(
          local_output_size, local_filter_size, strides[i], autopad_mode, manual_padding[i],
          manual_padding[i + spatial_rank], dilations[i], data_dilations[i]);
      pad_before.push_back(local_pad_before);
      I_spatial_dims.push_back(local_input_size);
    } else {
      if (deriv_mode == ConvDerivMode::FILTER && result_shape.empty()) {
        IVLOG(2, "Bad convolution, arguments:\n" << args_log.str());
        throw std::runtime_error(
            "Result shape inference not yet supported for filter transposed/derivative convolutions");
      }
      local_input_size = (deriv_mode == ConvDerivMode::DATA) ? TensorDim(result_shape[i]) : I_spatial_dims[i];
      local_filter_size = (deriv_mode == ConvDerivMode::FILTER) ? TensorDim(result_shape[i]) : F_spatial_dims[i];
      std::tie(local_pad_before, local_output_size) = compute_padding_and_output_size(
          local_input_size, local_filter_size, strides[i], autopad_mode, manual_padding[i],
          manual_padding[i + spatial_rank], dilations[i], data_dilations[i], false);
      pad_before.push_back(local_pad_before);
      switch (deriv_mode) {
        case ConvDerivMode::NONE:
          O_spatial_dims.push_back(local_output_size);
          break;
        case ConvDerivMode::DATA:
          I_spatial_dims.push_back(TensorDim(result_shape[i]));
          break;
        default:
          break;
      }
    }
  }

  // Now set up the dimensions of the result to be returned
  switch (deriv_mode) {
    case ConvDerivMode::NONE:
      // This assumes we infer the output layout from the input layout. So if we
      // change that, the below switch will need to be adapted.
      switch (input_layout) {
        case TensorLayout::NCX:
          O_dims.push_back(N);
          O_dims.push_back(CO);
          for (size_t i = 0; i < spatial_rank; ++i) {
            O_dims.push_back(O_spatial_dims[i]);
          }
          break;
        case TensorLayout::NXC:
          O_dims.push_back(N);
          for (size_t i = 0; i < spatial_rank; ++i) {
            O_dims.push_back(O_spatial_dims[i]);
          }
          O_dims.push_back(CO);
          break;
        default:
          IVLOG(2, "Bad convolution, arguments:\n" << args_log.str());
          throw std::runtime_error("Invalid input_layout");
      }
      OC = Contraction(name).outShape(O_dims);
      break;
    case ConvDerivMode::DATA:
      switch (input_layout) {
        case TensorLayout::NCX:
          I_dims.push_back(N);
          I_dims.push_back(CI);
          for (size_t i = 0; i < spatial_rank; ++i) {
            I_dims.push_back(I_spatial_dims[i]);
          }
          break;
        case TensorLayout::NXC:
          I_dims.push_back(N);
          for (size_t i = 0; i < spatial_rank; ++i) {
            I_dims.push_back(I_spatial_dims[i]);
          }
          I_dims.push_back(CI);
          break;
        default:
          IVLOG(2, "Bad convolution, arguments:\n" << args_log.str());
          throw std::runtime_error("Invalid input_layout");
      }
      OC = Contraction(name).outShape(I_dims);
      break;
    case ConvDerivMode::FILTER:
      switch (filter_layout) {
        // TODO: This won't always work for grouped convolutions, will have to update
        case TensorLayout::GKCX:
          F_dims.push_back(G);
          // Fall through deliberately
        case TensorLayout::KCX:
          F_dims.push_back(F_CO);
          F_dims.push_back(F_CI);
          for (size_t i = 0; i < spatial_rank; ++i) {
            F_dims.push_back(TensorDim(result_shape[i]));
          }
          break;
        case TensorLayout::XCK:
        case TensorLayout::XGCK:
          for (size_t i = 0; i < spatial_rank; ++i) {
            F_dims.push_back(TensorDim(result_shape[i]));
          }
          if (filter_layout == TensorLayout::XGCK) {
            F_dims.push_back(G);
          }
          F_dims.push_back(F_CI);
          F_dims.push_back(F_CO);
          break;
        default:
          IVLOG(2, "Bad convolution, arguments:\n" << args_log.str());
          throw std::runtime_error("Invalid filter_layout");
      }
      OC = Contraction(name).outShape(F_dims);
      break;
    default:
      IVLOG(2, "Bad convolution, arguments:\n" << args_log.str());
      throw std::runtime_error("Invalid deriv_mode");
  }

  // Set up index formulas
  // Input data indexes
  switch (input_layout) {
    case TensorLayout::NCX:
      I_idxs.push_back(n);
      if (group_layout == GroupLayout::NONE) {
        I_idxs.push_back(ci);
      } else {
        I_idxs.push_back((CI / G) * g + ci);
      }
      for (size_t i = 0; i < spatial_rank; ++i) {
        I_idxs.emplace_back((strides[i] * x[i] + dilations[i] * k[i] - pad_before[i]) / data_dilations[i]);
      }
      break;
    case TensorLayout::NXC:
      I_idxs.push_back(n);
      for (size_t i = 0; i < spatial_rank; ++i) {
        I_idxs.emplace_back((strides[i] * x[i] + dilations[i] * k[i] - pad_before[i]) / data_dilations[i]);
      }
      if (group_layout == GroupLayout::NONE) {
        I_idxs.push_back(ci);
      } else {
        I_idxs.push_back((CI / G) * g + ci);
      }
      break;
    default:
      IVLOG(2, "Bad convolution, arguments:\n" << args_log.str());
      throw std::runtime_error("Invalid input_layout");
  }

  std::vector<Constraint> constraints;

  // Filter indexes
  TensorIndex f_co, f_ci;  // Filter index formulas for out/in channels; depend on group layout
  switch (group_layout) {
    case GroupLayout::NONE:
    case GroupLayout::SEPARATE:
      f_co = co;
      f_ci = ci;
      break;
    case GroupLayout::IN_C:
      f_co = co;
      f_ci = (CI / G) * g + ci;
      constraints.push_back(ci < CI / G);
      break;
    case GroupLayout::IN_K:
      f_co = (CO / G) * g + co;
      f_ci = ci;
      constraints.push_back(co < CO / G);
      break;
    default:
      IVLOG(2, "Bad convolution, arguments:\n" << args_log.str());
      throw std::runtime_error("Unrecognized group layout");
  }
  switch (filter_layout) {
    case TensorLayout::GKCX:
      F_idxs.push_back(g);
      // Fall through deliberately
    case TensorLayout::KCX:
      F_idxs.push_back(f_co);
      F_idxs.push_back(f_ci);
      for (size_t i = 0; i < spatial_rank; ++i) {
        F_idxs.push_back(k[i]);
      }
      break;
    case TensorLayout::XCK:
    case TensorLayout::XGCK:
      for (size_t i = 0; i < spatial_rank; ++i) {
        F_idxs.push_back(k[i]);
      }
      if (filter_layout == TensorLayout::XGCK) {
        F_idxs.push_back(g);
      }
      F_idxs.push_back(f_ci);
      F_idxs.push_back(f_co);
      break;
    default:
      IVLOG(2, "Bad convolution, arguments:\n" << args_log.str());
      throw std::runtime_error("Invalid filter_layout");
  }

  // Output data indexes
  // This assumes we infer the output layout from the input layout. So if we
  // change that, the below switch will need to be adapted.
  switch (input_layout) {
    case TensorLayout::NCX:
      O_idxs.push_back(n);
      if (group_layout == GroupLayout::NONE) {
        O_idxs.push_back(co);
      } else {
        O_idxs.push_back((CO / G) * g + co);
      }
      for (size_t i = 0; i < spatial_rank; ++i) {
        O_idxs.push_back(x[i]);
      }
      break;
    case TensorLayout::NXC:
      O_idxs.push_back(n);
      for (size_t i = 0; i < spatial_rank; ++i) {
        O_idxs.push_back(x[i]);
      }
      if (group_layout == GroupLayout::NONE) {
        O_idxs.push_back(co);
      } else {
        O_idxs.push_back((CO / G) * g + co);
      }
      break;
    default:
      IVLOG(2, "Bad convolution, arguments:\n" << args_log.str());
      throw std::runtime_error("Invalid input_layout");
  }

  // Return the contraction
  switch (deriv_mode) {
    case ConvDerivMode::NONE:
      OC.outAccess(O_idxs).sum(I(I_idxs) * F(F_idxs)).add_constraints(constraints);
      return Value{OC};
    case ConvDerivMode::DATA:
      OC.outAccess(I_idxs).sum(O(O_idxs) * F(F_idxs)).add_constraints(constraints);
      return Value{OC};
    case ConvDerivMode::FILTER:
      OC.outAccess(F_idxs).sum(I(I_idxs) * O(O_idxs)).add_constraints(constraints);
      return Value{OC};
    default:
      IVLOG(2, "Bad convolution, arguments:\n" << args_log.str());
      throw std::runtime_error("Unrecognized deriv_mode");
  }
}

Value cumprod(const Value& value) {
  IVLOG(1, "cumprod");
  auto args = value.as_tuple();
  if (args.size() != 2) {
    throw std::runtime_error("cumprod expects 2 arguments");
  }
  auto I = args[0].as_tensor();
  auto raw_axis = args[1].as_int();

  auto ndims = I.rank();
  auto axis = normalize_axis(raw_axis, ndims, "cumprod");
  std::vector<TensorDim> dims(ndims);
  I.bind_dims(dims);
  std::vector<TensorIndex> I_idxs(ndims);
  std::vector<TensorIndex> O_idxs(I_idxs);
  TensorIndex cumulator_idx;
  I_idxs[axis] = I_idxs[axis] - cumulator_idx;
  Tensor O = Contraction(dims, O_idxs).product(I(I_idxs)).add_constraint(cumulator_idx < dims[axis]);
  return Value{O};
}

Value cumsum(const Value& value) {
  IVLOG(1, "cumsum");
  auto args = value.as_tuple();
  if (args.size() != 2) {
    throw std::runtime_error("cumsum expects 2 arguments");
  }
  auto I = args[0].as_tensor();
  auto raw_axis = args[1].as_int();

  auto ndims = I.rank();
  auto axis = normalize_axis(raw_axis, ndims, "cumsum");
  std::vector<TensorDim> dims(ndims);
  I.bind_dims(dims);
  std::vector<TensorIndex> I_idxs(ndims);
  std::vector<TensorIndex> O_idxs(I_idxs);
  TensorIndex cumulator_idx;
  I_idxs[axis] = I_idxs[axis] - cumulator_idx;
  Tensor O = Contraction(dims, O_idxs).sum(I(I_idxs)).add_constraint(cumulator_idx < dims[axis]);
  return Value{O};
}

Value dot(const Value& value) {
  IVLOG(1, "dot");
  auto args = value.as_tuple();
  if (args.size() != 2) {
    throw std::runtime_error("dot expects 2 arguments");
  }
  auto X = args[0].as_tensor();
  auto Y = args[1].as_tensor();
  if (X.dtype() != Y.dtype()) {
    throw std::runtime_error(llvm::formatv("Invalid dtype in dot: X.dtype = '{0}', Y.dtype = '{1}'",
                                           to_string(X.dtype()), to_string(Y.dtype())));
  }
  if (X.rank() == 1 && Y.rank() == 1) {
    TensorDim I;
    TensorIndex i;
    X.bind_dims(I);
    Y.bind_dims(I);
    Tensor O = Contraction({I}, {i}).sum(X(i) * Y(i));
    return Value{O};
  }
  if (1 <= X.rank() && 2 <= Y.rank()) {
    std::vector<TensorDim> X_dims(X.rank());
    std::vector<TensorDim> Y_dims(Y.rank());
    TensorIndex z;
    std::vector<TensorIndex> X_idxs(X.rank());
    std::vector<TensorIndex> Y_idxs(Y.rank());
    X_idxs[X.rank() - 1] = z;
    Y_idxs[Y.rank() - 2] = z;
    X.bind_dims(X_dims);
    Y.bind_dims(Y_dims);
    std::vector<TensorDim> O_dims;
    std::vector<TensorIndex> O_idxs;
    for (size_t i = 0; i < X.rank() - 1; i++) {
      O_dims.push_back(X_dims[i]);
      O_idxs.push_back(X_idxs[i]);
    }
    for (size_t i = 0; i < Y.rank() - 2; i++) {
      O_dims.push_back(Y_dims[i]);
      O_idxs.push_back(Y_idxs[i]);
    }
    O_dims.push_back(Y_dims[Y.rank() - 1]);
    O_idxs.push_back(Y_idxs[Y.rank() - 1]);
    Tensor O = Contraction(O_dims, O_idxs).sum(X(X_idxs) * Y(Y_idxs));
    return Value{O};
  }
  throw std::runtime_error(
      llvm::formatv("Unsupported dims for dot operation: X.dims = {0}, Y.dims = {1}", X.rank(), Y.rank()));
}

Value elu(const Value& value) {
  IVLOG(1, "elu");

  // Read arguments
  auto args = value.as_tuple();
  if (args.size() != 2) {
    throw std::runtime_error(llvm::formatv("PlaidML elu op expects 2 arguments (received {0})", args.size()));
  }
  auto I = args[0].as_tensor();

  // Same algorithm, but alpha may be either int or float
  if (args[1].is_float()) {
    auto alpha = args[1].as_float();
    auto O = select(I < 0, alpha * exp(I) - alpha, I);
    return Value{O};
  } else if (args[1].is_int()) {
    auto alpha = args[1].as_int();
    auto O = select(I < 0, alpha * exp(I) - alpha, I);
    return Value{O};
  }
  throw std::runtime_error("Unexpected type for alpha in elu");
}

Value explicit_padding(const Value& value) {
  IVLOG(1, "explicit_padding");
  auto args = value.as_tuple();
  if (args.size() < 5) {
    throw std::runtime_error("explicit_padding expects 5 arguments");
  }

  auto I = args[0].as_tensor();
  auto lo_pads = args[1].as_int_tuple();
  auto hi_pads = args[2].as_int_tuple();
  auto mode = validate<PadMode>(args[3].as_int());

  // validate inputs

  if (lo_pads.size() != I.rank()) {
    IVLOG(2, lo_pads.size())
    IVLOG(2, I.rank())
    IVLOG(2, lo_pads[0])
    throw std::runtime_error(
        llvm::formatv("Inconsistent shapes in explicit_padding op (received an input tensor with {0} dims, "
                      "but received lower padding for {1} dims.)",
                      I.rank(), lo_pads.size()));
  }
  if (hi_pads.size() != I.rank()) {
    throw std::runtime_error(
        llvm::formatv("Inconsistent shapes in explicit_padding op (received an input tensor with {0} dims, "
                      "but received higher padding for {1} dims.)",
                      I.rank(), hi_pads.size()));
  }

  std::vector<TensorDim> I_dims;
  std::vector<TensorDim> O_dims;
  std::vector<TensorIndex> I_idxs;
  std::vector<TensorIndex> O_idxs;

  // Assign dimensions & indices
  std::vector<TensorDim> X(I.rank());
  std::vector<TensorIndex> x;
  for (size_t i = 0; i < I.rank(); ++i) {
    x.emplace_back(llvm::formatv("x{0}", i));
  }

  for (size_t i = 0; i < I.rank(); ++i) {
    I_dims.push_back(X[i]);
    I_idxs.push_back(x[i]);
  }
  I.bind_dims(I_dims);

  for (size_t i = 0; i < I.rank(); ++i) {
    O_dims.push_back(X[i] + lo_pads[i] + hi_pads[i]);
    O_idxs.push_back(x[i] + lo_pads[i]);
  }

  Tensor O;

  switch (mode) {
    case PadMode::CONSTANT: {
      IVLOG(2, "Constant padding requested");

      auto padval = args[4].as_tensor();
<<<<<<< HEAD
      O(O_idxs) = I(I_idxs);
      O.use_default(padval);
=======
      I = I - padval;
      Tensor OC = Contraction(O_dims, O_idxs).assign(I(I_idxs));
      O = OC + padval;
>>>>>>> 45624c58
    } break;
    case PadMode::EDGE:
    case PadMode::SYMMETRIC:
    case PadMode::REFLECT: {
      throw std::runtime_error(llvm::formatv("Unimplemented padding mode: {0}", to_string(mode)));
    } break;
    default:
      throw std::runtime_error(llvm::formatv("Unrecognized padding mode: {0}", to_string(mode)));
  }

  return Value{O};
}

Value flip(const Value& value) {
  IVLOG(1, "flip");
  // This is numpy-style `flip`; Keras calls it `repeat`

  // Read arguments
  auto args = value.as_tuple();
  if (args.size() != 2) {
    throw std::runtime_error(llvm::formatv("PlaidML flip op expects 2 arguments (received {0})", args.size()));
  }
  auto I = args[0].as_tensor();
  std::vector<int64_t> raw_axes;
  // Hold off on reading the axis arg

  // Set up useful variables
  auto ndims = I.rank();
  if (args[1].is_int()) {
    raw_axes.push_back(args[1].as_int());
  } else if (args[1].is_none()) {
    for (uint64_t i = 0; i < ndims; ++i) {
      raw_axes.push_back(i);
    }
  } else {
    raw_axes = args[1].as_int_tuple();
  }
  std::vector<size_t> axes;
  for (auto& raw_axis : raw_axes) {
    axes.push_back(normalize_axis(raw_axis, ndims, "flip"));
  }

  // Perform the flip
  std::vector<TensorDim> dims(ndims);
  std::vector<TensorIndex> I_idxs(ndims);
  std::vector<TensorIndex> O_idxs(I_idxs);
  I.bind_dims(dims);
  for (const auto& axis : axes) {
    O_idxs[axis] = dims[axis] - 1 - I_idxs[axis];
  }
  Tensor O = Contraction(dims, O_idxs).assign(I(I_idxs));
  return Value{O};
}

Value hard_sigmoid(const Value& value) {
  IVLOG(1, "hard_sigmoid");
  auto args = value.as_tuple();
  if (args.size() != 2) {
    throw std::runtime_error("hard_sigmoid expects 2 arguments");
  }
  auto I = args[0].as_tensor();
  auto slope = args[1].as_float();
  if (slope <= 0) {
    throw std::runtime_error(llvm::formatv("hard_sigmoid expects positive slope, received {0}", slope));
  }
  auto hi_cusp = 1. / (2. * slope);
  auto lo_cusp = -hi_cusp;
  auto lo = cast(Tensor(0.), I.dtype());
  auto hi = cast(Tensor(1.), I.dtype());
  auto O = select(I < lo_cusp, lo, select(I > hi_cusp, hi, slope * I + 0.5));
  return Value{O};
}

Value image_resize(const Value& value) {
  // Resize a 2D image's spatial dimensions, each by a positive integer factor
  IVLOG(1, "image_resize");
  auto args = value.as_tuple();
  if (args.size() != 4) {
    throw std::runtime_error("image_resize expects 4 arguments");
  }
  auto raw_I = args[0];
  auto factors = args[1].as_int_tuple();
  auto interp = validate<InterpolationMode>(args[2].as_int());
  auto layout = validate<TensorLayout>(args[3].as_int());

  for (const auto& scale_factor : factors) {
    if (scale_factor <= 0) {
      throw std::runtime_error(
          llvm::formatv("All scaling factors in image_resize must be positive (received {0})", scale_factor));
    }
  }

  // The total number of spatial dimensions and how many non-spatial dimensions are before & after the spatial dims
  size_t rank;  // an error if this isn't 2
  size_t pre_axes;
  auto I = raw_I.as_tensor();
  auto ndims = I.rank();
  switch (layout) {
    case TensorLayout::NCX:
      rank = ndims - 2;
      pre_axes = 2;
      break;
    case TensorLayout::NXC:
      rank = ndims - 2;
      pre_axes = 1;
      break;
    default:
      throw std::runtime_error(
          llvm::formatv("Unable to apply image_resize to a tensor with layout '%1'", to_string(layout)));
  }
  if (rank != 2) {
    throw std::runtime_error(llvm::formatv("Expected 2 spatial dims for resize_images, received {0}", rank));
  }
  if (factors.size() != 2) {
    throw std::runtime_error(
        llvm::formatv("Cannot resize a 2D image using {1} spatial scaling factors", rank, factors.size()));
  }

  Tensor O;
  switch (interp) {
    case InterpolationMode::NEAREST: {
      auto R = repeat(make_tuple(raw_I, Value{factors[0]}, Value{pre_axes}));
      O = repeat(make_tuple(R, Value{factors[1]}, Value{pre_axes + 1})).as_tensor();
    } break;
    case InterpolationMode::BILINEAR: {
      // This aligns the corners to 0 and <factor> * (<dim> - 1), and assumes zero-padding, which is a bit weird. But
      // it's easy to code and for ML the weirdness probably doesn't particularly matter.
      // Could likely eke out a bit more perf by precomputing K instead of doing it at runtime on device.

      // Setup K
      Tensor HCoeff = cast(Tensor{1.0 / factors[0]}, DType::FLOAT32);
      Tensor WCoeff = cast(Tensor{1.0 / factors[1]}, DType::FLOAT32);
      TensorDim HFactor{factors[0]};
      TensorDim WFactor{factors[1]};
      TensorIndex j{"j"}, i{"i"}, y{"y"}, x{"x"};
      Tensor HCoeffVec = Contraction({HFactor}, {y}).assign(HCoeff());
      Tensor WCoeffVec = Contraction({WFactor}, {x}).assign(WCoeff());
      TensorDim HK_dim = 2 * HFactor - 1;
      TensorDim WK_dim = 2 * WFactor - 1;
      Tensor HK = Contraction({HK_dim}, {y}).sum(HCoeffVec(j + y - HFactor + 1)).add_constraint(j < HFactor);
      Tensor WK = Contraction({WK_dim}, {x}).sum(WCoeffVec(i + x - WFactor + 1)).add_constraint(i < WFactor);
      Tensor K = Contraction({HK_dim, WK_dim}, {y, x}).assign(HK(y) * WK(x));

      // Resize
      std::vector<TensorDim> I_dims(ndims);
      std::vector<TensorIndex> I_idxs(ndims);
      I.bind_dims(I_dims);
      std::vector<TensorDim> O_dims;
      std::vector<TensorIndex> O_idxs;
      for (size_t ax = 0; ax < pre_axes; ++ax) {
        O_dims.push_back(I_dims[ax]);
        O_idxs.push_back(I_idxs[ax]);
      }
      O_dims.push_back(HFactor * I_dims[pre_axes]);
      O_dims.push_back(WFactor * I_dims[pre_axes + 1]);
      O_idxs.push_back(HFactor * I_idxs[pre_axes] + j - HFactor + 1);
      O_idxs.push_back(WFactor * I_idxs[pre_axes + 1] + i - WFactor + 1);
      for (size_t ax = pre_axes + 2; ax < ndims; ++ax) {
        O_dims.push_back(I_dims[ax]);
        O_idxs.push_back(I_idxs[ax]);
      }
      O = Contraction(O_dims, O_idxs).sum(I(I_idxs) * K(j, i));
    } break;
    default:
      throw std::runtime_error("Unrecognized InterpolationMode in image_resize");
  }
  return Value{O};
}

Value lrn(const Value& value) {
  IVLOG(1, "lrn");
  auto args = value.as_tuple();
  if (args.size() != 6) {
    throw std::runtime_error("lrn expects 6 arguments");
  }
  auto I = args[0].as_tensor();
  auto window_size = args[1].as_int_tuple();
  auto axes = args[2].as_int_tuple();
  auto alpha = args[3].as_float();
  auto beta = args[4].as_float();
  auto epsilon = args[5].as_float();

  LRNAxes agg(I.rank(), axes, window_size);
  std::vector<TensorDim> dims(I.rank());
  I.bind_dims(dims);

  auto I_sqr = I * I;
  Tensor local_sum_sqr = Contraction(dims, agg.dst_idxs).sum(I_sqr(agg.src_idxs)).add_constraints(agg.constraints);
  return Value{I / edsl::pow(alpha * local_sum_sqr + epsilon, Tensor(beta))};
}

Value max(const Value& value) {
  IVLOG(1, "max");
  auto args = value.as_tuple();
  if (args.size() != 3) {
    throw std::runtime_error("max expects 3 arguments");
  }
  auto I = args[0].as_tensor();
  auto axes = args[1];
  auto keepdims = args[2].as_bool();
  AggregationAxes agg(I.rank(), axes, keepdims);
  I.bind_dims(agg.src_dims);
  Tensor O = Contraction(agg.dst_dims, agg.dst_idxs).max(I(agg.src_idxs));
  return Value{O};
}

Value maximum(const Value& value) {
  IVLOG(1, "maximum");
  auto args = value.as_tuple();
  if (args.size() != 2) {
    throw std::runtime_error("maximum expects 2 arguments");
  }
  auto X = args[0].as_tensor();
  auto Y = args[1].as_tensor();
  auto O = select(X < Y, Y, X);
  return Value{O};
}

Value mean(const Value& value) {
  IVLOG(1, "mean");
  auto args = value.as_tuple();
  if (args.size() != 3) {
    throw std::runtime_error("mean expects 3 arguments");
  }

  auto I = args[0].as_tensor();
  if (I.rank() == 0) {
    return Value{I};
  }

  // TODO: Move this commented block to Keras?
  // if (I_shape.dtype() == DType::BOOLEAN) {
  //   I = cast(I, floatx());
  // }

  auto axes = args[1];
  if (axes.is_tuple() && axes.as_tuple().empty()) {
    return Value{I};
  }

  auto keepdims = args[2].as_bool();

  AggregationAxes agg(I.rank(), axes, keepdims);

  I.bind_dims(agg.src_dims);
  Tensor SO = Contraction(agg.dst_dims, agg.dst_idxs).sum(I(agg.src_idxs));
  auto denom = Tensor{1};
  for (const auto& axis : agg.axes) {
    denom = denom * agg.src_dims.at(axis);
  }
  return Value{SO / denom};
}

Value min(const Value& value) {
  IVLOG(1, "min");
  auto args = value.as_tuple();
  if (args.size() != 3) {
    throw std::runtime_error("min expects 3 arguments");
  }
  auto I = args[0].as_tensor();
  auto axes = args[1];
  auto keepdims = args[2].as_bool();
  AggregationAxes agg(I.rank(), axes, keepdims);
  I.bind_dims(agg.src_dims);
  Tensor O = Contraction(agg.dst_dims, agg.dst_idxs).min(I(agg.src_idxs));
  return Value{O};
}

Value minimum(const Value& value) {
  IVLOG(1, "minimum");
  auto args = value.as_tuple();
  if (args.size() != 2) {
    throw std::runtime_error("minimum expects 2 arguments");
  }
  auto X = args[0].as_tensor();
  auto Y = args[1].as_tensor();
  auto O = select(X < Y, X, Y);
  return Value{O};
}

Value mvn(const Value& value) {
  IVLOG(1, "mvn");
  auto args = value.as_tuple();
  if (args.size() != 6) {
    throw std::runtime_error("mvn expects 6 arguments");
  }
  auto I_raw = args[0];
  auto I = args[0].as_tensor();
  auto axes = args[1];
  auto normalize_variance = args[2].as_bool();
  auto epsilon = args[3].as_float();
  auto across_channels = args[4].as_bool();
  auto layout = args[5].as_str();
  if (axes.is_none()) {
    if (layout.empty()) {
      throw std::runtime_error("Either axes or layout must be specified for MVN");
    }
    std::vector<int64_t> raw_axes;
    for (size_t i = 0; i < layout.size(); i++) {
      auto dim = layout[i];
      if (dim == 'N') continue;
      if (dim == 'C' && !across_channels) continue;
      raw_axes.push_back(i);
    }
    axes = edsl::make_tuple(raw_axes);
  }
  auto R = I - mean(edsl::make_tuple(I_raw, axes, /*keepdims=*/true)).as_tensor();

  if (normalize_variance) {
    auto stdev = edsl::sqrt(variance(edsl::make_tuple(I_raw, axes, /*keepdims=*/true)).as_tensor());
    R = R / maximum(edsl::make_tuple(stdev, Tensor(epsilon))).as_tensor();
  }

  return Value{R};
}

Value l2norm(const Value& value) {
  IVLOG(1, "l2norm");
  auto args = value.as_tuple();
  if (args.size() != 4) {
    throw std::runtime_error("norm expects 4 arguments");
  }

  auto I = args[0].as_tensor();
  auto axes = args[1].as_int_tuple();
  auto epsilon = args[2].as_float();
  auto eps_mode = validate<EpsMode>(args[3].as_int());

  auto X = op::sum((I * I), edsl::make_tuple(axes), 1);
  switch (eps_mode) {
    case EpsMode::ADD:
      X = X + epsilon;
      break;
    case EpsMode::MAX:
      X = op::maximum(X, edsl::Tensor{epsilon});
      break;
    default:
      throw std::runtime_error("Unrecognized eps_mode in l2norm op");
  }
  auto N = edsl::sqrt(X);
  return Value(N);
}

Value prod(const Value& value) {
  IVLOG(1, "prod");
  auto args = value.as_tuple();
  if (args.size() != 3) {
    throw std::runtime_error("prod expects 3 arguments");
  }

  auto I = args[0].as_tensor();
  auto raw_axes = args[1];
  auto keepdims = args[2].as_bool();

  if (I.rank() == 0) {
    return Value{I};
  }
  if (raw_axes.is_tuple() && raw_axes.as_tuple().empty()) {
    return Value{I};
  }

  // TODO: Move this commented block to Keras?
  // if (I_shape.dtype() == DType::BOOLEAN) {
  //   I = cast(I, floatx());  // TODO: cast if * is not && for bools, don't if it is &&
  // }

  AggregationAxes agg(I.rank(), raw_axes, keepdims);

  I.bind_dims(agg.src_dims);
  Tensor O = Contraction(agg.dst_dims, agg.dst_idxs).product(I(agg.src_idxs));
  return Value{O};
}

Value pool(const Value& value) {
  // The parameters of pool:
  //    0. Input Tensor
  //    1. Pool Mode (avg/max)
  //    2. Pool Size
  //    3. Strides
  //    4. Autopad Mode (explicit, same_lower, same_upper, valid, [maybe full?])
  //    5. Manual Padding
  //    6. Layout (i.e. Channel Order) (minimally NXC v NCX)
  //    7. Include Padding in Avg Computation (bool)
  //    8. Ceil Mode (i.e. as in ONNX)
  //
  // N.B. We determine the number of spatial dimensions from the Pool Size and
  // confirm it is consistent with other parameters that imply a spatial
  // dimension size, specifically strides. We do also check this against the
  // input tensor shape and the manual padding, but these are less strict:
  // manual padding may omit some padding values (which are then assumed to be
  // 0), and the input tensor shape may have multiple channel dimensions (i.e.
  // for cases like tensors going into or coming out of grouped convolutions).

  // Read arguments
  auto args = value.as_tuple();
  if (args.size() != 9) {
    throw std::runtime_error(llvm::formatv("PlaidML pool op expects 9 arguments (received {0})", args.size()));
  }
  auto I = args[0].as_tensor();
  auto pool_mode = validate<PoolMode>(args[1].as_int());
  auto pool_size = args[2].as_int_tuple();
  auto strides = args[3].as_int_tuple();
  auto autopad_mode = validate<AutoPadMode>(args[4].as_int());
  auto manual_padding = args[5].as_int_tuple();
  auto input_layout = validate<TensorLayout>(args[6].as_int());
  auto include_padding_in_avg = args[7].as_bool();
  auto use_ceil_for_output_shape = args[8].as_bool();

  // Initialize useful values
  auto spatial_rank = pool_size.size();
  auto I_channel_dims = I.rank() - spatial_rank - 1;

  // Verify inputs are consistent
  if (manual_padding.size() && autopad_mode != AutoPadMode::EXPLICIT) {
    throw std::runtime_error("Autopadding and manual padding both requested for single pool operation");
  }
  if (strides.size() != spatial_rank) {
    throw std::runtime_error(
        llvm::formatv("Inconsistent spatial rank in pool op (received {0}D pool_size and {1}D strides)", spatial_rank,
                      strides.size()));
  }
  if (I_channel_dims != 1) {
    throw std::runtime_error(
        llvm::formatv("Inconsistent spatial rank in pool op (pool_size has {0} spatial dimensions but input tensor "
                      "has {1} dimensions, and thus {2} spatial dims)",
                      spatial_rank, I.rank(), (I.rank() - 2)));
  }
  if (!is_input_layout(input_layout)) {
    throw std::runtime_error("Tensor layout requested in pool op does not apply to pooling");
  }

  extend_manual_padding(&manual_padding, spatial_rank);

  TensorDim N, C;
  TensorIndex n, c;
  std::vector<TensorDim> X(spatial_rank);
  std::vector<TensorIndex> x(spatial_rank);
  std::vector<TensorIndex> k(spatial_rank);  // within-pool spatial indexes

  std::vector<TensorDim> pad_before;
  std::vector<TensorDim> I_dims = {N};
  std::vector<TensorIndex> I_idxs = {n};
  std::vector<TensorDim> O_dims = {N};
  std::vector<TensorIndex> O_idxs = {n};
  std::vector<Constraint> constraints;
  if (input_layout == TensorLayout::NCX) {
    I_dims.push_back(C);
  }
  for (size_t i = 0; i < spatial_rank; ++i) {
    I_dims.push_back(X[i]);
  }
  if (input_layout == TensorLayout::NXC) {
    I_dims.push_back(C);
  }
  I.bind_dims(I_dims);
  if (input_layout == TensorLayout::NCX) {
    I_idxs.push_back(c);
    O_dims.push_back(C);
    O_idxs.push_back(c);
  }
  for (size_t i = 0; i < spatial_rank; ++i) {
    O_idxs.push_back(x[i]);
    TensorDim local_pad_before;
    TensorDim local_output_size;
    TensorIndex local_index;
    std::tie(local_pad_before, local_output_size) =
        compute_padding_and_output_size(X[i], TensorDim(pool_size[i]), strides[i], autopad_mode, manual_padding[i],
                                        manual_padding[spatial_rank + i], 1, 1, use_ceil_for_output_shape);
    pad_before.emplace_back(local_pad_before);
    local_index = strides[i] * x[i] + k[i] - pad_before[i];
    O_dims.emplace_back(local_output_size);
    I_idxs.emplace_back(local_index);
    constraints.push_back(k[i] < pool_size[i]);
  }
  if (input_layout == TensorLayout::NXC) {
    I_idxs.push_back(c);
    O_dims.push_back(C);
    O_idxs.push_back(c);
  }
  Contraction O = Contraction(O_dims, O_idxs).add_constraints(constraints);
  if (pool_mode == PoolMode::MAX) {
    O.max(I(I_idxs));
    return Value{O};
  } else if (pool_mode == PoolMode::MIN) {
    O.min(I(I_idxs));
    return Value{O};
  } else if (pool_mode == PoolMode::SUM) {
    O.sum(I(I_idxs));
    return Value{O};
  } else if (pool_mode == PoolMode::AVG) {
    O.sum(I(I_idxs));
    if (include_padding_in_avg) {
      int64_t total_pool_size = 1;
      for (const auto& sz : pool_size) {
        total_pool_size *= sz;
      }
      return Value{O / total_pool_size};
    } else {
      auto One = cast(Tensor{1}, I.dtype());
      // Note: O_idxs is used in both cases b/c both need indexes of the form
      // x0, x1, ... However, they do not represent the same index values (and
      // notably do not iterate over the same size of dimensions as I_dims !=
      // O_dims)
      Tensor Ones = Contraction(I_dims, O_idxs).assign(One());
      Tensor Count = Contraction(O_dims, O_idxs).sum(Ones(I_idxs)).add_constraints(constraints);
      // Ones(O_idxs) = One(std::vector<TensorIndex>());
      return Value{O / Count};
    }
  } else {
    throw std::runtime_error("Unrecognized pool_mode in pool op");
  }
}

Value relu(const Value& value) {
  IVLOG(1, "relu");
  auto args = value.as_tuple();
  if (args.size() != 4) {
    throw std::runtime_error("relu expects 4 arguments");
  }
  auto I = args[0].as_tensor();
  auto alpha = args[1];
  auto max_value = args[2];
  auto threshold = args[3].as_float();
  Tensor A;
  if (alpha.is_none()) {
    A = Tensor(0.0);
  } else {
    A = alpha.as_tensor();
  }
  auto O = select(I < threshold, A * (I - threshold), I);
  if (!max_value.is_none()) {
    auto M = cast(max_value.as_tensor(), I.dtype());
    O = select(O < M, O, M);
  }
  return Value{O};
}

Value reorg_yolo(const Value& value) {
  IVLOG(1, "reorg_yolo");

  auto args = value.as_tuple();
  if (args.size() != 3) {
    throw std::runtime_error(llvm::formatv("PlaidML reorg_yolo op expects 3 arguments (received {0})", args.size()));
  }
  auto I = args[0].as_tensor();
  auto stride = args[1].as_int();
  auto decrease = args[2].as_bool();

  auto ndims = I.rank();
  if (ndims != 4) {
    throw std::runtime_error(
        llvm::formatv("PlaidML reorg_yolo op expects I to have 4 dimensions (received {0})", ndims));
  }

  TensorDim N, C, H, W;
  I.bind_dims(N, C, H, W);

  TensorIndex b, i, j, k, x, y;
  auto h = j * stride + y;
  auto w = i * stride + x;

  Tensor O;
  if (decrease) {
    auto C_out = C / (stride * stride);
    auto c = k + ((x + y * stride) * C_out);
    O = Contraction()
            .outShape(N, C_out, H * stride, W * stride)
            .outAccess(b, k, h, w)
            .assign(I(b, c, j, i))
            .add_constraint(y < stride)
            .add_constraint(x < stride);
  } else {
    auto C_out = C * (stride * stride);
    auto c = k + ((x + y * stride) * C);
    O = Contraction()
            .outShape(N, C_out, H / stride, W / stride)
            .outAccess(b, c, j, i)
            .assign(I(b, k, h, w))
            .add_constraint(y < stride)
            .add_constraint(x < stride);
  }

  return Value{O};
}

Value repeat(const Value& value) {
  IVLOG(1, "repeat");
  // This is numpy-style `repeat`; Keras calls it `repeat_elements`
  // This is more limited than in numpy (both repeats & axis required, both must
  // be ints)

  // Read arguments
  auto args = value.as_tuple();
  if (args.size() != 3) {
    throw std::runtime_error(llvm::formatv("PlaidML repeat op expects 3 arguments (received {0})", args.size()));
  }
  auto I = args[0].as_tensor();
  auto repeats = args[1].as_int();
  auto raw_axis = args[2].as_int();

  // Set up useful variables
  auto ndims = I.rank();
  auto axis = normalize_axis(raw_axis, ndims, "repeat");

  std::vector<TensorDim> I_dims(ndims);
  I.bind_dims(I_dims);
  std::vector<TensorDim> O_dims(I_dims);
  O_dims[axis] = repeats * I_dims[axis];
  std::vector<TensorIndex> I_idxs(ndims);
  std::vector<TensorIndex> O_idxs(I_idxs);
  TensorIndex inner;
  O_idxs[axis] = repeats * I_idxs[axis] + inner;
  Tensor O = Contraction(O_dims, O_idxs).assign(I(I_idxs)).add_constraint(inner < repeats);
  return Value{O};
}

Value reshape(const Value& value) {
  IVLOG(1, "reshape");
  auto args = value.as_tuple();
  if (args.size() != 2) {
    throw std::runtime_error(llvm::formatv("PlaidML reshape op expects 2 arguments (received {0})", args.size()));
  }

  auto I = args[0].as_tensor();
  std::vector<TensorDim> O_dims;
  std::vector<TensorDim> I_dims(I.rank());
  I.bind_dims(I_dims);

  TensorDim* fill_dim = nullptr;

  auto target_shape = args[1].as_tuple();
  for (size_t i = 0; i < target_shape.size(); i++) {
    if (target_shape[i].is_int()) {
      auto dim = target_shape[i].as_int();
      switch (dim) {
        case (AUTO_DIM_MATCH):
          if (i < I_dims.size()) {
            O_dims.emplace_back(I_dims[i]);
          } else {
            throw std::runtime_error(llvm::formatv("matching dimension requested at {0} from {1}-dimensional tensor",
                                                   (i + 1), I_dims.size()));
          }
          break;

        case (AUTO_DIM_FILL):
          if (fill_dim) {
            throw std::runtime_error("at most one dimension's size may be inferred");
          }
          O_dims.emplace_back(1);
          fill_dim = &O_dims.back();
          break;
        default:
          O_dims.emplace_back(dim);
          break;
      }
    } else if (target_shape[i].is_dim()) {
      O_dims.emplace_back(target_shape[i].as_dim());
    } else if (target_shape[i].is_none()) {
      if (i < I_dims.size()) {
        O_dims.emplace_back(I_dims[i]);
      } else {
        throw std::runtime_error(
            llvm::formatv("matching dimension requested at {0} from {1}-dimensional tensor", (i + 1), I_dims.size()));
      }
    }
  }

  if (fill_dim) {
    TensorDim num(1);
    for (size_t i = 0; i < I_dims.size(); i++) {
      num = I_dims[i] * num;
    }
    TensorDim den(1);
    for (size_t i = 0; i < O_dims.size(); i++) {
      den = O_dims[i] * den;
    }
    *fill_dim = TensorDim(num / den);
  }
  return Value{edsl::reshape(I, O_dims)};
}

Value scale_gradient(const Value& value) {
  IVLOG(1, "scale_gradient");
  auto args = value.as_tuple();
  if (args.size() != 2) {
    throw std::runtime_error("scale_gradient expects 2 arguments");
  }
  auto I = args[0].as_tensor();
  Tensor scale;
  if (args[1].is_float()) {
    // Cast scale to Tensor if it's given as a float
    scale = Tensor{args[1].as_float()};
  } else {
    scale = args[1].as_tensor();
  }
  auto O = I;  // Forward pass is NoOp
  return Value{O};
}

Value sigmoid(const Value& value) {
  IVLOG(1, "sigmoid");
  auto args = value.as_tuple();
  if (args.size() != 1) {
    throw std::runtime_error("sigmoid expects 1 argument");
  }
  auto I = args[0].as_tensor();
  auto O = 1.0 / (1.0 + exp(-I));
  return Value{O};
}

Value slice(const Value& value) {
  // This code avoids using max/min ops to keep start/stop values in the [-dim - 1, dim] range
  // This means requesting a slice with a start/stop index outside the valid range will give bizarre behavior
  IVLOG(1, "slice");
  auto args = value.as_tuple();
  if (args.size() != 2) {
    throw std::runtime_error("slice expects 2 arguments");
  }
  auto I = args[0].as_tensor();
  auto slices = args[1].as_tuple();

  // Useful values and correctness checks
  auto ndims = I.rank();
  // First, handle the case of a scalar
  if (ndims == 0) {
    return Value{I};
  }
  if (slices.size() != ndims) {
    throw std::runtime_error(
        llvm::formatv("{0} slice axes provided to slice {1}-dimensional tensor", slices.size(), ndims));
  }

  // Initialize dims & indexes
  std::vector<TensorDim> I_dims{ndims};
  I.bind_dims(I_dims);
  std::vector<TensorIndex> O_idxs{ndims};
  std::vector<TensorDim> O_dims;
  std::vector<TensorIndex> I_idxs;

  // For each axis, compute output size and formula for extracting requested values
  size_t skipped_O_idxs = 0;  // How many indexes are unneeded because the slice is a single integer
  for (size_t i = 0; i < ndims; ++i) {
    // If this "slice" is just an integer, extract that entry in this axis and continue to the next axis
    if (slices[i].is_int()) {
      auto idx_val = slices[i].as_int();
      TensorIndex idx{idx_val};
      if (idx_val < 0) {
        idx = idx + I_dims[i];
      }
      // Do not push to O_dims -- this dim is omitted; instead, skip using the index
      O_idxs.erase(O_idxs.begin() + i - skipped_O_idxs);
      skipped_O_idxs++;
      I_idxs.push_back(TensorIndex{idx});
      continue;
    }

    // Parse the slice as a tuple of 3 ints or Nones
    if (!slices[i].is_tuple()) {
      throw std::runtime_error("Attempted to define slice with invalid type");
    }
    auto slice = slices[i].as_tuple();
    if (slice.size() != 3) {
      throw std::runtime_error(llvm::formatv("Attempted to slice with {0} entries, 3 required", slice.size()));
    }

    // Read slice, filling in appropriate default values where Nones appear
    TensorDim start;
    TensorDim stop;
    int64_t step;
    // Setup step first (needed to determine start/end defaults)
    if (slice[2].is_none()) {
      step = 1;
    } else {
      try {
        step = slice[2].as_int();
      } catch (std::runtime_error& e) {
        throw std::runtime_error(
            llvm::formatv("Unable to parse step of slice as int, original message: {0}", e.what()));
      }
    }
    if (step == 0) {
      throw std::runtime_error("Cannot slice with step size 0");
    }
    // Setup start
    if (slice[0].is_none()) {
      if (step > 0) {
        start = TensorDim{0};
      } else {
        start = I_dims[i] - 1;
      }
    } else {
      int64_t int_start;
      try {
        int_start = slice[0].as_int();
      } catch (std::runtime_error& e) {
        throw std::runtime_error(
            llvm::formatv("Unable to parse start of slice as int, original message: {0}", e.what()));
      }
      if (int_start < 0) {
        start = I_dims[i] + int_start;
      } else {
        start = TensorDim{int_start};
      }
    }
    // Setup stop
    if (slice[1].is_none()) {
      if (step > 0) {
        stop = I_dims[i];
      } else {
        stop = TensorDim{-1};
      }
    } else {
      int64_t int_stop;
      try {
        int_stop = slice[1].as_int();
      } catch (std::runtime_error& e) {
        throw std::runtime_error(
            llvm::formatv("Unable to parse stop of slice as int, original message: {0}", e.what()));
      }
      if (int_stop < 0) {
        stop = I_dims[i] + int_stop;
      } else {
        stop = TensorDim{int_stop};
      }
    }
    // Set output size for this axis
    auto offset_to_ceil = step;  // Make this a ceil division w/ this offset
    if (step > 0) {
      offset_to_ceil -= 1;
    } else {
      offset_to_ceil += 1;
    }
    O_dims.push_back((stop - start + offset_to_ceil) / step);
    // Set index to read for this axis
    I_idxs.push_back(start + step * O_idxs[i - skipped_O_idxs]);
  }

  // Perform the slice
  Tensor O = Contraction(O_dims, O_idxs).assign(I(I_idxs));
  return Value{O};
}

Value softmax(const Value& value) {
  IVLOG(1, "softmax");
  auto args = value.as_tuple();
  if (args.size() != 2) {
    throw std::runtime_error("softmax expects 2 arguments");
  }
  auto I = args[0].as_tensor();
  auto raw_axis = args[1].as_int();

  auto ndims = I.rank();
  auto axis = normalize_axis(raw_axis, ndims, "softmax");

  // Ensure the axis is the last dimension, to make the derivative code happy
  bool transposed = false;
  std::vector<Value> pattern(ndims);  // Will be reused at the end to return to original order
  if (axis != ndims - 1) {
    transposed = true;
    for (size_t i = 0; i < ndims; ++i) {
      if (i == axis) {
        pattern[i] = Value{ndims - 1};
      } else if (i == ndims - 1) {
        pattern[i] = Value{axis};
      } else {
        pattern[i] = Value{i};
      }
    }
    I = transpose(make_tuple(args[0], Value{pattern})).as_tensor();
    axis = ndims - 1;  // we've moved the softmax axis to be the last axis
  }

  std::vector<TensorDim> I_dims(ndims);
  std::vector<TensorIndex> I_idxs(ndims);
  I.bind_dims(I_dims);
  // R_dims & R_idxs are the dims/idxs reduced along the specified axis; used in the inner contractions
  std::vector<TensorDim> R_dims = I_dims;
  std::vector<TensorIndex> R_idxs = I_idxs;
  R_dims[axis] = TensorDim{1};
  R_idxs[axis] = TensorIndex{0};
  Tensor M = Contraction(R_dims, R_idxs).max(I(I_idxs));
  auto E = exp(I - M);
  Tensor N = Contraction(R_dims, R_idxs).sum(E(I_idxs));
  auto O = E / N;
  // If we reordered, return to original order
  if (transposed) {
    return transpose(make_tuple(Value{O}, Value{pattern}));
  }
  return Value{O};
}

Value spatial_padding(const Value& value) {
  IVLOG(1, "spatial_padding");
  auto args = value.as_tuple();
  if (args.size() != 4) {
    throw std::runtime_error("spatial_padding expects 4 arguments");
  }
  auto I = args[0].as_tensor();
  auto lo_pads = args[1].as_int_tuple();
  auto hi_pads = args[2].as_int_tuple();
  auto data_layout = validate<TensorLayout>(args[3].as_int());

  // validate inputs
  auto nonspatial_ndims = nonspatial_dims(data_layout);
  auto spatial_rank = I.rank() - nonspatial_ndims;

  if (spatial_rank < 1) {
    throw std::runtime_error(llvm::formatv(
        "Insufficient spatial rank in spatial_padding op (At least 1 spatial dim required; received {0} spatial "
        "dims based on an input tensor with {1} dims with a specified layout with {2} nonspatial dims.)",
        spatial_rank, I.rank(), nonspatial_ndims));
  }
  if (lo_pads.size() != spatial_rank) {
    throw std::runtime_error(
        llvm::formatv("Inconsistent spatial rank in spatial_padding op (received {0} spatial dim(s) based on an "
                      "input tensor with {1} dims with a specified layout with {2} nonspatial dims, but received "
                      "lower padding for {3} spatial dims.)",
                      spatial_rank, I.rank(), nonspatial_ndims, lo_pads.size()));
  }
  if (hi_pads.size() != spatial_rank) {
    throw std::runtime_error(
        llvm::formatv("Inconsistent spatial rank in spatial_padding op (received {0} spatial dim(s) based on an "
                      "input tensor with {1} dims with a specified layout with {2} nonspatial dims, but received "
                      "upper padding for {3} spatial dims.)",
                      spatial_rank, I.rank(), nonspatial_ndims, hi_pads.size()));
  }

  std::vector<TensorDim> I_dims;
  std::vector<TensorDim> O_dims;
  std::vector<TensorIndex> I_idxs;
  std::vector<TensorIndex> O_idxs;

  switch (data_layout) {
    case TensorLayout::GKCX: {
      IVLOG(2, "Spatial padding requested for tensor with kernel-style layout.");
      // Initialize dims & indexes
      TensorDim G, K, C;
      TensorIndex g("g");
      TensorIndex k("k");
      TensorIndex c("c");
      std::vector<TensorDim> X(spatial_rank);
      std::vector<TensorIndex> x;
      for (size_t i = 0; i < spatial_rank; ++i) {
        x.emplace_back(llvm::formatv("x{0}", i));
      }

      // Assign input dims & indexes
      I_dims.push_back(G);
      I_idxs.push_back(g);
      I_dims.push_back(K);
      I_idxs.push_back(k);
      I_dims.push_back(C);
      I_idxs.push_back(c);
      for (size_t i = 0; i < spatial_rank; ++i) {
        I_dims.push_back(X[i]);
        I_idxs.push_back(x[i]);
      }
      I.bind_dims(I_dims);

      // Assign output dims & indexes
      O_dims.push_back(G);
      O_idxs.push_back(g);
      O_dims.push_back(K);
      O_idxs.push_back(k);
      O_dims.push_back(C);
      O_idxs.push_back(c);
      for (size_t i = 0; i < spatial_rank; ++i) {
        O_dims.push_back(X[i] + lo_pads[i] + hi_pads[i]);
        O_idxs.push_back(x[i] + lo_pads[i]);
      }
    } break;
    case TensorLayout::KCX: {
      IVLOG(2, "Spatial padding requested for tensor with kernel-style layout.");
      // Initialize dims & indexes
      TensorDim K, C;
      TensorIndex k("k");
      TensorIndex c("c");
      std::vector<TensorDim> X(spatial_rank);
      std::vector<TensorIndex> x;
      for (size_t i = 0; i < spatial_rank; ++i) {
        x.emplace_back(llvm::formatv("x{0}", i));
      }

      // Assign input dims & indexes
      I_dims.push_back(K);
      I_idxs.push_back(k);
      I_dims.push_back(C);
      I_idxs.push_back(c);
      for (size_t i = 0; i < spatial_rank; ++i) {
        I_dims.push_back(X[i]);
        I_idxs.push_back(x[i]);
      }
      I.bind_dims(I_dims);

      // Assign output dims & indexes
      O_dims.push_back(K);
      O_idxs.push_back(k);
      O_dims.push_back(C);
      O_idxs.push_back(c);
      for (size_t i = 0; i < spatial_rank; ++i) {
        O_dims.push_back(X[i] + lo_pads[i] + hi_pads[i]);
        O_idxs.push_back(x[i] + lo_pads[i]);
      }
    } break;
    case TensorLayout::NCX: {
      TensorDim N, C;
      TensorIndex n("n");
      TensorIndex c("c");
      std::vector<TensorDim> X(spatial_rank);
      std::vector<TensorIndex> x;
      for (size_t i = 0; i < spatial_rank; ++i) {
        x.emplace_back(llvm::formatv("x{0}", i));
      }

      // Assign input dims & indexes
      I_dims.push_back(N);
      I_idxs.push_back(n);
      I_dims.push_back(C);
      I_idxs.push_back(c);
      for (size_t i = 0; i < spatial_rank; ++i) {
        I_dims.push_back(X[i]);
        I_idxs.push_back(x[i]);
      }
      I.bind_dims(I_dims);

      // Assign output dims & indexes
      O_dims.push_back(N);
      O_idxs.push_back(n);
      O_dims.push_back(C);
      O_idxs.push_back(c);
      for (size_t i = 0; i < spatial_rank; ++i) {
        O_dims.push_back(X[i] + lo_pads[i] + hi_pads[i]);
        O_idxs.push_back(x[i] + lo_pads[i]);
      }
    } break;
    case TensorLayout::NXC: {
      TensorDim N, C;
      TensorIndex n("n");
      TensorIndex c("c");
      std::vector<TensorDim> X(spatial_rank);
      std::vector<TensorIndex> x;
      for (size_t i = 0; i < spatial_rank; ++i) {
        x.emplace_back(llvm::formatv("x{0}", i));
      }

      // Assign input dims & indexes
      I_dims.push_back(N);
      I_idxs.push_back(n);
      for (size_t i = 0; i < spatial_rank; ++i) {
        I_dims.push_back(X[i]);
        I_idxs.push_back(x[i]);
      }
      I_dims.push_back(C);
      I_idxs.push_back(c);
      I.bind_dims(I_dims);

      // Assign output dims & indexes
      O_dims.push_back(N);
      O_idxs.push_back(n);
      for (size_t i = 0; i < spatial_rank; ++i) {
        O_dims.push_back(X[i] + lo_pads[i] + hi_pads[i]);
        O_idxs.push_back(x[i] + lo_pads[i]);
      }
      O_dims.push_back(C);
      O_idxs.push_back(c);
    } break;
    case TensorLayout::XCK: {
      IVLOG(2, "Spatial padding requested for tensor with kernel-style layout.");
      TensorDim C, K;
      TensorIndex c("c");
      TensorIndex k("k");
      std::vector<TensorDim> X(spatial_rank);
      std::vector<TensorIndex> x;
      for (size_t i = 0; i < spatial_rank; ++i) {
        x.emplace_back(llvm::formatv("x{0}", i));
      }

      // Assign input dims & indexes
      for (size_t i = 0; i < spatial_rank; ++i) {
        I_dims.push_back(X[i]);
        I_idxs.push_back(x[i]);
      }
      I_dims.push_back(C);
      I_idxs.push_back(c);
      I_dims.push_back(K);
      I_idxs.push_back(k);
      I.bind_dims(I_dims);

      // Assign output dims & indexes
      for (size_t i = 0; i < spatial_rank; ++i) {
        O_dims.push_back(X[i] + lo_pads[i] + hi_pads[i]);
        O_idxs.push_back(x[i] + lo_pads[i]);
      }
      O_dims.push_back(C);
      O_idxs.push_back(c);
      O_dims.push_back(K);
      O_idxs.push_back(k);
    } break;
    case TensorLayout::XGCK: {
      IVLOG(2, "Spatial padding requested for tensor with kernel-style layout.");
      TensorDim G, C, K;
      TensorIndex g("g");
      TensorIndex c("c");
      TensorIndex k("k");
      std::vector<TensorDim> X(spatial_rank);
      std::vector<TensorIndex> x;
      for (size_t i = 0; i < spatial_rank; ++i) {
        x.emplace_back(llvm::formatv("x{0}", i));
      }

      // Assign input dims & indexes
      for (size_t i = 0; i < spatial_rank; ++i) {
        I_dims.push_back(X[i]);
        I_idxs.push_back(x[i]);
      }
      I_dims.push_back(G);
      I_idxs.push_back(g);
      I_dims.push_back(C);
      I_idxs.push_back(c);
      I_dims.push_back(K);
      I_idxs.push_back(k);
      I.bind_dims(I_dims);

      // Assign output dims & indexes
      for (size_t i = 0; i < spatial_rank; ++i) {
        O_dims.push_back(X[i] + lo_pads[i] + hi_pads[i]);
        O_idxs.push_back(x[i] + lo_pads[i]);
      }
      O_dims.push_back(G);
      O_idxs.push_back(g);
      O_dims.push_back(C);
      O_idxs.push_back(c);
      O_dims.push_back(K);
      O_idxs.push_back(k);
    } break;
    default:
      throw std::runtime_error("Unrecognized TensorLayout in spatial_padding");
  }
  Tensor O = Contraction(O_dims, O_idxs).assign(I(I_idxs));
  return Value{O};
}

Value square(const Value& value) {
  IVLOG(1, "square");
  auto x = value.as_tensor();
  return Value(x * x);
}

Value squeeze(const Value& value) {
  IVLOG(1, "squeeze");
  auto args = value.as_tuple();
  if (args.size() != 2) {
    throw std::runtime_error("Squeeze expects 2 arguments");
  }

  // argument 0: tensor to be squeezed
  auto I = args[0].as_tensor();
  auto ndims = I.rank();
  std::vector<TensorDim> I_dims(ndims);
  std::vector<TensorDim> O_dims;
  I.bind_dims(I_dims);

  // argument 1: axes to squeeze upon
  std::vector<int64_t> raw_axes;
  if (args[1].is_int()) {
    raw_axes.push_back(args[1].as_int());
  } else {
    raw_axes = args[1].as_int_tuple();
  }
  std::set<size_t> axes;
  for (auto& raw_axis : raw_axes) {
    axes.insert(normalize_axis(raw_axis, ndims, "squeeze"));
  }

  for (size_t i = 0; i < ndims; ++i) {
    if (!axes.count(i)) {
      O_dims.push_back(I_dims[i]);
    }
  }
  std::vector<Value> O_dims_values;
  for (const TensorDim& dim : O_dims) {
    O_dims_values.push_back(Value{dim});
  }
  return reshape(make_tuple(Value{I}, Value{O_dims_values}));
}

Value sum(const Value& value) {
  IVLOG(1, "sum");
  auto args = value.as_tuple();
  if (args.size() != 3) {
    throw std::runtime_error("sum expects 3 arguments");
  }

  auto I = args[0].as_tensor();
  if (I.rank() == 0) {
    return Value{I};
  }

  // TODO: Move this commented block to Keras?
  // if (I_shape.dtype() == DType::BOOLEAN) {
  //   I = cast(I, floatx());
  // }

  auto axes = args[1];
  if (axes.is_tuple() && axes.as_tuple().empty()) {
    return Value{I};
  }

  auto keepdims = args[2].as_bool();

  AggregationAxes agg(I.rank(), axes, keepdims);
  I.bind_dims(agg.src_dims);
  Tensor O = Contraction(agg.dst_dims, agg.dst_idxs).sum(I(agg.src_idxs));
  return Value{O};
}

Value tile(const Value& value) {
  IVLOG(1, "tile");
  auto args = value.as_tuple();
  if (args.size() != 2) {
    throw std::runtime_error("Tile expects 2 arguments");
  }

  // Read arguments
  auto I = args[0].as_tensor();
  auto reps = args[1].as_int_tuple();

  // Validate args
  auto ndims = I.rank();
  if (reps.empty()) {
    throw std::runtime_error("No tiling factors provided to tile operation");
  }
  while (reps.size() < ndims) {
    // Numpy style: extend to full rank with 1s
    reps.push_back(1);
  }
  if (reps.size() > ndims) {
    throw std::runtime_error("More tiling factors provided to tile operation than tensor dimensions");
  }

  std::vector<TensorDim> I_dims(ndims);
  std::vector<TensorIndex> I_idxs(ndims);
  I.bind_dims(I_dims);
  std::vector<TensorDim> O_dims;
  std::vector<TensorIndex> O_idxs;
  for (size_t i = 0; i < ndims; ++i) {
    O_dims.push_back(I_dims[i] * reps[i]);
    O_idxs.push_back(TensorIndex() * I_dims[i] + I_idxs[i]);
  }
  Tensor O = Contraction(O_dims, O_idxs).assign(I(I_idxs)).simplify(false);
  return Value{O};
}

Value transpose(const Value& value) {
  // Reorders dimensions so dim i of the output is dim pattern[i] of the input
  IVLOG(1, "transpose");
  auto args = value.as_tuple();
  if (args.size() != 2) {
    throw std::runtime_error("Transpose expects 2 arguments");
  }

  // Read arguments
  auto I = args[0].as_tensor();
  auto pattern_val = args[1];

  // Normalize pattern value
  auto ndims = I.rank();
  std::vector<int64_t> pattern;
  if (pattern_val.is_none()) {
    // Default is to reverse the dimensions
    for (size_t i = 0; i < ndims; ++i) {
      pattern.push_back(ndims - 1 - i);
    }
  } else if (pattern_val.is_tuple()) {
    pattern = pattern_val.as_int_tuple();
  } else {
    throw std::runtime_error("Transpose 2nd argument must be none or integer tuple");
  }

  // Ensure pattern is sane
  for (const auto& i : pattern) {
    if (i < 0 || ndims <= static_cast<size_t>(i)) {
      throw std::runtime_error(
          llvm::formatv("Transpose of nonexistent axis {0} requested (input has {1} dimensions)", i, ndims));
    }
  }

  // Setup inputs and outputs
  std::vector<TensorDim> I_dims(ndims);
  std::vector<TensorIndex> I_idxs(ndims);
  I.bind_dims(I_dims);
  std::vector<TensorDim> O_dims;
  std::vector<TensorIndex> O_idxs;
  for (size_t i = 0; i < ndims; ++i) {
    O_dims.push_back(I_dims[pattern[i]]);
    O_idxs.push_back(I_idxs[pattern[i]]);
  }
  Tensor O = Contraction(O_dims, O_idxs).assign(I(I_idxs));
  return Value{O};
}

Value unsqueeze(const Value& value) {
  // Read arguments
  auto args = value.as_tuple();
  if (args.size() != 2) {
    throw std::runtime_error(llvm::formatv("PlaidML unsqueeze op expects 2 arguments (received {0})", args.size()));
  }

  auto I = args[0].as_tensor();
  auto ndims = I.rank();

  std::vector<int64_t> raw_axes;
  if (args[1].is_int()) {
    raw_axes.push_back(args[1].as_int());
  } else {
    raw_axes = args[1].as_int_tuple();
  }

  std::set<size_t> axes;
  for (auto& raw_axis : raw_axes) {
    axes.insert(normalize_axis(raw_axis, ndims + raw_axes.size(), "unsqueeze"));
  }

  std::vector<TensorDim> I_dims(ndims);
  std::vector<TensorIndex> I_idxs;
  std::vector<TensorDim> O_dims;
  std::vector<TensorIndex> O_idxs;
  I.bind_dims(I_dims);
  size_t src_loc = 0;
  size_t new_rank = ndims + axes.size();
  for (size_t i = 0; i < new_rank; i++) {
    if (axes.count(i)) {
      O_dims.push_back(edsl::TensorDim(1));
      O_idxs.emplace_back(llvm::formatv("a{0}", i));
    } else {
      I_idxs.emplace_back(llvm::formatv("n{0}", i));
      O_dims.push_back(I_dims[src_loc]);
      O_idxs.push_back(I_idxs[src_loc]);
      src_loc++;
    }
  }
  if (src_loc != I.rank()) {
    throw std::runtime_error(llvm::formatv("Unsqueeze did not replicate entirety of input into output"));
  }
  Tensor O = Contraction(O_dims, O_idxs).assign(I(I_idxs));
  return Value{O};
}

Value variance(const Value& value) {
  // This computes the *uncorrected* sample variance (i.e. denominator = n
  // rather than = n-1) to match tensorflow
  IVLOG(1, "variance");
  auto args = value.as_tuple();
  if (args.size() != 3) {
    throw std::runtime_error("Variance expects 3 arguments");
  }

  // Read arguments
  auto I = args[0].as_tensor();
  auto axes = args[1];
  auto keepdims = args[2].as_bool();

  IVLOG(2, "I: " << I.str());
  IVLOG(2, "axes: " << axes);
  IVLOG(2, "keep_dims: " << keepdims);

  // Handle trivial cases
  if (I.rank() == 0) {
    // TODO: Adjust for dtype?
    return Value{0};
  }
  if (axes.is_tuple() && axes.as_tuple().empty()) {
    throw std::runtime_error("Variance expects nonempty axis list");
  }

  // TODO: Move this commented block to Keras?
  // if (I.shape().dtype() == DType::BOOLEAN) {
  //   I = cast(I, floatx());
  // }

  auto Mean = mean(edsl::make_tuple(I, axes, true)).as_tensor();
  AggregationAxes agg(I.rank(), axes, keepdims);

  I.bind_dims(agg.src_dims);

  auto SquaredDifference = (I - Mean) * (I - Mean);
  Tensor SumSqDiff = Contraction(agg.dst_dims, agg.dst_idxs).sum(SquaredDifference(agg.src_idxs));
  auto denom = Tensor{1};
  for (const auto& axis : agg.axes) {
    denom = denom * agg.src_dims.at(axis);
  }
  return Value{SumSqDiff / denom};
}

void RegisterOps() {
  auto registry = OperationRegistry::Instance();
  registry->Register("abs", abs);
  registry->Register("all", all);
  registry->Register("any", any);
  registry->Register("argmax", argmax);
  registry->Register("binary_crossentropy", binary_crossentropy);
  registry->Register("broadcast", broadcast);
  registry->Register("clip", clip);
  registry->Register("concatenate", concatenate);
  registry->Register("convolution", convolution);
  registry->Register("cumprod", cumprod);
  registry->Register("cumsum", cumsum);
  registry->Register("dot", dot);
  registry->Register("elu", elu);
  registry->Register("explicit_padding", explicit_padding);
  registry->Register("flip", flip);
  registry->Register("hard_sigmoid", hard_sigmoid);
  registry->Register("image_resize", image_resize);
  registry->Register("lrn", lrn);
  registry->Register("max", max);
  registry->Register("maximum", maximum);
  registry->Register("mean", mean);
  registry->Register("min", min);
  registry->Register("minimum", minimum);
  registry->Register("mvn", mvn);
  registry->Register("l2norm", l2norm);
  registry->Register("pool", pool);
  registry->Register("prod", prod);
  registry->Register("relu", relu);
  registry->Register("reorg_yolo", reorg_yolo);
  registry->Register("repeat", repeat);
  registry->Register("reshape", reshape);
  registry->Register("scale_gradient", scale_gradient);
  registry->Register("sigmoid", sigmoid);
  registry->Register("slice", slice);
  registry->Register("softmax", softmax);
  registry->Register("spatial_padding", spatial_padding);
  registry->Register("square", square);
  registry->Register("squeeze", squeeze);
  registry->Register("sum", sum);
  registry->Register("tile", tile);
  registry->Register("transpose", transpose);
  registry->Register("unsqueeze", unsqueeze);
  registry->Register("variance", variance);
}

}  // namespace plaidml::op::lib<|MERGE_RESOLUTION|>--- conflicted
+++ resolved
@@ -1632,14 +1632,7 @@
       IVLOG(2, "Constant padding requested");
 
       auto padval = args[4].as_tensor();
-<<<<<<< HEAD
-      O(O_idxs) = I(I_idxs);
-      O.use_default(padval);
-=======
-      I = I - padval;
-      Tensor OC = Contraction(O_dims, O_idxs).assign(I(I_idxs));
-      O = OC + padval;
->>>>>>> 45624c58
+      O = Contraction(O_dims, O_idxs).assign(I(I_idxs)).init(padval);
     } break;
     case PadMode::EDGE:
     case PadMode::SYMMETRIC:
