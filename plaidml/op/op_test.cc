--- conflicted
+++ resolved
@@ -173,16 +173,6 @@
   auto A = Placeholder(DType::FLOAT32, {7, 7, 3, 64}, "A");
   auto B = Placeholder(DType::FLOAT32, {7, 7, 3, 64}, "B");
   auto program = makeProgram("concatenate", {op::concatenate({A, B}, 2)});
-  runProgram(program);
-}
-
-<<<<<<< HEAD
-TEST_F(OpTest, Convolution) {
-  auto I = Placeholder(DType::FLOAT32, {1, 224, 224, 3}, "I");
-  auto K = Placeholder(DType::FLOAT32, {7, 7, 3, 64}, "K");
-  auto O = op::convolution(I, K).strides({2, 2}).autopad_mode(AutoPadMode::EXPLICIT).manual_padding({2, 2});
-  auto program = makeProgram("convolution", {O});
-  IVLOG(1, program);
   runProgram(program);
 }
 
@@ -250,7 +240,7 @@
   IVLOG(1, program);
   runProgram(program);
 }
-=======
+
 struct ConvolutionParams {
   DType dType;
   std::vector<int64_t> I_dims;
@@ -300,7 +290,6 @@
 };
 
 INSTANTIATE_TEST_CASE_P(Suite, ConvolutionTest, ::testing::ValuesIn(convParams));
->>>>>>> 59718bf8
 
 TEST_F(OpTest, CumProd) {
   auto I = Placeholder(DType::FLOAT32, {7, 7, 3, 64}, "I");
