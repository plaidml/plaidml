--- conflicted
+++ resolved
@@ -830,75 +830,6 @@
 }
 
 ///
-<<<<<<< HEAD
-/// Performs an elementwise conversion of `x` into a Tensor of floating point numbers with precision `bit_size`.
-/// \param x Tensor
-/// \param bit_size size_t
-/// \return Tensor
-///
-inline Tensor as_float(const Tensor& x, size_t bit_size) {
-  switch (bit_size) {
-    case 16:
-      return cast(x, PLAIDML_DATA_FLOAT16);
-    case 32:
-      return cast(x, PLAIDML_DATA_FLOAT32);
-    case 64:
-      return cast(x, PLAIDML_DATA_FLOAT64);
-    default:
-      throw std::runtime_error("Invalid bit size for as_float");
-  }
-}
-
-///
-/// Performs an elementwise conversion of `x` into a Tensor of integers with width `bit_size`.
-/// \param x Tensor
-/// \param bit_size size_t
-/// \return Tensor
-///
-inline Tensor as_int(const Tensor& x, size_t bit_size) {
-  switch (bit_size) {
-    case 8:
-      return cast(x, PLAIDML_DATA_INT8);
-    case 16:
-      return cast(x, PLAIDML_DATA_INT16);
-    case 32:
-      return cast(x, PLAIDML_DATA_INT32);
-    case 64:
-      return cast(x, PLAIDML_DATA_INT64);
-    default:
-      throw std::runtime_error("Invalid bit size for as_int");
-  }
-}
-
-///
-/// Performs an elementwise conversion of `x` into a Tensor of unsigned integers with width `bit_size`.
-/// \param x Tensor
-/// \param bit_size size_t
-/// \return Tensor
-///
-inline Tensor as_uint(const Tensor& x, size_t bit_size) {
-  switch (bit_size) {
-    case 8:
-      return cast(x, PLAIDML_DATA_UINT8);
-    case 16:
-      return cast(x, PLAIDML_DATA_UINT16);
-    case 32:
-      return cast(x, PLAIDML_DATA_UINT32);
-    case 64:
-      return cast(x, PLAIDML_DATA_UINT64);
-    default:
-      throw std::runtime_error("Invalid bit size for as_uint");
-  }
-}
-
-///
-/// Performs an elementwise conversion of `x` into a Tensor of booleans.
-/// \param x Tensor
-/// \return Tensor
-///
-inline Tensor as_bool(const Tensor& x) { return cast(x, PLAIDML_DATA_BOOLEAN); }
-
-///
 /// \defgroup edsl_primitives EDSL Primitives
 ///
 
@@ -924,8 +855,6 @@
 }
 
 ///
-=======
->>>>>>> de1f5b19
 /// Computes the elementwise cosine of `x`.
 /// \param x Tensor
 /// \return Tensor
