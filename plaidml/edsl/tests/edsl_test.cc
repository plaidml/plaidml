// Copyright 2020 Intel Corporation
//
// N.B. When running via lit, we always use the llvm_cpu device.
// RUN: cc_test --plaidml_device=llvm_cpu.0 --plaidml_target=llvm_cpu --generate_filecheck_input | FileCheck %s

#include <gmock/gmock.h>
#include <gtest/gtest.h>

#include <random>

#include "half.hpp"
#include "llvm/ADT/StringRef.h"

#include "plaidml/edsl/edsl.h"
#include "plaidml/exec/exec.h"
#include "plaidml/testenv.h"
#include "pmlc/util/env.h"
#include "pmlc/util/logging.h"

using half_float::half;
using llvm::StringRef;
using ::testing::ContainerEq;
using ::testing::Eq;

namespace plaidml::edsl {

namespace {

class CppEdsl : public TestFixture {};

template <typename T>
Buffer makeBuffer(DType dtype, const std::vector<int64_t>& dims, const std::vector<T>& data) {
  TensorShape shape(dtype, dims);
  Buffer buffer(shape);
  buffer.copy_from(data.data());
  return buffer;
}

Tensor Dot(Tensor X, Tensor Y) {
  TensorDim I, J, K;
  TensorIndex i, j, k;
  X.bind_dims(I, K);
  Y.bind_dims(K, J);
  return Contraction().outShape(I, J).outAccess(i, j).sum(X(i, k) * Y(k, j));
}

Tensor Relu(Tensor I) {
  auto zero = cast(Tensor(0.0), I.dtype());
  return select(I < 0.0, zero, I);
}

Tensor Softmax(Tensor X) {
  TensorDim I, J;
  TensorIndex i, j;
  X.bind_dims(I, J);
  Tensor M = Contraction().outShape(I, 1).outAccess(i, 0).max(X(i, j));
  auto E = exp(X - M);
  Tensor N = Contraction().outShape(I, 1).outAccess(i, 0).sum(E(i, j));
  return E / N;
}

TEST_F(CppEdsl, BindDims) {
  const int64_t M = 8;
  const int64_t N = 32;
  const int64_t K = 16;
  auto A = Placeholder(DType::FLOAT32, {M, K});
  auto B = Placeholder(DType::FLOAT32, {K, N});
  auto C = Placeholder(DType::FLOAT32, {K, 0});

  EXPECT_NO_THROW({ A.bind_dims(M, K); });
  EXPECT_NO_THROW({ C.bind_dims(K, K); });
  EXPECT_ANY_THROW({ A.bind_dims(0, 0); });

  {
    TensorDim D0, D1, D2;
    EXPECT_NO_THROW({
      A.bind_dims(D0, D1);
      B.bind_dims(D1, D2);
    });
  }

  {
    TensorDim D0, D1, D2;
    EXPECT_ANY_THROW({
      A.bind_dims(D0, D1);
      B.bind_dims(D0, D2);
    });
  }

  {
    TensorDim D0, D1, D2;
    EXPECT_NO_THROW({
      A.bind_dims(D0, D1);
      C.bind_dims(D1, D2);
    });
  }
}

TEST_F(CppEdsl, HigherPrecisionConstants) {
  auto A = Placeholder(DType::FLOAT32, {3, 3});
  auto C = A + cast(Tensor{1}, DType::UINT64) + cast(Tensor{2.0}, DType::FLOAT64);
  auto program = makeProgram("higher_precision_constants", {A}, {C});

  // clang-format off
  // CHECK-LABEL: CppEdsl.HigherPrecisionConstants
  // CHECK: module @higher_precision_constants
  // CHECK: tile.add %{{.*}}, %{{.*}} : (tensor<3x3xf32>, tensor<ui64>) -> tensor<3x3xf32>
  // CHECK: tile.add %{{.*}}, %{{.*}} : (tensor<3x3xf32>, tensor<f64>) -> tensor<3x3xf64>
  // CHECK: return %{{.*}} : tensor<3x3xf64>
  // clang-format on

  std::vector<float> A_input{1, 2, 3, 4, 5, 6, 7, 8, 9};
  std::vector<double> C_output{4, 5, 6, 7, 8, 9, 10, 11, 12};
  checkExact(program, {A_input}, {C_output});
}

TEST_F(CppEdsl, Cast) {
  auto A = Placeholder(DType::UINT64, {3, 3});
  auto B = cast(A, DType::UINT32);
  auto program = makeProgram("cast", {A}, {B});

  std::vector<uint64_t> A_input{1,
                                2,
                                3,
                                4,
                                5,
                                6 + (1UL << 12),
                                7 + (1UL << 24),
                                8 + (1UL << 31),  //
                                (1ULL << 32) - 1};
  std::vector<uint32_t> B_output{1,
                                 2,
                                 3,
                                 4,
                                 5,
                                 6 + (1UL << 12),
                                 7 + (1UL << 24),
                                 8 + (1UL << 31),  //
                                 (1ULL << 32) - 1};
  checkExact(program, {A_input}, {B_output});
}

TEST_F(CppEdsl, BitAndScalar) {
  const uint64_t ONE = 1;

  auto A = Placeholder(DType::UINT64, {3, 3});
  uint64_t mask = UINT32_MAX;
  auto B = A & mask;
  auto program = makeProgram("bit_and", {A}, {B});

  std::vector<uint64_t> A_input{(ONE << 32),     (ONE << 33) + 1, (ONE << 34) + 2,  //
                                (ONE << 35) + 3, (ONE << 36) + 4, (ONE << 37) + 5,  //
                                (ONE << 38) + 6, (ONE << 39) + 7, (ONE << 40) + 8};
  std::vector<uint64_t> B_output{0, 1, 2,  //
                                 3, 4, 5,  //
                                 6, 7, 8};
  checkExact(program, {A_input}, {B_output});
}

TEST_F(CppEdsl, BitAnd) {
  auto A = Placeholder(DType::UINT64, {3, 3});
  auto B = Placeholder(DType::UINT64, {3, 3});
  auto C = A & B;
  auto program = makeProgram("bit_and", {A, B}, {C});

  std::vector<uint64_t> A_input{1, 2, 3,  //
                                4, 5, 6,  //
                                7, 8, 9};
  std::vector<uint64_t> B_input{10, 11, 12,  //
                                13, 14, 15,  //
                                16, 17, 18};
  std::vector<uint64_t> C_output{1 & 10, 2 & 11, 3 & 12,  //
                                 4 & 13, 5 & 14, 6 & 15,  //
                                 7 & 16, 8 & 17, 9 & 18};
  checkExact(program, {A_input, B_input}, {C_output});
}

TEST_F(CppEdsl, BitOr) {
  auto A = Placeholder(DType::UINT64, {3, 3});
  auto B = Placeholder(DType::UINT64, {3, 3});
  auto C = A | B;
  auto program = makeProgram("bit_or", {A, B}, {C});

  std::vector<uint64_t> A_input{1, 2, 3,  //
                                4, 5, 6,  //
                                7, 8, 9};
  std::vector<uint64_t> B_input{10, 11, 12,  //
                                13, 14, 15,  //
                                16, 17, 18};
  std::vector<uint64_t> C_output{1 | 10, 2 | 11, 3 | 12,  //
                                 4 | 13, 5 | 14, 6 | 15,  //
                                 7 | 16, 8 | 17, 9 | 18};
  checkExact(program, {A_input, B_input}, {C_output});
}

TEST_F(CppEdsl, BitLeft) {
  auto A = Placeholder(DType::UINT64, {3, 3});
  auto B = Placeholder(DType::UINT64, {3, 3});
  auto C = A << B;
  auto program = makeProgram("bit_left", {A, B}, {C});

  std::vector<uint64_t> A_input{1, 2, 3,  //
                                4, 5, 6,  //
                                7, 8, 9};
  std::vector<uint64_t> B_input{10, 11, 12,  //
                                13, 14, 15,  //
                                16, 17, 18};
  std::vector<uint64_t> C_output{1 << 10, 2 << 11, 3 << 12,  //
                                 4 << 13, 5 << 14, 6 << 15,  //
                                 7 << 16, 8 << 17, 9 << 18};
  checkExact(program, {A_input, B_input}, {C_output});
}

TEST_F(CppEdsl, BitRightTensor) {
  auto A = Placeholder(DType::UINT64, {3, 3});
  auto B = Placeholder(DType::UINT64, {3, 3});
  auto C = A >> B;
  auto program = makeProgram("bit_right_tensor", {A, B}, {C});

  std::vector<uint64_t> A_input{1 << 10, 2 << 11, 3 << 12,  //
                                4 << 13, 5 << 14, 6 << 15,  //
                                7 << 16, 8 << 17, 9 << 18};
  std::vector<uint64_t> B_input{10, 11, 12,  //
                                13, 14, 15,  //
                                16, 17, 18};
  std::vector<uint64_t> C_output{1, 2, 3,  //
                                 4, 5, 6,  //
                                 7, 8, 9};
  checkExact(program, {A_input, B_input}, {C_output});
}

TEST_F(CppEdsl, BitRightScalar) {
  auto A = Placeholder(DType::UINT64, {3, 3});
  auto B = A >> 9;
  auto program = makeProgram("bit_right_scalar", {A}, {B});

  std::vector<uint64_t> A_input{1 << 10, 2 << 11, 3 << 12,  //
                                4 << 13, 5 << 14, 6 << 15,  //
                                7 << 16, 8 << 17, 9 << 18};
  std::vector<uint64_t> B_output{1 << 1, 2 << 2, 3 << 3,  //
                                 4 << 4, 5 << 5, 6 << 6,  //
                                 7 << 7, 8 << 8, 9 << 9};
  checkExact(program, {A_input}, {B_output});
}

TEST_F(CppEdsl, BitNot) {
  auto A = Placeholder(DType::UINT8, {3, 3});
  auto B = ~A;
  auto program = makeProgram("bit_not", {A}, {B});

  std::vector<uint8_t> A_input{0x00, 0x01, 0x02,  //
                               0x10, 0x11, 0x22,  //
                               0xF0, 0x0F, 0xFF};
  std::vector<uint8_t> B_output{0xFF, 0xFE, 0xFD,  //
                                0xEF, 0xEE, 0xDD,  //
                                0x0F, 0xF0, 0x00};
  checkExact(program, {A_input}, {B_output});
}

TEST_F(CppEdsl, BitXor) {
  auto A = Placeholder(DType::UINT64, {3, 3});
  auto B = Placeholder(DType::UINT64, {3, 3});
  auto C = A ^ B;
  auto program = makeProgram("bit_xor", {A, B}, {C});

  std::vector<uint64_t> A_input{1, 2, 3,  //
                                4, 5, 6,  //
                                7, 8, 9};
  std::vector<uint64_t> B_input{10, 11, 12,  //
                                13, 14, 15,  //
                                16, 17, 18};
  std::vector<uint64_t> C_output{0x1 ^ 10, 0x2 ^ 11, 0x3 ^ 12,  //
                                 0x4 ^ 13, 0x5 ^ 14, 0x6 ^ 15,  //
                                 0x7 ^ 16, 0x8 ^ 17, 0x9 ^ 18};
  checkExact(program, {A_input, B_input}, {C_output});
}

TEST_F(CppEdsl, BroadcastCmp) {
  auto A = Placeholder(DType::UINT64, {3, 4});
  auto B = Placeholder(DType::UINT64, {3, 1});
  auto C = cast(A >= B, DType::UINT64);
  auto program = makeProgram("broadcast_cmp", {A, B}, {C});

  std::vector<uint64_t> A_input = {0, 1, 2,  3,  //
                                   4, 5, 6,  7,  //
                                   8, 9, 10, 11};
  std::vector<uint64_t> B_input = {0, 6, 12};
  std::vector<uint64_t> C_output = {1, 1, 1, 1,  //
                                    0, 0, 1, 1,  //
                                    0, 0, 0, 0};
  checkExact(program, {A_input, B_input}, {C_output});
}

TEST_F(CppEdsl, Add) {
  auto A = Placeholder(DType::UINT64, {3, 3});
  auto B = Placeholder(DType::UINT64, {3, 3});
  auto C = A + B;
  auto program = makeProgram("add", {A, B}, {C});

  std::vector<uint64_t> A_input = {
      1,
      2,
      3,
      4,
      5,
      6 + (1UL << 12),
      7 + (1UL << 24),
      8 + (1ULL << 32),
      9 + (1ULL << 40)  //
  };

  std::vector<uint64_t> B_input = {1,
                                   2 + (1UL << 12),
                                   3,
                                   4 + (1UL << 24),
                                   5,
                                   6 + (1ULL << 32),
                                   7,
                                   8 + (1ULL << 40),  //
                                   9};

  std::vector<uint64_t> C_output = {2,
                                    4 + (1UL << 12),
                                    6,
                                    8 + (1UL << 24),
                                    10,
                                    12 + (1UL << 12) + (1ULL << 32),
                                    14 + (1UL << 24),
                                    16 + (1ULL << 32) + (1ULL << 40),
                                    18 + (1ULL << 40)};

  checkExact(program, {A_input, B_input}, {C_output});
}

TEST_F(CppEdsl, ConstAdd) {
  std::vector<int64_t> shape = {4};
  std::vector<int> a = {4, 3, 2, 1};
  std::vector<int> b = {1, 2, 3, 4};
  auto A = Constant(makeBuffer(DType::INT32, shape, a), "A");
  auto B = Constant(makeBuffer(DType::INT32, shape, b), "B");
  auto O = A + B;
  auto program = makeProgram("const_add", {}, {O});

  // clang-format off
  // CHECK-LABEL: CppEdsl.ConstAdd
  // CHECK: module @const_add
  // CHECK: tile.add %{{.*}}, %{{.*}} : (tensor<4xsi32>, tensor<4xsi32>) -> tensor<4xsi32>
  // CHECK: return %{{.*}} : tensor<4xsi32>
  // clang-format on

  std::vector<int32_t> expected = {5, 5, 5, 5};
  checkExact(program, {}, {expected});
}

TEST_F(CppEdsl, ConstCast) {
  auto O = cast(Tensor{3}, DType::FLOAT32);
  auto program = makeProgram("const_cast", {}, {O});
  std::vector<float> expected = {3.0};
  checkExact(program, {}, {expected});
}

TEST_F(CppEdsl, Dot) {
  const int64_t M = 8;
  const int64_t N = 32;
  const int64_t K = 16;
  auto A = Placeholder(DType::FLOAT32, {M, K});
  auto B = Placeholder(DType::FLOAT32, {K, N});
  auto C = Dot(A, B);
  auto program = makeProgram("dot", {A, B}, {C});

  // clang-format off
  // CHECK-LABEL: CppEdsl.Dot
  // CHECK: module @dot
  // CHECK: %[[cst:.*]] = tile.constant(0.000000e+00 : f64) : tensor<f32>
  // CHECK: %[[cion:.*]] = tile.contract add, mul, %[[cst]], %{{.*}}, %{{.*}} {{{.*}}}
  // CHECK-SAME: tensor<f32>, tensor<8x16xf32>, tensor<16x32xf32> -> tensor<8x32xf32>
  // CHECK: return %[[cion]] : tensor<8x32xf32>
  // clang-format on

  std::default_random_engine rng(2);
  std::normal_distribution<float> normal_dist(0.0, 1.0);

  std::vector<float> in1(M * K);
  for (unsigned i = 0; i < in1.size(); i++) {
    in1[i] = normal_dist(rng);
  }
  std::vector<float> in2(K * N);
  for (unsigned i = 0; i < in2.size(); i++) {
    in2[i] = normal_dist(rng);
  }
  std::vector<float> expected(M * N);
  for (int i = 0; i < M; i++) {
    for (int j = 0; j < N; j++) {
      for (int k = 0; k < K; k++) {
        expected[i * N + j] += in1[i * K + k] * in2[k * N + j];
      }
    }
  }
  checkClose(program, {in1, in2}, {expected});
}

TEST_F(CppEdsl, DotF16) {
  const int64_t M = 8;
  const int64_t N = 32;
  const int64_t K = 16;
  Tensor A = Placeholder(DType::FLOAT16, {M, K});
  Tensor B = Placeholder(DType::FLOAT16, {K, N});
  auto C = Dot(A, B);
  auto program = makeProgram("dot_f16", {A, B}, {C});

  // clang-format off
  // CHECK-LABEL: CppEdsl.DotF16
  // CHECK: module @dot_f16
  // CHECK: %[[cst:.*]] = tile.constant(0.000000e+00 : f64) : tensor<f16>
  // CHECK: %[[cion:.*]] = tile.contract add, mul, %[[cst]], %{{.*}}, %{{.*}} {{{.*}}}
  // CHECK-SAME: tensor<f16>, tensor<8x16xf16>, tensor<16x32xf16> -> tensor<8x32xf16>
  // CHECK: return %[[cion]] : tensor<8x32xf16>
  // clang-format on
}

TEST_F(CppEdsl, DotF16_AccF32) {
  const int64_t M = 8;
  const int64_t N = 32;
  const int64_t K = 16;
  Tensor A = Placeholder(DType::FLOAT16, {M, K});
  Tensor B = Placeholder(DType::FLOAT16, {K, N});

  Tensor A_f32 = cast(A, DType::FLOAT32);
  Tensor B_f32 = cast(B, DType::FLOAT32);
  TensorIndex i, j, k;
  Tensor C_f32 = Contraction().outShape(M, N).outAccess(i, j).sum(A_f32(i, k) * B_f32(k, j));
  Tensor C = cast(C_f32, DType::FLOAT16);

  auto program = makeProgram("dot_f16_acc_f32", {A, B}, {C});

  std::default_random_engine rng(2);
  std::normal_distribution<float> normal_dist(0.0, 1.0);

  std::vector<half> in1(M * K);
  for (unsigned i = 0; i < in1.size(); i++) {
    in1[i] = normal_dist(rng);
  }
  std::vector<half> in2(K * N);
  for (unsigned i = 0; i < in2.size(); i++) {
    in2[i] = normal_dist(rng);
  }
  std::vector<float> acc(M * N);
  for (int i = 0; i < M; i++) {
    for (int j = 0; j < N; j++) {
      for (int k = 0; k < K; k++) {
        acc[i * N + j] += in1[i * K + k] * in2[k * N + j];
      }
    }
  }
  std::vector<half> expected(acc.begin(), acc.end());
  checkClose(program, {in1, in2}, {expected}, /*tolerance=*/1e-2);
}

TEST_F(CppEdsl, DoubleDot) {
  auto A = Placeholder(DType::FLOAT32, {10, 20});
  auto B = Placeholder(DType::FLOAT32, {20, 30});
  auto C = Placeholder(DType::FLOAT32, {30, 40});
  auto program = makeProgram("double_dot", {A, B, C}, {Dot(Dot(A, B), C)});

  // clang-format off
  // CHECK-LABEL: CppEdsl.DoubleDot
  // CHECK: module @double_dot
  // CHECK: -> tensor<10x40xf32> {
  // CHECK: %[[cst:.*]] = tile.constant(0.000000e+00 : f64) : tensor<f32>
  // CHECK: tile.contract add, mul, %[[cst]], %{{.*}}, %{{.*}} {sink = #map{{[0-9]+}}, srcs = [#map{{[0-9]+}}, #map{{[0-9]+}}]} : tensor<f32>, tensor<10x20xf32>, tensor<20x30xf32> -> tensor<10x30xf32>
  // CHECK: tile.contract add, mul, %[[cst]], %{{.*}}, %{{.*}} {sink = #map{{[0-9]+}}, srcs = [#map{{[0-9]+}}, #map{{[0-9]+}}]} : tensor<f32>, tensor<10x30xf32>, tensor<30x40xf32> -> tensor<10x40xf32>
  // CHECK: return %{{.*}} : tensor<10x40xf32>
  // clang-format on
  runProgram(program);
}

TEST_F(CppEdsl, BigDot) {
  int64_t M = 2048;
  int64_t N = 2048;
  int64_t K = 2048;
  auto A = Placeholder(DType::FLOAT32, {M, K});
  auto B = Placeholder(DType::FLOAT32, {K, N});
  auto C = Dot(A, B);
  auto program = makeProgram("dot", {A, B}, {C});
  runProgram(program);
}

TEST_F(CppEdsl, Max) {
  auto A = Placeholder(DType::FLOAT32, {3, 3});
  TensorDim I, J, K;
  TensorIndex i("i"), j("j");
  A.bind_dims(I, K);
  Tensor R = Contraction().outShape(I).outAccess(i).max(A(i, j));
  auto program = makeProgram("max", {A}, {R});
  std::vector<float> input = {
      -5.0f, -6.0f, -7.0f,  //
      4.0f,  5.0f,  6.0f,   //
      7.0f,  8.0f,  9.0f,   //
  };
  std::vector<float> expected = {-5.0, 6.0, 9.0};
  checkExact(program, {input}, {expected});
}

TEST_F(CppEdsl, EltwiseAdd) {
  auto A = Placeholder(DType::FLOAT32, {10, 20});
  auto B = Placeholder(DType::FLOAT32, {10, 20});
  auto program = makeProgram("eltwise_add", {A, B}, {A + B});

  // clang-format off
  // CHECK-LABEL: CppEdsl.EltwiseAdd
  // CHECK: module @eltwise_add
  // CHECK: tile.add %{{.*}}, %{{.*}} : (tensor<10x20xf32>, tensor<10x20xf32>) -> tensor<10x20xf32>
  // CHECK: return %{{.*}} : tensor<10x20xf32>
  // clang-format on
  runProgram(program);
}

TEST_F(CppEdsl, EltwiseMod) {
  auto A = Placeholder(DType::INT32, {3, 3});
  auto B = Placeholder(DType::INT32, {3, 3});
  auto C = A % B;
  auto program = makeProgram("mod", {A, B}, {C});

  // clang-format off
  // CHECK-LABEL: CppEdsl.EltwiseMod
  // CHECK: module @mod
  // CHECK: tile.mod %{{.*}}, %{{.*}} : (tensor<3x3xsi32>, tensor<3x3xsi32>) -> tensor<3x3xsi32>
  // CHECK: return %{{.*}} : tensor<3x3xsi32>
  // clang-format on

  std::vector<int32_t> A_input{2,   4,   8,   //
                               16,  32,  64,  //
                               128, 256, 512};
  std::vector<int32_t> B_input{1, 2, 3,  //
                               4, 5, 6,  //
                               7, 8, 9};
  std::vector<int32_t> C_output{2 % 1,   4 % 2,   8 % 3,   //
                                16 % 4,  32 % 5,  64 % 6,  //
                                128 % 7, 256 % 8, 512 % 9};
  checkExact(program, {A_input, B_input}, {C_output});
}

TEST_F(CppEdsl, Relu) {
  auto A = Placeholder(DType::FLOAT32, {10, 20});
  auto program = makeProgram("relu", {A}, {Relu(A)});
  // clang-format off
  // CHECK-LABEL: CppEdsl.Relu
  // CHECK: module @relu
  // CHECK: %[[cst:.*]] = tile.constant(0.000000e+00 : f64) : tensor<f32>
  // CHECK: tile.cmp_lt %{{.*}}, %[[cst]] : (tensor<10x20xf32>, tensor<f32>) -> tensor<10x20xi1>
  // CHECK: tile.select %{{.*}}, %[[cst]], %{{.*}} : (tensor<10x20xi1>, tensor<f32>, tensor<10x20xf32>) -> tensor<10x20xf32>
  // CHECK: return %{{.*}} : tensor<10x20xf32>
  // clang-format on
  runProgram(program);
}

TEST_F(CppEdsl, MnistMlp) {
  // model.add(Dense(512, activation='relu', input_shape=(784,)))
  auto input = Placeholder(DType::FLOAT32, {1, 784});
  auto kernel1 = Placeholder(DType::FLOAT32, {784, 512});
  auto bias1 = Placeholder(DType::FLOAT32, {512});
  auto dense1 = Relu(Dot(input, kernel1) + bias1);
  // model.add(Dense(512, activation='relu'))
  auto kernel2 = Placeholder(DType::FLOAT32, {512, 512});
  auto bias2 = Placeholder(DType::FLOAT32, {512});
  auto dense2 = Relu(Dot(dense1, kernel2) + bias2);
  // model.add(Dense(10, activation='softmax'))
  auto kernel3 = Placeholder(DType::FLOAT32, {512, 10});
  auto bias3 = Placeholder(DType::FLOAT32, {10});
  auto dense3 = Softmax(Dot(dense2, kernel3) + bias3);
  auto program = makeProgram("mnist_mlp", {input, kernel1, bias1, kernel2, bias2, kernel3, bias3}, {dense3});
  // clang-format off
  // CHECK-LABEL: CppEdsl.MnistMlp
  // CHECK: module @mnist_mlp
  // CHECK-DAG: %[[cst:.*]] = tile.constant(0.000000e+00 : f64) : tensor<f32>
  // CHECK-DAG: %[[cst0:.*]] = tile.constant(0xFFF0000000000000 : f64) : tensor<f32>
  // CHECK: %[[X0:.*]] = tile.contract add, mul, %[[cst]], %{{.*}}, %{{.*}} {sink = #map{{[0-9]+}}, srcs = [#map{{[0-9]+}}, #map{{[0-9]+}}]} : tensor<f32>, tensor<1x784xf32>, tensor<784x512xf32> -> tensor<1x512xf32>
  // CHECK: %[[X1:.*]] = tile.add %{{.*}}, %{{.*}} : (tensor<1x512xf32>, tensor<512xf32>) -> tensor<1x512xf32>
  // CHECK: %[[X2:.*]] = tile.cmp_lt %{{.*}}, %[[cst]] : (tensor<1x512xf32>, tensor<f32>) -> tensor<1x512xi1>
  // CHECK: %[[X3:.*]] = tile.select %{{.*}}, %[[cst]], %{{.*}} : (tensor<1x512xi1>, tensor<f32>, tensor<1x512xf32>) -> tensor<1x512xf32>
  // CHECK: %[[X4:.*]] = tile.contract add, mul, %[[cst]], %{{.*}}, %{{.*}} {sink = #map{{[0-9]+}}, srcs = [#map{{[0-9]+}}, #map{{[0-9]+}}]} : tensor<f32>, tensor<1x512xf32>, tensor<512x512xf32> -> tensor<1x512xf32>
  // CHECK: %[[X5:.*]] = tile.add %{{.*}}, %{{.*}} : (tensor<1x512xf32>, tensor<512xf32>) -> tensor<1x512xf32>
  // CHECK: %[[X6:.*]] = tile.cmp_lt %{{.*}}, %[[cst]] : (tensor<1x512xf32>, tensor<f32>) -> tensor<1x512xi1>
  // CHECK: %[[X7:.*]] = tile.select %{{.*}}, %[[cst]], %{{.*}} : (tensor<1x512xi1>, tensor<f32>, tensor<1x512xf32>) -> tensor<1x512xf32>
  // CHECK: %[[X8:.*]] = tile.contract add, mul, %[[cst]], %{{.*}}, %{{.*}} {sink = #map{{[0-9]+}}, srcs = [#map{{[0-9]+}}, #map{{[0-9]+}}]} : tensor<f32>, tensor<1x512xf32>, tensor<512x10xf32> -> tensor<1x10xf32>
  // CHECK: %[[X9:.*]] = tile.add %{{.*}}, %{{.*}} : (tensor<1x10xf32>, tensor<10xf32>) -> tensor<1x10xf32>
  // CHECK: %[[X10:.*]] = tile.contract max, none, %[[cst0]], %{{.*}} {sink = #map{{[0-9]+}}, srcs = [#map{{[0-9]+}}]} : tensor<f32>, tensor<1x10xf32> -> tensor<1x1xf32>
  // CHECK: %[[X11:.*]] = tile.sub %{{.*}}, %{{.*}} : (tensor<1x10xf32>, tensor<1x1xf32>) -> tensor<1x10xf32>
  // CHECK: %[[X12:.*]] = tile.exp %{{.*}} : (tensor<1x10xf32>) -> tensor<1x10xf32>
  // CHECK: %[[X13:.*]] = tile.contract add, none, %[[cst]], %{{.*}} {sink = #map{{[0-9]+}}, srcs = [#map{{[0-9]+}}]} : tensor<f32>, tensor<1x10xf32> -> tensor<1x1xf32>
  // CHECK: %[[X14:.*]] = tile.div %{{.*}}, %{{.*}} : (tensor<1x10xf32>, tensor<1x1xf32>) -> tensor<1x10xf32>
  // CHECK: return %{{.*}} : tensor<1x10xf32>
  // clang-format on
  runProgram(program);
}

Tensor Convolution2(Tensor I, Tensor K, const std::string& I_layout = "NHWC", const std::string& K_layout = "HWCK") {
  TensorLens I_lens(I_layout, "NHWC");
  TensorLens K_lens(K_layout, "HWCK");
  I = I.use(I_lens);
  K = K.use(K_lens);
  TensorDim CI, CO, K0, K1, N, X0, X1;
  TensorIndex n, x0, x1, co, ci, k0, k1;
  I.bind_dims(N, X0, X1, CI);
  K.bind_dims(K0, K1, CI, CO);
  return Contraction(I_lens)
      .outShape(N, X0, X1, CO)
      .outAccess(n, x0, x1, co)
      .sum(I(n, x0 + k0 - (K0 / 2), x1 + k1 - (K1 / 2), ci) * K(k0, k1, ci, co));
}

TEST_F(CppEdsl, Convolution) {
  auto I = Placeholder(DType::FLOAT32, {1, 56, 56, 64});
  auto K = Placeholder(DType::FLOAT32, {3, 3, 64, 64});
  auto program = makeProgram("convolution", {I, K}, {Convolution2(I, K)});
  // clang-format off
  // CHECK-LABEL: CppEdsl.Convolution
  // CHECK: module @convolution
  // CHECK: %[[cst:.*]] = tile.constant(0.000000e+00 : f64) : tensor<f32>
  // CHECK: tile.contract add, mul, %[[cst]], %{{.*}}, %{{.*}} {sink = #map{{[0-9]+}}, srcs = [#map{{[0-9]+}}, #map{{[0-9]+}}]} : tensor<f32>, tensor<1x56x56x64xf32>, tensor<3x3x64x64xf32> -> tensor<1x56x56x64xf32>
  // CHECK: return %{{.*}} : tensor<1x56x56x64xf32>
  // clang-format on
  runProgram(program);
}

Tensor MaxPooling2(Tensor I) {
  TensorDim N, X0, X1, C;
  TensorIndex n, x0, x1, i, j, c;
  I.bind_dims(N, X0, X1, C);
  return Contraction()
      .outShape(N, (X0 + 1) / 2, (X1 + 1) / 2, C)
      .outAccess(n, x0, x1, c)
      .max(I(n, 2 * x0 + i, 2 * x1 + j, c))
      .add_constraint(i < 2)
      .add_constraint(j < 2);
}

Tensor Flatten(Tensor X) {
  std::vector<TensorDim> X_dims(X.rank());
  X.bind_dims(X_dims);
  if (X_dims.empty()) {
    return X;
  }
  TensorDim product{1};
  for (size_t i = 1; i < X_dims.size() - 1; i++) {
    product = product * X_dims[i];
  }
  return reshape(X, {TensorDim{1}, product});
}

TEST_F(CppEdsl, MnistCnn) {
  // model.add(Conv2D(32, kernel_size=(3, 3), activation='relu', input_shape=input_shape))
  auto input = Placeholder(DType::FLOAT32, {1, 224, 224, 1});
  auto kernel1 = Placeholder(DType::FLOAT32, {3, 3, 1, 32});
  auto bias1 = Placeholder(DType::FLOAT32, {32});
  auto conv1 = Relu(Convolution2(input, kernel1) + bias1);
  // model.add(Conv2D(64, (3, 3), activation='relu'))
  auto kernel2 = Placeholder(DType::FLOAT32, {3, 3, 32, 64});
  auto bias2 = Placeholder(DType::FLOAT32, {64});
  auto conv2 = Relu(Convolution2(conv1, kernel2) + bias2);
  // model.add(MaxPooling2D(pool_size=(2, 2)))
  auto pool1 = MaxPooling2(conv2);
  // model.add(Flatten())
  auto flat = Flatten(pool1);
  EXPECT_THAT(flat.compute_shape(), Eq(TensorShape(DType::FLOAT32, {1, 12544})));
  // model.add(Dense(128, activation='relu'))
  auto kernel3 = Placeholder(DType::FLOAT32, {12544, 128});
  auto bias3 = Placeholder(DType::FLOAT32, {128});
  auto dense1 = Relu(Dot(flat, kernel3) + bias3);
  const int64_t kNumClasses = 100;
  // model.add(Dense(num_classes, activation='softmax'))
  auto kernel4 = Placeholder(DType::FLOAT32, {128, kNumClasses});
  auto bias4 = Placeholder(DType::FLOAT32, {kNumClasses});
  auto dense2 = Softmax(Dot(dense1, kernel4) + bias4);
  auto program =
      makeProgram("mnist_cnn", {input, kernel1, bias1, kernel2, bias2, kernel3, bias3, kernel4, bias4}, {dense2});
  // clang-format off
  // CHECK-LABEL: CppEdsl.MnistCnn
  // CHECK: module @mnist_cnn
  // CHECK-DAG: %[[cst:.*]] = tile.constant(0.000000e+00 : f64) : tensor<f32>
  // CHECK-DAG: %[[cst_0:.*]] = tile.constant(0xFFF0000000000000 : f64) : tensor<f32>
  // CHECK: tile.contract add, mul, %[[cst]], %{{.*}}, %{{.*}} {sink = #map{{[0-9]+}}, srcs = [#map{{[0-9]+}}, #map{{[0-9]+}}]} : tensor<f32>, tensor<1x224x224x1xf32>, tensor<3x3x1x32xf32> -> tensor<1x224x224x32xf32>
  // CHECK: tile.add %{{.*}}, %{{.*}} : (tensor<1x224x224x32xf32>, tensor<32xf32>) -> tensor<1x224x224x32xf32>
  // CHECK: tile.cmp_lt %{{.*}}, %[[cst]] : (tensor<1x224x224x32xf32>, tensor<f32>) -> tensor<1x224x224x32xi1>
  // CHECK: tile.select %{{.*}}, %[[cst]], %{{.*}} : (tensor<1x224x224x32xi1>, tensor<f32>, tensor<1x224x224x32xf32>) -> tensor<1x224x224x32xf32>
  // CHECK: tile.contract add, mul, %[[cst]], %{{.*}}, %{{.*}} {sink = #map{{[0-9]+}}, srcs = [#map{{[0-9]+}}, #map{{[0-9]+}}]} : tensor<f32>, tensor<1x224x224x32xf32>, tensor<3x3x32x64xf32> -> tensor<1x224x224x64xf32>
  // CHECK: tile.add %{{.*}}, %{{.*}} : (tensor<1x224x224x64xf32>, tensor<64xf32>) -> tensor<1x224x224x64xf32>
  // CHECK: tile.cmp_lt %{{.*}}, %[[cst]] : (tensor<1x224x224x64xf32>, tensor<f32>) -> tensor<1x224x224x64xi1>
  // CHECK: tile.select %{{.*}}, %[[cst]], %{{.*}} : (tensor<1x224x224x64xi1>, tensor<f32>, tensor<1x224x224x64xf32>) -> tensor<1x224x224x64xf32>
  // CHECK: tile.contract max, none, %[[cst_0]], %{{.*}} {cons = #set{{[0-9]+}}, sink = #map{{[0-9]+}}, srcs = [#map{{[0-9]+}}]} : tensor<f32>, tensor<1x224x224x64xf32> -> tensor<1x112x112x64xf32>
  // CHECK: tile.reshape %{{.*}} : (tensor<1x112x112x64xf32>) -> tensor<1x12544xf32>
  // CHECK: tile.contract add, mul, %[[cst]], %{{.*}}, %{{.*}} {sink = #map{{[0-9]+}}, srcs = [#map{{[0-9]+}}, #map{{[0-9]+}}]} : tensor<f32>, tensor<1x12544xf32>, tensor<12544x128xf32> -> tensor<1x128xf32>
  // CHECK: tile.add %{{.*}}, %{{.*}} : (tensor<1x128xf32>, tensor<128xf32>) -> tensor<1x128xf32>
  // CHECK: tile.cmp_lt %{{.*}}, %[[cst]] : (tensor<1x128xf32>, tensor<f32>) -> tensor<1x128xi1>
  // CHECK: tile.select %{{.*}}, %[[cst]], %{{.*}} : (tensor<1x128xi1>, tensor<f32>, tensor<1x128xf32>) -> tensor<1x128xf32>
  // CHECK: tile.contract add, mul, %[[cst]], %{{.*}}, %{{.*}} {sink = #map{{[0-9]+}}, srcs = [#map{{[0-9]+}}, #map{{[0-9]+}}]} : tensor<f32>, tensor<1x128xf32>, tensor<128x100xf32> -> tensor<1x100xf32>
  // CHECK: tile.add %{{.*}}, %{{.*}} : (tensor<1x100xf32>, tensor<100xf32>) -> tensor<1x100xf32>
  // CHECK: tile.contract max, none,  %[[cst_0]], %{{.*}} {sink = #map{{[0-9]+}}, srcs = [#map{{[0-9]+}}]} : tensor<f32>, tensor<1x100xf32> -> tensor<1x1xf32>
  // CHECK: tile.sub %{{.*}}, %{{.*}} : (tensor<1x100xf32>, tensor<1x1xf32>) -> tensor<1x100xf32>
  // CHECK: tile.exp %{{.*}} : (tensor<1x100xf32>) -> tensor<1x100xf32>
  // CHECK: tile.contract add, none, %[[cst]], %{{.*}} {sink = #map{{[0-9]+}}, srcs = [#map{{[0-9]+}}]} : tensor<f32>, tensor<1x100xf32> -> tensor<1x1xf32>
  // CHECK: tile.div %{{.*}}, %{{.*}} : (tensor<1x100xf32>, tensor<1x1xf32>) -> tensor<1x100xf32>
  // CHECK: return %{{.*}} : tensor<1x100xf32>
  // clang-format on
  runProgram(program);
}

Tensor Normalize(Tensor X) {
  auto XSqr = X * X;
  std::vector<TensorIndex> idxs(X.rank());
  Tensor X_MS = Contraction().sum(XSqr(idxs));
  return sqrt(X_MS);
}

std::tuple<Tensor, Tensor> LarsMomentum(  //
    Tensor X,                             //
    Tensor Grad,                          //
    Tensor Veloc,                         //
    Tensor LR,                            //
    double lars_coeff,                    //
    double lars_weight_decay,             //
    double momentum) {
  auto XNorm = Normalize(X);
  auto GradNorm = Normalize(Grad);
  auto LocLR = LR * lars_coeff * XNorm / (GradNorm + lars_weight_decay * XNorm);
  auto NewVeloc = momentum * Veloc + LocLR * (Grad + lars_weight_decay * X);
  return std::make_tuple(X - NewVeloc, NewVeloc);
}

TEST_F(CppEdsl, LarsMomentum4d) {
  auto X_shape = TensorShape(DType::FLOAT32, {4, 7, 3, 9});
  auto LR_shape = TensorShape(DType::FLOAT32, {});
  auto X = Placeholder(X_shape);
  auto Grad = Placeholder(X_shape);
  auto Veloc = Placeholder(X_shape);
  auto LR = Placeholder(LR_shape);
  auto R = LarsMomentum(X, Grad, Veloc, LR, 1. / 1024., 1. / 2048., 1. / 8.);
  auto program = makeProgram("lars_momentum4d", {X, Grad, Veloc, LR}, {std::get<0>(R), std::get<1>(R)});
  // clang-format off
  // CHECK-LABEL: CppEdsl.LarsMomentum4d
  // CHECK: module @lars_momentum4d
  // CHECK: tile.constant(0.000000e+00 : f64) : tensor<f32>
  // CHECK: tile.constant(1.250000e-01 : f64) : tensor<f32>
  // CHECK: tile.constant(9.765625E-4 : f64) : tensor<f32>
  // CHECK: tile.constant(4.8828125E-4 : f64) : tensor<f32>
  // CHECK: tile.mul %{{.*}}, %{{.*}} : (tensor<4x7x3x9xf32>, tensor<f32>) -> tensor<4x7x3x9xf32>
  // CHECK: tile.mul %{{.*}}, %{{.*}} : (tensor<f32>, tensor<f32>) -> tensor<f32>
  // CHECK: tile.mul %{{.*}}, %{{.*}} : (tensor<4x7x3x9xf32>, tensor<4x7x3x9xf32>) -> tensor<4x7x3x9xf32>
  // CHECK: tile.contract add, none, %{{.*}}, %{{.*}} {sink = #{{.*}}, srcs = [#{{.*}}]} : tensor<f32>, tensor<4x7x3x9xf32> -> tensor<f32>
  // CHECK: tile.sqrt %{{.*}} : (tensor<f32>) -> tensor<f32>
  // CHECK: tile.mul %{{.*}}, %{{.*}} : (tensor<f32>, tensor<f32>) -> tensor<f32>
  // CHECK: tile.mul %{{.*}}, %{{.*}} : (tensor<4x7x3x9xf32>, tensor<4x7x3x9xf32>) -> tensor<4x7x3x9xf32>
  // CHECK: tile.contract add, none, %{{.*}}, %{{.*}} {sink = #{{.*}}, srcs = [#{{.*}}]} : tensor<f32>, tensor<4x7x3x9xf32> -> tensor<f32>
  // CHECK: tile.sqrt %{{.*}} : (tensor<f32>) -> tensor<f32>
  // CHECK: tile.mul %{{.*}}, %{{.*}} : (tensor<f32>, tensor<f32>) -> tensor<f32>
  // CHECK: tile.add %{{.*}}, %{{.*}} : (tensor<f32>, tensor<f32>) -> tensor<f32>
  // CHECK: tile.div %{{.*}}, %{{.*}} : (tensor<f32>, tensor<f32>) -> tensor<f32>
  // CHECK: tile.mul %{{.*}}, %{{.*}} : (tensor<4x7x3x9xf32>, tensor<f32>) -> tensor<4x7x3x9xf32>
  // CHECK: tile.add %{{.*}}, %{{.*}} : (tensor<4x7x3x9xf32>, tensor<4x7x3x9xf32>) -> tensor<4x7x3x9xf32>
  // CHECK: tile.mul %{{.*}}, %{{.*}} : (tensor<f32>, tensor<4x7x3x9xf32>) -> tensor<4x7x3x9xf32>
  // CHECK: tile.add %{{.*}}, %{{.*}} : (tensor<4x7x3x9xf32>, tensor<4x7x3x9xf32>) -> tensor<4x7x3x9xf32>
  // CHECK: tile.sub %{{.*}}, %{{.*}} : (tensor<4x7x3x9xf32>, tensor<4x7x3x9xf32>) -> tensor<4x7x3x9xf32>
  // CHECK: return %{{.*}}, %{{.*}} : tensor<4x7x3x9xf32>, tensor<4x7x3x9xf32>
  // clang-format on
  runProgram(program);
}

TEST_F(CppEdsl, RepeatElements) {
  auto I = Placeholder(DType::FLOAT32, {10, 10, 10});
  TensorDim N0, N1, N2;
  TensorIndex n0, n1, n2, k;
  I.bind_dims(N0, N1, N2);
  Tensor O = Contraction()  //
                 .outShape(N0, 3 * N1, N2)
                 .outAccess(n0, 3 * n1 + k, n2)
                 .assign(I(n0, n1, n2))
                 .add_constraint(k < 3);
  auto program = makeProgram("repeat_elts", {I}, {O});
  // clang-format off
  // CHECK-LABEL: CppEdsl.RepeatElements
  // CHECK: module @repeat_elts
  // CHECK: %[[cst:.*]] = tile.constant(0.000000e+00 : f64) : tensor<f32>
  // CHECK: tile.contract assign, none, %[[cst]], %{{.*}} {cons = #set{{[0-9]+}}, sink = #map{{[0-9]+}}, srcs = [#map{{[0-9]+}}]} : tensor<f32>, tensor<10x10x10xf32> -> tensor<10x30x10xf32>
  // CHECK: return %{{.*}} : tensor<10x30x10xf32>
  // clang-format on
  runProgram(program);
}

TEST_F(CppEdsl, UseDefault) {
  auto P = Placeholder(DType::FLOAT32, {1, 7, 10, 10});
  auto I = Placeholder(DType::FLOAT32, {1, 10, 10});
  TensorDim B, N1, N2;
  TensorIndex b, i1, i2;
  I.bind_dims(B, N1, N2);
  Tensor O = Contraction().outShape(B, 7, N1, N2).outAccess(b, 3, i1, i2).assign(I(b, i1, i2)).init(P);
  auto program = makeProgram("use_default", {I, P}, {O});
  // clang-format off
  // CHECK-LABEL: CppEdsl.UseDefault
  // CHECK: module @use_default
  // CHECK: tile.contract assign, none, %{{.*}}, %{{.*}} {sink = #map{{[0-9]+}}, srcs = [#map{{[0-9]+}}]} : tensor<1x7x10x10xf32>, tensor<1x10x10xf32> -> tensor<1x7x10x10xf32>
  // CHECK: return %{{.*}} : tensor<1x7x10x10xf32>
  // clang-format on
  runProgram(program);
}

TEST_F(CppEdsl, UniqueNames) {
  TensorShape shape(DType::FLOAT32, {1});
  auto A = Placeholder(shape, "A");
  auto B = Placeholder(shape, "B");
  auto C0 = Placeholder(shape, "C");
  auto C1 = Placeholder(shape, "C");
  auto program = makeProgram("unique_names", {A, B, C0, C1}, {A + B + C0 + C1});
  // clang-format off
  // CHECK-LABEL: CppEdsl.UniqueNames
  // CHECK: module @unique_names
  // CHECK: tile.add %{{.*}}, %{{.*}} : (tensor<1xf32>, tensor<1xf32>) -> tensor<1xf32>
  // CHECK: tile.add %{{.*}}, %{{.*}} : (tensor<1xf32>, tensor<1xf32>) -> tensor<1xf32>
  // CHECK: tile.add %{{.*}}, %{{.*}} : (tensor<1xf32>, tensor<1xf32>) -> tensor<1xf32>
  // CHECK: return %{{.*}} : tensor<1xf32>
  // clang-format on
  runProgram(program);
}

TEST_F(CppEdsl, GlobalMin) {
  auto I = Placeholder(DType::FLOAT32, {10, 10, 10}, "I");
  TensorIndex i, j, k;
  Tensor I_Neg = -I;
  Tensor O = -Contraction().max(I_Neg(i, j, k)).build();
  auto program = makeProgram("global_min", {I}, {O});
  // clang-format off
  // CHECK-LABEL: CppEdsl.GlobalMin
  // CHECK: module @global_min
  // CHECK: %[[cst:.*]] = tile.constant(0xFFF0000000000000 : f64) : tensor<f32>
  // CHECK: tile.neg %{{.*}} : (tensor<10x10x10xf32>) -> tensor<10x10x10xf32>
  // CHECK: tile.contract max, none, %[[cst]], %{{.*}} {sink = #map{{[0-9]+}}, srcs = [#map{{[0-9]+}}]} : tensor<f32>, tensor<10x10x10xf32> -> tensor<f32>
  // CHECK: tile.neg %{{.*}} : (tensor<f32>) -> tensor<f32>
  // CHECK: return %{{.*}} : tensor<f32>
  // clang-format on
  runProgram(program);
}

TEST_F(CppEdsl, CumSum) {
  auto I = Placeholder(DType::FLOAT32, {10}, "I");
  TensorDim N;
  TensorIndex i, k;
  I.bind_dims(N);
  Tensor O = Contraction().outShape(N).outAccess(i).sum(I(k)).add_constraint(i - k < N);
  auto program = makeProgram("cumsum", {I}, {O});
  // clang-format off
  // CHECK-LABEL: CppEdsl.CumSum
  // CHECK: module @cumsum
  // CHECK: %[[cst:.*]] = tile.constant(0.000000e+00 : f64) : tensor<f32>
  // CHECK: tile.contract add, none, %[[cst]], %{{.*}} {cons = #set{{[0-9]+}}, sink = #map{{[0-9]+}}, srcs = [#map{{[0-9]+}}]} : tensor<f32>, tensor<10xf32> -> tensor<10xf32>
  // CHECK: return %{{.*}} : tensor<10xf32>
  // clang-format on
  runProgram(program);
}

Tensor ComplexConv2d(Tensor I, Tensor K,
                     const std::vector<size_t>& s,  // stride coeffs
                     const std::vector<size_t>& d   // dilation coeffs
) {
  // "same-lower" autopadding will be applied
  TensorDim N, G, GCI, GCO;
  std::vector<TensorDim> X(2);
  std::vector<TensorDim> KX(2);
  TensorIndex n, g, gci, gco;
  std::vector<TensorIndex> x(2);
  std::vector<TensorIndex> k(2);
  I.bind_dims(N, X[0], X[1], G, GCI);
  K.bind_dims(KX[0], KX[1], G, GCI, GCO);
  // Compute output spatial dimensions
  std::vector<TensorDim> Y(2);
  for (size_t i = 0; i < Y.size(); ++i) {
    Y[i] = (X[i] + s[i] - 1) / s[i];
  }
  // Compute the effective kernel size after dilation
  std::vector<TensorDim> EK(2);
  for (size_t i = 0; i < EK.size(); ++i) {
    EK[i] = d[i] * (KX[i] - 1) + 1;
  }
  // Compute the padding offset
  std::vector<TensorDim> P(2);
  for (size_t i = 0; i < P.size(); ++i) {
    P[i] = ((Y[i] - 1) * s[i] + EK[i] - X[i]) / 2;
  }
  // Compute the convolution
  return Contraction()
      .outShape(N, Y[0], Y[1], G, GCO)
      .outAccess(n, x[0], x[1], g, gco)
      .sum(I(n, s[0] * x[0] + d[0] * k[0] - P[0], s[1] * x[1] + d[1] * k[1] - P[1], g, gci) *
           K(k[0], k[1], g, gci, gco));
}

TEST_F(CppEdsl, ComplexConv2d) {
  auto I = Placeholder(DType::FLOAT32, {1, 224, 224, 3, 3});
  auto K = Placeholder(DType::FLOAT32, {3, 3, 3, 3, 32});
  auto O = ComplexConv2d(I, K, {2, 2}, {3, 3});
  auto program = makeProgram("complex_conv_2d", {I, K}, {O});
  // clang-format off
  // CHECK-LABEL: CppEdsl.ComplexConv2d
  // CHECK: module @complex_conv_2d
  // CHECK: %[[cst:.*]] = tile.constant(0.000000e+00 : f64) : tensor<f32>
  // CHECK: tile.contract add, mul, %[[cst]], %{{.*}}, %{{.*}} {sink = #map{{[0-9]+}}, srcs = [#map{{[0-9]+}}, #map{{[0-9]+}}]} : tensor<f32>, tensor<1x224x224x3x3xf32>, tensor<3x3x3x3x32xf32> -> tensor<1x112x112x3x32xf32>
  // CHECK: return %{{.*}} : tensor<1x112x112x3x32xf32>
  // clang-format on
  runProgram(program);
}

TEST_F(CppEdsl, Reciprocal) {
  auto A = Placeholder(DType::FLOAT32, {6}, "A");
  auto R = 1.0 / A;
  auto program = makeProgram("reciprocal", {A}, {R});
  // clang-format off
  // CHECK-LABEL: CppEdsl.Reciprocal
  // CHECK: module @reciprocal
  // CHECK: %[[cst:.*]] = tile.constant(1.000000e+00 : f64) : tensor<f32>
  // CHECK: tile.div %[[cst]], %{{.*}} : (tensor<f32>, tensor<6xf32>) -> tensor<6xf32>
  // CHECK: return %{{.*}} : tensor<6xf32>
  // clang-format on
  std::vector<float> input = {1, 2, 4, 5, 8, 10};
  std::vector<float> expected = {1.0, 0.5, 0.25, 0.2, 0.125, 0.1};
  checkExact(program, {input}, {expected});
}

TEST_F(CppEdsl, ReshapeFold) {
  auto A = Placeholder(DType::INT32, {3, 3}, "A");
  auto R = reshape(A, {3, 3});
  auto program = makeProgram("reshape_fold", {A}, {R});
  // clang-format off
  // CHECK-LABEL: CppEdsl.ReshapeFold
  // CHECK: module @reshape_fold
  // CHECK: %[[X0:.*]] = tile.ident %{{.*}} : (tensor<3x3xsi32>) -> tensor<3x3xsi32>
  // CHECK-NEXT: return %[[X0]]
  // clang-format on
  std::vector<int32_t> input = {
      1, 2, 3,  //
      4, 5, 6,  //
      7, 8, 9,  //
  };
  checkExact(program, {input}, {input});
}

TEST_F(CppEdsl, ReshapeScalar) {
  auto A = Placeholder(DType::INT32, {}, "A");
  std::vector<int64_t> shape = {};
  auto R = reshape(A, shape);
  auto program = makeProgram("reshape_scalar", {A}, {R});
  // clang-format off
  // CHECK-LABEL: CppEdsl.ReshapeScalar
  // CHECK: module @reshape_scalar
  // CHECK: %[[X0:.*]] = tile.ident %{{.*}} : (tensor<si32>) -> tensor<si32>
  // CHECK-NEXT: return %[[X0]] : tensor<si32>
  // clang-format on
  std::vector<int32_t> data = {2};
  checkExact(program, {data}, {data});
}

TEST_F(CppEdsl, ReshapeIntoScalar) {
  auto A = Placeholder(DType::INT32, {1, 1, 1}, "A");
  std::vector<int64_t> shape = {};
  auto R = reshape(A, shape);
  auto program = makeProgram("reshape_into_scalar", {A}, {R});
  // clang-format off
  // CHECK-LABEL: CppEdsl.ReshapeIntoScalar
  // CHECK: module @reshape_into_scalar
  // CHECK:      %[[X0:.*]] = tile.reshape %{{.*}} : (tensor<1x1x1xsi32>) -> tensor<si32>
  // CHECK-NEXT: %[[X1:.*]] = tile.ident %[[X0]] : (tensor<si32>) -> tensor<si32>
  // CHECK-NEXT: return %[[X1]] : tensor<si32>
  // clang-format on

  std::vector<int32_t> data = {2};
  checkExact(program, {data}, {data});
}

TEST_F(CppEdsl, ReshapeFromScalar) {
  auto A = Placeholder(DType::INT32, {}, "A");
  std::vector<int64_t> shape = {1, 1, 1};
  auto R = reshape(A, shape);
  auto program = makeProgram("reshape_from_scalar", {A}, {R});
  // clang-format off
  // CHECK-LABEL: CppEdsl.ReshapeFromScalar
  // CHECK: module @reshape_from_scalar
  // CHECK:      %[[X0:.*]] = tile.reshape %{{.*}} : (tensor<si32>) -> tensor<1x1x1xsi32>
  // CHECK-NEXT: %[[X1:.*]] = tile.ident %[[X0]] : (tensor<1x1x1xsi32>) -> tensor<1x1x1xsi32>
  // CHECK-NEXT: return %[[X1]] : tensor<1x1x1xsi32>
  // clang-format on
  std::vector<int32_t> data = {2};
  checkExact(program, {data}, {data});
}

TEST_F(CppEdsl, DefractLong) {
  std::vector<int64_t> input_shape{1, 3, 3, 1};
  std::vector<int64_t> output_shape{1, 5, 5, 1};
  auto I = Placeholder(DType::FLOAT32, input_shape, "I");
  auto K = Placeholder(DType::FLOAT32, input_shape, "K");
  TensorIndex n, x0, x1, k0, k1, co, ci;
  Tensor O = Contraction()
                 .outShape(output_shape)
                 .outAccess(n, x0, x1, co)
                 .sum(I(n, (x0 + k0 - 1) / 2, (x1 + k1 - 1) / 2, ci) * K(2 - k0, 2 - k1, co, ci));
  auto program = makeProgram("defract_long", {I, K}, {O});
  // clang-format off
  // CHECK-LABEL: CppEdsl.DefractLong
  // CHECK: module @defract_long
  // CHECK: %[[cst:.*]] = tile.constant(0.000000e+00 : f64) : tensor<f32>
  // CHECK: tile.contract add, mul, %[[cst]], %{{.*}}, %{{.*}} {sink = #map{{[0-9]+}}, srcs = [#map{{[0-9]+}}, #map{{[0-9]+}}]} : tensor<f32>, tensor<1x3x3x1xf32>, tensor<1x3x3x1xf32> -> tensor<1x5x5x1xf32>
  // CHECK: return %{{.*}} : tensor<1x5x5x1xf32>
  // clang-format on
  runProgram(program);
}

TEST_F(CppEdsl, DupOut) {
  auto A = Placeholder(DType::FLOAT32, {10, 20});
  auto B = Placeholder(DType::FLOAT32, {20, 30});
  auto C = Placeholder(DType::FLOAT32, {30, 40});
  auto R = Dot(Dot(A, B), C);
  auto program = makeProgram("dup_out", {A, B, C}, {R, R, R});
  // clang-format off
  // CHECK: module @dup_out
  // CHECK: %[[cst:.*]] = tile.constant(0.000000e+00 : f64) : tensor<f32>
  // CHECK: tile.contract add, mul, %[[cst]], %{{.*}}, %{{.*}} {sink = #map{{[0-9]+}}, srcs = [#map{{[0-9]+}}, #map{{[0-9]+}}]} : tensor<f32>, tensor<10x20xf32>, tensor<20x30xf32> -> tensor<10x30xf32>
  // CHECK: %[[out:.*]] = tile.contract add, mul, %[[cst]], %{{.*}}, %{{.*}} {sink = #map{{[0-9]+}}, srcs = [#map{{[0-9]+}}, #map{{[0-9]+}}]} : tensor<f32>, tensor<10x30xf32>, tensor<30x40xf32> -> tensor<10x40xf32>
  // CHECK: %[[i2:.*]] = tile.ident %[[out]] : (tensor<10x40xf32>) -> tensor<10x40xf32>
  // CHECK: %[[i3:.*]] = tile.ident %[[out]] : (tensor<10x40xf32>) -> tensor<10x40xf32>
  // CHECK: return %[[out]], %[[i2]], %[[i3]] : tensor<10x40xf32>, tensor<10x40xf32>, tensor<10x40xf32>
  // clang-format on
  runProgram(program);
}

TEST_F(CppEdsl, Select) {
  auto I = Placeholder(DType::FLOAT32, {10, 20});
  auto one = cast(Tensor{1.0}, DType::FLOAT32);
  auto zero = cast(Tensor{0.0}, DType::FLOAT32);
  auto O = select(I == 0, zero, one);
  auto program = makeProgram("select", {I}, {O});
  // clang-format off
  // CHECK-LABEL: CppEdsl.Select
  // CHECK: module @select
  // CHECK-DAG: %[[fp1:.*]] = tile.constant(1.000000e+00 : f64) : tensor<f32>
  // CHECK-DAG: %[[fp0:.*]] = tile.constant(0.000000e+00 : f64) : tensor<f32>
  // CHECK: tile.cmp_eq %{{.*}}, %[[fp0]] : (tensor<10x20xf32>, tensor<f32>) -> tensor<10x20xi1>
  // CHECK: tile.select %{{.*}}, %[[fp0]], %[[fp1]] : (tensor<10x20xi1>, tensor<f32>, tensor<f32>) -> tensor<10x20xf32>
  // CHECK: return %{{.*}} : tensor<10x20xf32>
  // clang-format on
  runProgram(program);
}

TEST_F(CppEdsl, Shape) {
  auto I = Placeholder(DType::FLOAT32, {2, 3});
  auto O = shape(I);
  auto program = makeProgram("shape", {I}, {O});
  // clang-format off
  // CHECK-LABEL: CppEdsl.Shape
  // CHECK: module @shape
  // CHECK: tile.shape %{{.*}} : (tensor<2x3xf32>) -> tensor<2xsi32>
  // CHECK: return %{{.*}} : tensor<2xsi32>
  // clang-format on
  std::vector<float> input = {
      1, 2, 3,  //
      1, 2, 3,  //
  };
  std::vector<int32_t> expected = {2, 3};
  checkExact(program, {input}, {expected});
}

TEST_F(CppEdsl, Prng) {
  auto S = Placeholder(DType::UINT32, {1, 3});
  auto [O, NS] = prng(S, {2, 3});  // NOLINT
  auto program = makeProgram("prng", {S}, {O, NS});
  // clang-format off
  // CHECK-LABEL: CppEdsl.Prng
  // CHECK: module @prng
  // CHECK: %result, %new_state = tile.prng %{{.*}} : (tensor<1x3xui32>) -> (tensor<2x3xf32>, tensor<1x3xui32>)
  // CHECK: return %result, %new_state : tensor<2x3xf32>, tensor<1x3xui32>
  // clang-format on

  std::vector<uint32_t> state = {
      5, 6, 7,  //
  };

  std::vector<float> result = {
      9.31323e-10, 3.8147e-06,  0.0156251,  //
      0.000244171, 0.000125885, 0.515625,   //
  };

  std::vector<uint32_t> new_state = {
      1052804, 0, 0  //
  };

  checkClose(program, {state}, {result, new_state});
}

TEST_F(CppEdsl, Cos) {
  auto S = Placeholder(DType::FLOAT32, {3, 3});
  auto O = cos(S);
  auto program = makeProgram("cos", {S}, {O});
  std::vector<float> A_input = {
      5.0, 6.0, 7.0,  //
      4.0, 5.0, 6.0,  //
      7.0, 8.0, 9.0,  //
  };

  std::vector<float> C_output = {0.283662, 0.96017,  0.753902, -0.653644, 0.283662,
                                 0.96017,  0.753902, -0.1455,  -0.91113};
  checkClose(program, {A_input}, {C_output}, /*tolerance=*/1e-4);
}

TEST_F(CppEdsl, Sin) {
  auto S = Placeholder(DType::FLOAT32, {3, 3});
  auto O = sin(S);
  auto program = makeProgram("sin", {S}, {O});
  std::vector<float> A_input = {
      5.0, 6.0,  7.0,  //
      4.0, -5.0, 1.1,  //
      7.0, 8.0,  9.0,  //
  };

  std::vector<float> C_output = {
      -0.958924, -0.279415, 0.656987,  //
      -0.756802, 0.958924,  0.891207,  //
      0.656987,  0.989358,  0.412118   //
  };
  checkClose(program, {A_input}, {C_output}, /*tolerance=*/1e-4);
}

TEST_F(CppEdsl, ConvI8) {
  auto I = Placeholder(DType::INT8, {1, 224, 224, 3});
  auto K = Placeholder(DType::INT8, {3, 3, 3, 32});
  auto O = Convolution2(I, K);
  auto program = makeProgram("convolution", {I, K}, {O});
  // clang-format off
  // CHECK-LABEL: CppEdsl.ConvI8
  // CHECK: module @convolution
<<<<<<< HEAD
  // CHECK: %[[cst:.*]] = tile.constant(0 : i64) : tensor<si8>
  // CHECK: tile.contract add, mul, %[[cst]], %{{.*}}, %{{.*}} {sink = #map{{[0-9]+}}, srcs = [#map{{[0-9]+}}, #map{{[0-9]+}}]} : tensor<si8>, tensor<1x224x224x3xsi8>, tensor<3x3x1x32xsi8> -> tensor<1x224x224x32xsi8>
=======
  // CHECK: %[[cst:.*]] = "eltwise.sconst"() {value = 0 : i64} : () -> tensor<si8>
  // CHECK: tile.contract add, mul, %[[cst]], %{{.*}}, %{{.*}} {sink = #map{{[0-9]+}}, srcs = [#map{{[0-9]+}}, #map{{[0-9]+}}]} : tensor<si8>, tensor<1x224x224x3xsi8>, tensor<3x3x3x32xsi8> -> tensor<1x224x224x32xsi8>
>>>>>>> d7cdd611
  // CHECK: return %{{.*}} : tensor<1x224x224x32xsi8>
  // clang-format on
  runProgram(program);
}

TEST_F(CppEdsl, LogicalAnd_uint64) {
  auto A = Placeholder(DType::UINT64, {3, 3});
  auto B = Placeholder(DType::UINT64, {3, 3});
  auto C = A && B;
  auto program = makeProgram("logical_and", {A, B}, {C});

  std::vector<uint64_t> A_input{1, 2, 3,  //
                                4, 0, 6,  //
                                7, 0, 9};
  std::vector<uint64_t> B_input{10, 11, 12,  //
                                13, 14, 15,  //
                                16, 17, 18};
  std::vector<int8_t> C_output{1, 1, 1,  //
                               1, 0, 1,  //
                               1, 0, 1};
  checkExact(program, {A_input, B_input}, {C_output});
}

TEST_F(CppEdsl, LogicalAnd_mixed) {
  auto A = Placeholder(DType::UINT64, {3, 3});
  auto B = Placeholder(DType::FLOAT32, {3, 3});
  auto C = A && B;
  auto program = makeProgram("logical_and", {A, B}, {C});

  std::vector<uint64_t> A_input{1, 2, 3,  //
                                4, 0, 6,  //
                                7, 0, 9};
  std::vector<float> B_input{10.0, 11.0, 12.0,  //
                             13.0, 14.0, 15.0,  //
                             16.0, 17.0, 18.0};
  std::vector<int8_t> C_output{1, 1, 1,  //
                               1, 0, 1,  //
                               1, 0, 1};
  checkExact(program, {A_input, B_input}, {C_output});
}

TEST_F(CppEdsl, LogicalOr_uint64) {
  auto A = Placeholder(DType::UINT64, {3, 3});
  auto B = Placeholder(DType::UINT64, {3, 3});
  auto C = A || B;
  auto program = makeProgram("logical_or", {A, B}, {C});

  std::vector<uint64_t> A_input{1, 2, 3,  //
                                4, 0, 6,  //
                                7, 0, 9};
  std::vector<uint64_t> B_input{10, 11, 12,  //
                                0,  0,  0,   //
                                16, 17, 18};
  std::vector<int8_t> C_output{1, 1, 1,  //
                               1, 0, 1,  //
                               1, 1, 1};
  checkExact(program, {A_input, B_input}, {C_output});
}

TEST_F(CppEdsl, LogicalOr_float) {
  auto A = Placeholder(DType::FLOAT32, {3, 3});
  auto B = Placeholder(DType::FLOAT32, {3, 3});
  auto C = A || B;
  auto program = makeProgram("logical_or", {A, B}, {C});

  std::vector<float> A_input{1.0, 2.0, 3.0,  //
                             4.0, 0.0, 6.0,  //
                             7.0, 0.0, 9.0};
  std::vector<float> B_input{10.0, 11.0, 12.0,  //
                             0.0,  0.0,  0.0,   //
                             16.0, 17.0, 18.0};
  std::vector<int8_t> C_output{1, 1, 1,  //
                               1, 0, 1,  //
                               1, 1, 1};
  checkExact(program, {A_input, B_input}, {C_output});
}

TEST_F(CppEdsl, LogicalOr_int32) {
  auto A = Placeholder(DType::INT32, {3, 3});
  auto B = Placeholder(DType::INT32, {3, 3});
  auto C = A || B;
  auto program = makeProgram("logical_or", {A, B}, {C});

  std::vector<int32_t> A_input{1, 2, 3,  //
                               4, 0, 6,  //
                               7, 0, 9};
  std::vector<int32_t> B_input{10, 11, 12,  //
                               0,  0,  0,   //
                               16, 17, 18};
  std::vector<int8_t> C_output{1, 1, 1,  //
                               1, 0, 1,  //
                               1, 1, 1};
  checkExact(program, {A_input, B_input}, {C_output});
}

TEST_F(CppEdsl, LogicalNot_int32) {
  auto A = Placeholder(DType::INT32, {3, 3});
  auto R = !A;
  auto program = makeProgram("logical_not", {A}, {R});

  std::vector<int32_t> input{1, 2, 3,  //
                             4, 0, 6,  //
                             7, 0, 9};
  std::vector<int8_t> expected{0, 0, 0,  //
                               0, 1, 0,  //
                               0, 1, 0};
  checkExact(program, {input}, {expected});
}

TEST_F(CppEdsl, LogicalNot_float) {
  auto A = Placeholder(DType::FLOAT32, {3, 3});
  auto R = !A;
  auto program = makeProgram("logical_not", {A}, {R});

  std::vector<float> input{1.0, 2.0, 3.0,  //
                           4.0, 0,   6.5,  //
                           7.7, 0,   0.9};
  std::vector<int8_t> expected{0, 0, 0,  //
                               0, 1, 0,  //
                               0, 1, 0};
  checkExact(program, {input}, {expected});
}

TEST_F(CppEdsl, Asin) {
  auto S = Placeholder(DType::FLOAT32, {3, 3});
  auto O = asin(S);
  auto program = makeProgram("asin", {S}, {O});

  std::vector<float> input = {
      0.1, 0.2, 0.3,   //
      0.4, 0.5, 0.6,   //
      1.0, 0.0, -0.6,  //
  };
  std::vector<float> expected = {
      0.100167, 0.201358, 0.304693,  //
      0.411517, 0.523599, 0.643501,  //
      1.5708,   0.0,      -0.643501  //
  };
  checkClose(program, {input}, {expected});
}

TEST_F(CppEdsl, Acos) {
  auto S = Placeholder(DType::FLOAT32, {3, 3});
  auto O = acos(S);
  auto program = makeProgram("acos", {S}, {O});

  std::vector<float> input = {
      0.1, 0.2, 0.3,   //
      0.4, 0.5, 0.6,   //
      1.0, 0.0, -0.6,  //
  };
  std::vector<float> expected = {
      1.47063, 1.36944, 1.2661,    //
      1.15928, 1.0472,  0.927295,  //
      0.0,     1.5708,  2.2143     //
  };
  checkClose(program, {input}, {expected}, /*tolerance=*/1e-4);
}

TEST_F(CppEdsl, Atan) {
  auto S = Placeholder(DType::FLOAT32, {3, 3});
  auto O = atan(S);
  auto program = makeProgram("atan", {S}, {O});

  std::vector<float> input = {
      0.1, 0.2, 0.3,   //
      0.4, 0.5, 0.6,   //
      1.0, 0.0, -0.6,  //
  };
  std::vector<float> expected = {
      0.0996687, 0.197396, 0.291457,  //
      0.380506,  0.463648, 0.54042,   //
      0.785398,  0,        -0.54042   //
  };
  checkClose(program, {input}, {expected});
}

TEST_F(CppEdsl, CosH) {
  auto S = Placeholder(DType::FLOAT32, {3, 3});
  auto O = cosh(S);
  auto program = makeProgram("cosh", {S}, {O});

  std::vector<float> input = {
      0.1, 0.2, 0.3,   //
      0.4, 0.5, 0.6,   //
      1.0, 0.0, -0.6,  //
  };
  std::vector<float> expected = {
      1.005,   1.02007, 1.04534,  //
      1.08107, 1.12763, 1.18547,  //
      1.54308, 1,       1.18547   //
  };
  checkClose(program, {input}, {expected});
}

TEST_F(CppEdsl, Erf) {
  auto S = Placeholder(DType::FLOAT32, {3, 3});
  auto O = erf(S);
  auto program = makeProgram("erf", {S}, {O});

  std::vector<float> input = {
      0.1, 0.2, 0.3,   //
      0.4, 0.5, 0.6,   //
      1.0, 0.0, -0.6,  //
  };
  std::vector<float> expected = {
      0.112463, 0.222703, 0.328627,  //
      0.428392, 0.5205,   0.603856,  //
      0.842701, 0,        -0.603856  //
  };
  checkClose(program, {input}, {expected});
}

TEST_F(CppEdsl, Floor) {
  auto S = Placeholder(DType::FLOAT32, {3, 3});
  auto O = floor(S);
  auto program = makeProgram("floor", {S}, {O});

  std::vector<float> input = {
      1.1,  9.21, 3.0,   //
      -0.4, -7.0, 0.6,   //
      1.0,  0.0,  -6.6,  //
  };
  std::vector<float> expected = {
      1,  9,  3,  //
      -1, -7, 0,  //
      1,  0,  -7  //
  };
  checkExact(program, {input}, {expected});
}

TEST_F(CppEdsl, Pow) {
  auto A = Placeholder(DType::FLOAT32, {3, 3});
  auto B = Placeholder(DType::FLOAT32, {3, 3});
  auto O = pow(A, B);
  auto program = makeProgram("pow", {A, B}, {O});

  std::vector<float> A_input = {
      0.5, 1.5, 2.5,  //
      0.5, 1.5, 2.5,  //
      0.5, 1.5, 2.5,  //
  };
  std::vector<float> B_input = {
      0.5, 0.5, 0.5,  //
      1.5, 1.5, 1.5,  //
      2.5, 2.5, 2.5,  //
  };
  std::vector<float> expected = {
      0.707107, 1.22474, 1.58114,  //
      0.353553, 1.83712, 3.95285,  //
      0.176777, 2.75568, 9.88212   //
  };
  checkClose(program, {A_input, B_input}, {expected});
}

TEST_F(CppEdsl, Round) {
  auto S = Placeholder(DType::FLOAT32, {3, 3});
  auto O = round(S);
  auto program = makeProgram("round", {S}, {O});

  std::vector<float> input = {
      1.1,  9.21, 3.0,   //
      -0.4, -7.0, 0.6,   //
      1.0,  0.0,  -6.6,  //
  };
  std::vector<float> expected = {
      1,  9,  3,  //
      -0, -7, 1,  //
      1,  0,  -7  //
  };
  checkExact(program, {input}, {expected});
}

TEST_F(CppEdsl, SinH) {
  auto S = Placeholder(DType::FLOAT32, {3, 3});
  auto O = sinh(S);
  auto program = makeProgram("sinh", {S}, {O});

  std::vector<float> input = {
      -2.0, -1.5, 0.0,  //
      -1.0, 0.1,  0.2,  //
      1.0,  1.5,  5.0,  //
  };
  std::vector<float> expected = {
      -3.62686, -2.12928, 0,         //
      -1.1752,  0.100167, 0.201336,  //
      1.1752,   2.12928,  74.2032    //
  };
  checkClose(program, {input}, {expected});
}

TEST_F(CppEdsl, Tan) {
  auto S = Placeholder(DType::FLOAT32, {3, 3});
  auto O = tan(S);
  auto program = makeProgram("tan", {S}, {O});

  std::vector<float> input = {
      0.1, 0.2, 0.3,   //
      0.4, 0.5, 0.6,   //
      1.0, 0.0, -0.6,  //
  };
  std::vector<float> expected = {
      0.100335, 0.20271,  0.309336,  //
      0.422793, 0.546302, 0.684137,  //
      1.55741,  0,        -0.684137  //
  };
  checkClose(program, {input}, {expected}, /*tolerance=*/1e-4);
}

TEST_F(CppEdsl, Scatter1D) {
  auto I = Placeholder(DType::INT32, {4});
  auto U = Placeholder(DType::FLOAT32, {4});
  auto S = Placeholder(DType::INT32, {8});
  auto O = scatter(U, I, S);
  auto program = makeProgram("scatter", {I, U, S}, {O});

  std::vector<int32_t> indices = {4, 3, 1, 7};
  std::vector<float> updates = {9, 10, 11, 12};
  std::vector<int32_t> shape = {8};
  std::vector<float> expected = {0, 11, 0, 10, 9, 0, 0, 12};
  checkExact(program, {indices, updates, shape}, {expected});
}

TEST_F(CppEdsl, Scatter3D) {
  auto I = Placeholder(DType::INT32, {2});
  auto U = Placeholder(DType::FLOAT32, {2, 4, 4});
  auto S = Placeholder(DType::INT32, {4, 4, 4});
  auto O = scatter(U, I, S);
  auto program = makeProgram("scatter", {I, U, S}, {O});

  std::vector<int32_t> indices = {0, 2};
  std::vector<float> updates = {
      5, 5, 5, 5, 6, 6, 6, 6,  //
      7, 7, 7, 7, 8, 8, 8, 8,  //
      5, 5, 5, 5, 6, 6, 6, 6,  //
      7, 7, 7, 7, 8, 8, 8, 8   //
  };
  std::vector<int32_t> shape = {4, 4, 4};
  std::vector<float> expected = {
      5, 5, 5, 5, 6, 6, 6, 6, 7, 7, 7, 7, 8, 8, 8, 8,  //
      0, 0, 0, 0, 0, 0, 0, 0, 0, 0, 0, 0, 0, 0, 0, 0,  //
      5, 5, 5, 5, 6, 6, 6, 6, 7, 7, 7, 7, 8, 8, 8, 8,  //
      0, 0, 0, 0, 0, 0, 0, 0, 0, 0, 0, 0, 0, 0, 0, 0   //
  };
  checkExact(program, {indices, updates, shape}, {expected});
}

TEST_F(CppEdsl, Trace) {
  auto I = Placeholder(DType::FLOAT32, {3, 3});
  auto O = trace(I, "msg");
  auto program = makeProgram("trace", {I}, {O});
  // clang-format off
  // CHECK-LABEL: CppEdsl.Trace
  // CHECK: module @trace
  // CHECK: tile.pragma %{{.*}} "trace" {msg = "msg"} : tensor<3x3xf32>
  // CHECK: return %{{.*}} : tensor<3x3xf32>
  // clang-format on
}

Tensor Transpose(Tensor I, const std::string& layout) {
  TensorLens lens(layout, "MN");
  I = I.use(lens);
  TensorDim M, N;
  TensorIndex i, j;
  I.bind_dims(M, N);
  return Contraction(lens).outShape(N, M).outAccess(j, i).assign(I(i, j));
}

TEST_F(CppEdsl, Lens) {
  auto I = Placeholder(DType::FLOAT32, {1, 224, 224, 3});
  auto K = Placeholder(DType::FLOAT32, {3, 3, 3, 32});
  auto O = Convolution2(I, K, /*I_layout=*/"NHWC", /*K_layout=*/"HWCK");
  makeProgram("conv2d_nhwc", {I, K}, {O});

  I = Placeholder(DType::FLOAT32, {1, 3, 224, 224});
  K = Placeholder(DType::FLOAT32, {3, 32, 7, 7});
  O = Convolution2(I, K, /*I_layout=*/"NCHW", /*K_layout=*/"CKHW");
  makeProgram("conv2d_nchw", {I, K}, {O});

  std::vector<float> input = {
      1, 2, 3,  //
      4, 5, 6,  //
  };

  std::vector<float> expected = {
      1, 4,  //
      2, 5,  //
      3, 6,  //
  };

  I = Placeholder(DType::FLOAT32, {2, 3});
  O = Transpose(I, "MN");
  auto program = makeProgram("transpose_mn", {I}, {O});
  checkExact(program, {input}, {expected});

  I = Placeholder(DType::FLOAT32, {2, 3});
  O = Transpose(I, "NM");
  program = makeProgram("transpose_nm", {I}, {O});
  checkExact(program, {input}, {expected});
}

}  // namespace
}  // namespace plaidml::edsl<|MERGE_RESOLUTION|>--- conflicted
+++ resolved
@@ -1132,13 +1132,8 @@
   // clang-format off
   // CHECK-LABEL: CppEdsl.ConvI8
   // CHECK: module @convolution
-<<<<<<< HEAD
   // CHECK: %[[cst:.*]] = tile.constant(0 : i64) : tensor<si8>
-  // CHECK: tile.contract add, mul, %[[cst]], %{{.*}}, %{{.*}} {sink = #map{{[0-9]+}}, srcs = [#map{{[0-9]+}}, #map{{[0-9]+}}]} : tensor<si8>, tensor<1x224x224x3xsi8>, tensor<3x3x1x32xsi8> -> tensor<1x224x224x32xsi8>
-=======
-  // CHECK: %[[cst:.*]] = "eltwise.sconst"() {value = 0 : i64} : () -> tensor<si8>
   // CHECK: tile.contract add, mul, %[[cst]], %{{.*}}, %{{.*}} {sink = #map{{[0-9]+}}, srcs = [#map{{[0-9]+}}, #map{{[0-9]+}}]} : tensor<si8>, tensor<1x224x224x3xsi8>, tensor<3x3x3x32xsi8> -> tensor<1x224x224x32xsi8>
->>>>>>> d7cdd611
   // CHECK: return %{{.*}} : tensor<1x224x224x32xsi8>
   // clang-format on
   runProgram(program);
