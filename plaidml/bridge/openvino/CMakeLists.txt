set(OUTPUT_ROOT ${CMAKE_BINARY_DIR})

# find_package(InferenceEngineDeveloperPackage) does not support being called
# multiple times.
if(NOT InferenceEngineDeveloperPackage_FOUND)
  find_package(InferenceEngineDeveloperPackage QUIET)
endif()

if(NOT InferenceEngineDeveloperPackage_FOUND)
  set(CI_BUILD_NUMBER "0")
  set(ENABLE_CLDNN OFF)
  set(ENABLE_CPPLINT OFF)
  set(ENABLE_DATA OFF)
  set(ENABLE_FUNCTIONAL_TESTS ON)
  set(ENABLE_GAPI_TESTS OFF)
  set(ENABLE_GNA OFF)
  set(ENABLE_MKL_DNN OFF)
  set(ENABLE_MYRIAD OFF)
  set(ENABLE_PROFILING_ITT OFF)
  set(ENABLE_SPEECH_DEMO OFF)
  set(ENABLE_TESTS ON)
  set(ENABLE_VPU ON)
  set(NGRAPH_ONNX_IMPORT_ENABLE OFF)
  set(TREAT_WARNING_AS_ERROR OFF)

  FetchContent_Declare(
    openvino
    GIT_REPOSITORY https://github.com/plaidml/openvino.git
<<<<<<< HEAD
    GIT_TAG        f7022b4728d5b56bd9f84131e3515f0acc27dd68
=======
    GIT_TAG        04750e225e633fd07ae28b2bf28c3e8202ad7c2b
>>>>>>> 20309d55
  )
  if(LOCAL_OPENVINO_DIR)
    set(openvino_SOURCE_DIR ${LOCAL_OPENVINO_DIR})
    set(openvino_BINARY_DIR ${CMAKE_BINARY_DIR}/_deps/openvino-build)
  elseif(NOT openvino_POPULATED)
    FetchContent_Populate(openvino)
  endif()
  add_subdirectory(${openvino_SOURCE_DIR} ${openvino_BINARY_DIR} EXCLUDE_FROM_ALL)

  set(BIN_FOLDER "bin/intel64")
  set(CMAKE_LIBRARY_OUTPUT_DIRECTORY ${OUTPUT_ROOT}/${BIN_FOLDER}/${CMAKE_BUILD_TYPE}/lib)
  set(CMAKE_ARCHIVE_OUTPUT_DIRECTORY ${OUTPUT_ROOT}/${BIN_FOLDER}/${CMAKE_BUILD_TYPE}/lib)
  set(CMAKE_COMPILE_PDB_OUTPUT_DIRECTORY ${OUTPUT_ROOT}/${BIN_FOLDER}/${CMAKE_BUILD_TYPE})
  set(CMAKE_PDB_OUTPUT_DIRECTORY ${OUTPUT_ROOT}/${BIN_FOLDER}/${CMAKE_BUILD_TYPE})
  set(CMAKE_RUNTIME_OUTPUT_DIRECTORY ${OUTPUT_ROOT}/${BIN_FOLDER}/${CMAKE_BUILD_TYPE})

  set(OpenVINO_MAIN_SOURCE_DIR ${openvino_SOURCE_DIR})
  set(IE_MAIN_SOURCE_DIR ${OpenVINO_MAIN_SOURCE_DIR}/inference-engine)
  add_definitions(-DIE_BUILD_POSTFIX=\"${IE_BUILD_POSTFIX}\")
endif()

file(GLOB_RECURSE _OPS_SRCS CONFIGURE_DEPENDS "ops/*.cpp")

pml_cc_library(
  NAME openvino
  HDRS
    plaidml_builder.hpp
    plaidml_ops.hpp
    plaidml_util.hpp
  SRCS
    plaidml_builder.cpp
    plaidml_ops.cpp
    plaidml_util.cpp
    ${_OPS_SRCS}
  INCLUDES ${CMAKE_CURRENT_SOURCE_DIR}
  DEPS
    IE::inference_engine
    IE::ngraph
)

if(NOT InferenceEngineDeveloperPackage_FOUND)
  add_subdirectory(benchmark_app)
endif()
add_subdirectory(plugin)
if(PML_BUILD_TESTS)
  add_subdirectory(tests/functional)
endif()<|MERGE_RESOLUTION|>--- conflicted
+++ resolved
@@ -26,11 +26,7 @@
   FetchContent_Declare(
     openvino
     GIT_REPOSITORY https://github.com/plaidml/openvino.git
-<<<<<<< HEAD
-    GIT_TAG        f7022b4728d5b56bd9f84131e3515f0acc27dd68
-=======
     GIT_TAG        04750e225e633fd07ae28b2bf28c3e8202ad7c2b
->>>>>>> 20309d55
   )
   if(LOCAL_OPENVINO_DIR)
     set(openvino_SOURCE_DIR ${LOCAL_OPENVINO_DIR})
