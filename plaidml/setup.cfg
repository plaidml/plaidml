--- conflicted
+++ resolved
@@ -19,11 +19,7 @@
 install_requires = 
   numpy
   requests
-<<<<<<< HEAD
   six
 
 [bdist_wheel]
-universal = 1
-=======
-  future
->>>>>>> f0ea976a
+universal = 1