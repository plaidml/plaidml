env:
  LC_ALL: en_US.UTF-8
  LANG: en_US.UTF-8

steps:
# build phase

{{#variants}}
  - label: ':hammer_and_wrench: {{emoji}}'
    command: '{{python}} ci/buildkite.py build {{name}}'
    key: '{{name}}'
    agents:
      PLATFORM: '{{name}}'
    artifact_paths:
      - "tmp/build/**/*"
<<<<<<< HEAD
      - "bazel-testlogs/**/*.log"
=======
      - "bazel-testlogs/**/test.log"
>>>>>>> 1be3969e
{{/variants}}


# test phase

{{#tests}}
  - label: '{{emoji}}{{engine}}{{shard_emoji}}{{suite}}/{{workload}}/{{platform}} BATCH_SIZE={{batch_size}}'
    command: |
      {{python}} -m pip install pyyaml --user
      {{python}} ci/buildkite.py test {{platform}} {{suite}} {{workload}} {{batch_size}} {{#shard}}--shard-count {{count}} --shard {{id}}{{/shard}}
    depends_on: {{variant}}

  {{#soft_fail}}
    soft_fail: true
  {{/soft_fail}}
    timeout_in_minutes: {{timeout}}
  {{#retry}}
    retry:
      automatic:
        limit: {{.}}
  {{/retry}}
    agents:
      PLATFORM: '{{platform}}'
    artifact_paths:
      - "tmp/test/**/report.json"
{{/tests}}

  - wait: ~
    continue_on_failure: true

# report phase

  # - label: ':bar_chart:'
  #   command: python3 ci/buildkite.py report
  #   agents:
  #     PLATFORM: linux_x86_64
  #   retry:
  #     manual:
  #       permit_on_passed: true<|MERGE_RESOLUTION|>--- conflicted
+++ resolved
@@ -13,11 +13,7 @@
       PLATFORM: '{{name}}'
     artifact_paths:
       - "tmp/build/**/*"
-<<<<<<< HEAD
-      - "bazel-testlogs/**/*.log"
-=======
       - "bazel-testlogs/**/test.log"
->>>>>>> 1be3969e
 {{/variants}}
 
 
