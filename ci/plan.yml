--- conflicted
+++ resolved
@@ -124,13 +124,8 @@
 SUITES:
   smoke:
     platforms:
-<<<<<<< HEAD
       keras-stripe-llvm-cpu:
         pipelines: [plaidml]
-      keras-plaid-mtl-uhd630:
-        pipelines: []
-=======
->>>>>>> f6ead4d8
       keras-plaid-ocl-gp100gl:
         pipelines: [plaidml]
       keras-stripe-ocl-gp100gl:
@@ -164,17 +159,11 @@
 
   base:
     platforms:
-<<<<<<< HEAD
       keras-stripe-llvm-cpu:
-        pipelines: [plaidml, nightly, ci]
+        pipelines: [plaidml, nightly]
       keras-stripe-ocl-neo:
         pipelines: [plaidml, nightly]
       keras-plaid-mtl-uhd630:
-=======
-      keras-plaid-ocl-gfx803:
-        pipelines: [nightly]
-      keras-stripe-ocl-gfx803:
->>>>>>> f6ead4d8
         pipelines: [plaidml, nightly]
 
       keras-plaid-ocl-gfx804:
@@ -234,11 +223,7 @@
             soft_fail: true
           keras-plaid-mtl-uhd630:
             soft_fail: true
-<<<<<<< HEAD
           keras-stripe-llvm-cpu:
-=======
-          keras-stripe-mtl-uhd630:
->>>>>>> f6ead4d8
             soft_fail: true
         shards: 3
       regression:
@@ -258,11 +243,8 @@
 
   infer:
     platforms:
-<<<<<<< HEAD
       keras-stripe-llvm-cpu:
-        pipelines: [plaidml, nightly, ci]
-=======
->>>>>>> f6ead4d8
+        pipelines: [plaidml, nightly]
       keras-tf-cuda-gp100gl:
         pipelines: [nightly]
         append_args: [--tensorflow]
@@ -330,10 +312,7 @@
       imdb_lstm:
         precision: high
         skip_platforms: 
-<<<<<<< HEAD
           - keras-stripe-llvm-cpu
-=======
->>>>>>> f6ead4d8
           - keras-stripe-ocl-gfx803
           - keras-stripe-ocl-gfx804
           - keras-stripe-ocl-gfx900
@@ -483,11 +462,8 @@
 
   comprehensive:
     platforms:
-<<<<<<< HEAD
       keras-stripe-llvm-cpu:
         pipelines: [nightly]
-=======
->>>>>>> f6ead4d8
       keras-tf-cuda-gp100gl:
         pipelines: [nightly]
         append_args: [--tensorflow]
